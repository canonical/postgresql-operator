--- conflicted
+++ resolved
@@ -18,11 +18,7 @@
 poetry-core = "^1.9.1"
 pyOpenSSL = "^24.2.1"
 jinja2 = "^3.1.4"
-<<<<<<< HEAD
-pysyncobj = "^0.3.12"
-=======
 pysyncobj = "^0.3.13"
->>>>>>> 58fc973c
 psutil = "^6.0.0"
 
 [tool.poetry.group.charm-libs.dependencies]
