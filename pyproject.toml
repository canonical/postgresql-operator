# Copyright 2021 Canonical Ltd.
# See LICENSE file for licensing details.

[tool.poetry]
name = "postgresql"
version = "0.0.1-dev.0"
description = ""
authors = []
license = "Apache-2.0"
readme = "README.md"
homepage = "https://charmhub.io/postgresql"
repository = "https://github.com/canonical/postgresql-operator"

[tool.poetry.dependencies]
python = "^3.10"
ops = "^2.11.0"
cryptography = "^42.0.5"
boto3 = "^1.34.72"
pgconnstr = "^1.0.1"
requests = "^2.31.0"
tenacity = "^8.2.3"
psycopg2 = "^2.9.9"
cosl = "^0.0.10"
pydantic = "^1.10.14"
poetry-core = "^1.9.0"
<<<<<<< HEAD
pyOpenSSL = "^24.0.0"
pysyncobj = "^0.3.12"
=======
pyOpenSSL = "^24.1.0"
>>>>>>> 7ec5f9bd

[tool.poetry.group.charm-libs.dependencies]
# data_platform_libs/v0/data_interfaces.py
ops = ">=2.0.0"
# data_platform_libs/v0/upgrade.py
poetry-core = "*"
# data_platform_libs/v0/upgrade.py requires pydantic ^1.10
# grafana_agent/v0/cos_agent.py requires pydantic <2
pydantic = "^1.10, <2"
# grafana_agent/v0/cos_agent.py
cosl = "*"
cryptography = "*"
jsonschema = "*"

[tool.poetry.group.format]
optional = true

[tool.poetry.group.format.dependencies]
ruff = "^0.3.4"

[tool.poetry.group.lint]
optional = true

[tool.poetry.group.lint.dependencies]
codespell = "^2.2.6"

[tool.poetry.group.unit]
optional = true

[tool.poetry.group.unit.dependencies]
coverage = {extras = ["toml"], version = "^7.4.4"}
pytest = "^8.1.1"
pytest-asyncio = "*"
parameterized = "^0.9.0"
jsonschema = "^4.21.1"
jinja2 = "^3.1.3"

[tool.poetry.group.integration]
optional = true

[tool.poetry.group.integration.dependencies]
pytest = "^8.1.1"
pytest-github-secrets = {git = "https://github.com/canonical/data-platform-workflows", tag = "v13.0.0", subdirectory = "python/pytest_plugins/github_secrets"}
pytest-operator = "^0.34.0"
pytest-operator-cache = {git = "https://github.com/canonical/data-platform-workflows", tag = "v13.0.0", subdirectory = "python/pytest_plugins/pytest_operator_cache"}
pytest-operator-groups = {git = "https://github.com/canonical/data-platform-workflows", tag = "v13.0.0", subdirectory = "python/pytest_plugins/pytest_operator_groups"}
juju = "^3.3.0.0"
boto3 = "*"
tenacity = "*"
landscape-api-py3 = "^0.9.0"
mailmanclient = "^3.3.5"
psycopg2-binary = "^2.9.9"
allure-pytest = "^2.13.4"

# Testing tools configuration
[tool.coverage.run]
branch = true

[tool.coverage.report]
show_missing = true
exclude_lines = [
    "logger\\.debug"
]

[tool.pytest.ini_options]
minversion = "6.0"
log_cli_level = "INFO"
asyncio_mode = "auto"
markers = ["unstable", "juju2", "juju3", "juju_secrets"]

# Formatting tools configuration
[tool.black]
line-length = 99
target-version = ["py38"]

# Linting tools configuration
[tool.ruff]
# preview and explicit preview are enabled for CPY001
preview = true
target-version = "py38"
src = ["src", "."]
line-length = 99

[tool.ruff.lint]
explicit-preview-rules = true
select = ["A", "E", "W", "F", "C", "N", "D", "I001", "CPY001"]
extend-ignore = [
    "D203",
    "D204",
    "D213",
    "D215",
    "D400",
    "D404",
    "D406",
    "D407",
    "D408",
    "D409",
    "D413",
]
# Ignore E501 because using black creates errors with this
# Ignore D107 Missing docstring in __init__
ignore = ["E501", "D107"]

[tool.ruff.lint.per-file-ignores]
"tests/*" = ["D100", "D101", "D102", "D103", "D104"]

[tool.ruff.lint.flake8-copyright]
# Check for properly formatted copyright header in each file
author = "Canonical Ltd."
notice-rgx = "Copyright\\s\\d{4}([-,]\\d{4})*\\s+"

[tool.ruff.lint.mccabe]
max-complexity = 10

[tool.ruff.lint.pydocstyle]
convention = "google"<|MERGE_RESOLUTION|>--- conflicted
+++ resolved
@@ -23,12 +23,8 @@
 cosl = "^0.0.10"
 pydantic = "^1.10.14"
 poetry-core = "^1.9.0"
-<<<<<<< HEAD
-pyOpenSSL = "^24.0.0"
+pyOpenSSL = "^24.1.0"
 pysyncobj = "^0.3.12"
-=======
-pyOpenSSL = "^24.1.0"
->>>>>>> 7ec5f9bd
 
 [tool.poetry.group.charm-libs.dependencies]
 # data_platform_libs/v0/data_interfaces.py
