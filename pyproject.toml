--- conflicted
+++ resolved
@@ -22,11 +22,7 @@
 pyOpenSSL = "23.2.0"
 # psycopg2 = "2.9.5" # Injected in charmcraft.yaml
 cosl = "0.0.7"
-<<<<<<< HEAD
-packaging = "23.1"
-=======
 packaging = "23.2"
->>>>>>> 0410d954
 pydantic = "1.10.13"
 poetry-core = "1.7.0"
 
