--- conflicted
+++ resolved
@@ -17,12 +17,8 @@
 jinja2 = "^3.1.6"
 pysyncobj = "^0.3.14"
 psutil = "^7.0.0"
-<<<<<<< HEAD
-charm-refresh = "^3.0.0.1"
+charm-refresh = "^3.0.0.3"
 httpx = "^0.28.1"
-=======
-charm-refresh = "^3.0.0.3"
->>>>>>> 62ada16e
 
 [tool.poetry.group.charm-libs.dependencies]
 # data_platform_libs/v0/data_interfaces.py
