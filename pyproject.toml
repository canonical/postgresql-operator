# Copyright 2021 Canonical Ltd.
# See LICENSE file for licensing details.

[tool.poetry]
name = "postgresql"
version = "0.0.1-dev.0"
description = ""
authors = []
license = "Apache-2.0"
readme = "README.md"
homepage = "https://charmhub.io/postgresql"
repository = "https://github.com/canonical/postgresql-operator"

[tool.poetry.dependencies]
python = "^3.10.6"
<<<<<<< HEAD
ops = "2.3.0"
cryptography = "41.0.2"
boto3 = "1.26.160"
=======
ops = "2.4.1"
cryptography = "41.0.2"
boto3 = "1.28.5"
>>>>>>> 61b11f09
pgconnstr = "1.0.1"
requests = "2.31.0"
tenacity = "8.2.2"
pyOpenSSL = "23.2.0"
# psycopg2 = "2.9.5" # Injected in charmcraft.yaml
cosl = "0.0.5"
packaging = "23.1"
pydantic = "1.10.11"

[tool.poetry.group.format]
optional = true

[tool.poetry.group.format.dependencies]
black = "23.7.0"
isort = "5.12.0"

[tool.poetry.group.lint]
optional = true

[tool.poetry.group.lint.dependencies]
flake8 = "6.0.0"
flake8-docstrings = "1.7.0"
flake8-copyright = "0.2.4"
flake8-builtins = "2.1.0"
pyproject-flake8 = "6.0.0.post1"
pep8-naming = "0.13.3"
codespell = "2.2.5"

[tool.poetry.group.unit]
optional = true

[tool.poetry.group.unit.dependencies]
coverage = {extras = ["toml"], version = "7.2.7"}
pytest = "7.4.0"
pytest-asyncio = "0.21.1"
jsonschema = "4.18.4"
psycopg2 = {version = "2.9.6", extras = ["binary"]}
jinja2 = "3.1.2"

[tool.poetry.group.integration]
optional = true

[tool.poetry.group.integration.dependencies]
landscape-api-py3 = "0.9.0"
mailmanclient = "3.3.5"
pytest = "7.4.0"
pytest-operator = "0.28.0"
<<<<<<< HEAD
juju = "2.9.43.0 || 3.1.2.0"  # renovate libjuju
=======
juju = "2.9.43.0" # Latest juju 2
>>>>>>> 61b11f09
psycopg2 = {version = "^2.9.5", extras = ["binary"]}

[tool.poetry.group.ha_charm]
optional = true

[tool.poetry.group.ha_charm.dependencies]
ops = "2.4.1"
tenacity = "8.2.2"

[tool.poetry.group.relation_charm]
optional = true

[tool.poetry.group.relation_charm.dependencies]
ops = "2.4.1"

[build-system]
requires = ["poetry-core>=1.0.0"]
build-backend = "poetry.core.masonry.api"

# Testing tools configuration
[tool.coverage.run]
branch = true

[tool.coverage.report]
show_missing = true
exclude_lines = [
    "logger\\.debug"
]

[tool.pytest.ini_options]
minversion = "6.0"
log_cli_level = "INFO"
asyncio_mode = "auto"
markers = ["unstable"]

# Formatting tools configuration
[tool.black]
line-length = 99
target-version = ["py38"]

[tool.isort]
profile = "black"

# Linting tools configuration
[tool.flake8]
max-line-length = 99
max-doc-length = 99
max-complexity = 10
exclude = [".git", "__pycache__", ".tox", "build", "dist", "*.egg_info", "venv"]
select = ["E", "W", "F", "C", "N", "R", "D", "H"]
# Ignore W503, E501 because using black creates errors with this
# Ignore D107 Missing docstring in __init__
ignore = ["W503", "E501", "D107"]
# D100, D101, D102, D103: Ignore missing docstrings in tests
per-file-ignores = ["tests/*:D100,D101,D102,D103,D104"]
docstring-convention = "google"
# Check for properly formatted copyright header in each file
copyright-check = "True"
copyright-author = "Canonical Ltd."
copyright-regexp = "Copyright\\s\\d{4}([-,]\\d{4})*\\s+%(author)s"<|MERGE_RESOLUTION|>--- conflicted
+++ resolved
@@ -13,15 +13,9 @@
 
 [tool.poetry.dependencies]
 python = "^3.10.6"
-<<<<<<< HEAD
-ops = "2.3.0"
-cryptography = "41.0.2"
-boto3 = "1.26.160"
-=======
 ops = "2.4.1"
 cryptography = "41.0.2"
 boto3 = "1.28.5"
->>>>>>> 61b11f09
 pgconnstr = "1.0.1"
 requests = "2.31.0"
 tenacity = "8.2.2"
@@ -69,11 +63,7 @@
 mailmanclient = "3.3.5"
 pytest = "7.4.0"
 pytest-operator = "0.28.0"
-<<<<<<< HEAD
 juju = "2.9.43.0 || 3.1.2.0"  # renovate libjuju
-=======
-juju = "2.9.43.0" # Latest juju 2
->>>>>>> 61b11f09
 psycopg2 = {version = "^2.9.5", extras = ["binary"]}
 
 [tool.poetry.group.ha_charm]
