# Copyright 2021 Canonical Ltd.
# See LICENSE file for licensing details.
import subprocess
import unittest
from unittest.mock import MagicMock, Mock, PropertyMock, patch

from charms.operator_libs_linux.v2 import snap
from charms.postgresql_k8s.v0.postgresql import (
    PostgreSQLCreateUserError,
    PostgreSQLEnableDisableExtensionError,
    PostgreSQLUpdateUserPasswordError,
)
from ops.framework import EventBase
from ops.model import ActiveStatus, BlockedStatus, SecretNotFoundError, WaitingStatus
from ops.testing import Harness
from tenacity import RetryError

from charm import NO_PRIMARY_MESSAGE, PostgresqlOperatorCharm
from cluster import RemoveRaftMemberFailedError
from constants import (
    PEER,
    POSTGRESQL_SNAP_NAME,
    SECRET_CACHE_LABEL,
    SECRET_DELETED_LABEL,
    SECRET_INTERNAL_LABEL,
    SECRET_LABEL,
    SNAP_PACKAGES,
)
from tests.helpers import patch_network_get

CREATE_CLUSTER_CONF_PATH = "/etc/postgresql-common/createcluster.d/pgcharm.conf"


class TestCharm(unittest.TestCase):
    def setUp(self):
        self._peer_relation = PEER
        self._postgresql_container = "postgresql"

        self.harness = Harness(PostgresqlOperatorCharm)
        self.addCleanup(self.harness.cleanup)
        self.harness.begin()
        self.charm = self.harness.charm
        self.rel_id = self.harness.add_relation(self._peer_relation, self.charm.app.name)

    @patch_network_get(private_address="1.1.1.1")
    @patch("charm.snap.SnapCache")
    @patch("charm.PostgresqlOperatorCharm._install_snap_packages")
    @patch("charm.PostgresqlOperatorCharm._reboot_on_detached_storage")
    @patch(
        "charm.PostgresqlOperatorCharm._is_storage_attached",
        side_effect=[False, True, True],
    )
    def test_on_install(
        self,
        _is_storage_attached,
        _reboot_on_detached_storage,
        _install_snap_packages,
        _snap_cache,
    ):
        # Test without storage.
        self.charm.on.install.emit()
        _reboot_on_detached_storage.assert_called_once()
        pg_snap = _snap_cache.return_value[POSTGRESQL_SNAP_NAME]

        # Test without adding Patroni resource.
        self.charm.on.install.emit()
        # Assert that the needed calls were made.
        _install_snap_packages.assert_called_once_with(packages=SNAP_PACKAGES)
        assert pg_snap.alias.call_count == 2
        pg_snap.alias.assert_any_call("psql")
        pg_snap.alias.assert_any_call("patronictl")

        # Assert the status set by the event handler.
        self.assertTrue(isinstance(self.harness.model.unit.status, WaitingStatus))

    @patch_network_get(private_address="1.1.1.1")
    @patch("charm.PostgresqlOperatorCharm._install_snap_packages")
    @patch("charm.PostgresqlOperatorCharm._is_storage_attached", return_value=True)
    def test_on_install_snap_failure(
        self,
        _is_storage_attached,
        _install_snap_packages,
    ):
        # Mock the result of the call.
        _install_snap_packages.side_effect = snap.SnapError
        # Trigger the hook.
        self.charm.on.install.emit()
        # Assert that the needed calls were made.
        _install_snap_packages.assert_called_once()
        self.assertTrue(isinstance(self.harness.model.unit.status, BlockedStatus))

    @patch("charm.PostgresqlOperatorCharm._update_relation_endpoints", new_callable=PropertyMock)
    @patch(
        "charm.PostgresqlOperatorCharm.primary_endpoint",
        new_callable=PropertyMock,
    )
    @patch("charm.PostgresqlOperatorCharm.update_config")
    @patch_network_get(private_address="1.1.1.1")
    def test_on_leader_elected(
        self, _update_config, _primary_endpoint, _update_relation_endpoints
    ):
        # Assert that there is no password in the peer relation.
        self.assertIsNone(self.charm._peers.data[self.charm.app].get("operator-password", None))

        # Check that a new password was generated on leader election.
        _primary_endpoint.return_value = "1.1.1.1"
        self.harness.set_leader()
        password = self.charm._peers.data[self.charm.app].get("operator-password", None)
        _update_config.assert_called_once()
        _update_relation_endpoints.assert_not_called()
        self.assertIsNotNone(password)

        # Mark the cluster as initialised.
        self.charm._peers.data[self.charm.app].update({"cluster_initialised": "True"})

        # Trigger a new leader election and check that the password is still the same
        # and also that update_endpoints was called after the cluster was initialised.
        self.harness.set_leader(False)
        self.harness.set_leader()
        self.assertEqual(
            self.charm._peers.data[self.charm.app].get("operator-password", None), password
        )
        _update_relation_endpoints.assert_called_once()
        self.assertFalse(isinstance(self.harness.model.unit.status, BlockedStatus))

        # Check for a BlockedStatus when there is no primary endpoint.
        _primary_endpoint.return_value = None
        self.harness.set_leader(False)
        self.harness.set_leader()
        _update_relation_endpoints.assert_called_once()  # Assert it was not called again.
        self.assertTrue(isinstance(self.harness.model.unit.status, BlockedStatus))

    def test_is_cluster_initialised(self):
        # Test when the cluster was not initialised yet.
        self.assertFalse(self.charm.is_cluster_initialised)

        # Test when the cluster was already initialised.
        with self.harness.hooks_disabled():
            self.harness.update_relation_data(
                self.rel_id, self.charm.app.name, {"cluster_initialised": "True"}
            )
        self.assertTrue(self.charm.is_cluster_initialised)

    @patch("relations.db.DbProvides.set_up_relation")
    @patch("charm.PostgresqlOperatorCharm.enable_disable_extensions")
    @patch("charm.PostgresqlOperatorCharm.is_cluster_initialised", new_callable=PropertyMock)
    def test_on_config_changed(
        self, _is_cluster_initialised, _enable_disable_extensions, _set_up_relation
    ):
        # Test when the cluster was not initialised yet.
        _is_cluster_initialised.return_value = False
        self.charm.on.config_changed.emit()
        _enable_disable_extensions.assert_not_called()
        _set_up_relation.assert_not_called()

        # Test when the unit is not the leader.
        _is_cluster_initialised.return_value = True
        self.charm.on.config_changed.emit()
        _enable_disable_extensions.assert_not_called()
        _set_up_relation.assert_not_called()

        # Test after the cluster was initialised.
        with self.harness.hooks_disabled():
            self.harness.set_leader()
        self.charm.on.config_changed.emit()
        _enable_disable_extensions.assert_called_once()
        _set_up_relation.assert_not_called()

        # Test when the unit is in a blocked state due to extensions request,
        # but there are no established legacy relations.
        _enable_disable_extensions.reset_mock()
        self.charm.unit.status = BlockedStatus(
            "extensions requested through relation, enable them through config options"
        )
        self.charm.on.config_changed.emit()
        _enable_disable_extensions.assert_called_once()
        _set_up_relation.assert_not_called()

        # Test when the unit is in a blocked state due to extensions request,
        # but there are established legacy relations.
        _enable_disable_extensions.reset_mock()
        _set_up_relation.return_value = False
        db_relation_id = self.harness.add_relation("db", "application")
        self.charm.on.config_changed.emit()
        _enable_disable_extensions.assert_called_once()
        _set_up_relation.assert_called_once()
        self.harness.remove_relation(db_relation_id)

        _enable_disable_extensions.reset_mock()
        _set_up_relation.reset_mock()
        self.harness.add_relation("db-admin", "application")
        self.charm.on.config_changed.emit()
        _enable_disable_extensions.assert_called_once()
        _set_up_relation.assert_called_once()

        # Test when  there are established legacy relations,
        # but the charm fails to set up one of them.
        _enable_disable_extensions.reset_mock()
        _set_up_relation.reset_mock()
        _set_up_relation.return_value = False
        self.harness.add_relation("db", "application")
        self.charm.on.config_changed.emit()
        _enable_disable_extensions.assert_called_once()
        _set_up_relation.assert_called_once()

    def test_enable_disable_extensions(self):
        with patch.object(PostgresqlOperatorCharm, "postgresql", Mock()) as postgresql_mock:
            # Test when all extensions install/uninstall succeed.
            postgresql_mock.enable_disable_extension.side_effect = None
            with self.assertNoLogs("charm", "ERROR"):
                self.charm.enable_disable_extensions()
                self.assertEqual(postgresql_mock.enable_disable_extension.call_count, 6)

            # Test when one extension install/uninstall fails.
            postgresql_mock.reset_mock()
            postgresql_mock.enable_disable_extension.side_effect = (
                PostgreSQLEnableDisableExtensionError
            )
            with self.assertLogs("charm", "ERROR") as logs:
                self.charm.enable_disable_extensions()
                self.assertEqual(postgresql_mock.enable_disable_extension.call_count, 6)
                self.assertIn("failed to disable citext plugin", "".join(logs.output))

            # Test when one config option should be skipped (because it's not related
            # to a plugin/extension).
            postgresql_mock.reset_mock()
            postgresql_mock.enable_disable_extension.side_effect = None
            with self.assertNoLogs("charm", "ERROR"):
                config = """options:
  plugin_citext_enable:
    default: false
    type: boolean
  other_config_option:
    default: false
    type: boolean
  plugin_debversion_enable:
    default: false
    type: boolean"""
                harness = Harness(PostgresqlOperatorCharm, config=config)
                self.addCleanup(harness.cleanup)
                harness.begin()
                harness.charm.enable_disable_extensions()
                self.assertEqual(postgresql_mock.enable_disable_extension.call_count, 2)

    @patch("charm.PostgresqlOperatorCharm.enable_disable_extensions")
    @patch("charm.snap.SnapCache")
    @patch("charm.Patroni.get_postgresql_version")
    @patch_network_get(private_address="1.1.1.1")
    @patch("charm.PostgreSQLProvider.oversee_users")
    @patch("charm.PostgresqlOperatorCharm._update_relation_endpoints", new_callable=PropertyMock)
    @patch("charm.PostgresqlOperatorCharm.postgresql")
    @patch("charm.PostgreSQLProvider.update_endpoints")
    @patch("charm.PostgresqlOperatorCharm.update_config")
    @patch(
        "charm.Patroni.member_started",
        new_callable=PropertyMock,
    )
    @patch("charm.Patroni.bootstrap_cluster")
    @patch("charm.PostgresqlOperatorCharm._replication_password")
    @patch("charm.PostgresqlOperatorCharm._get_password")
    @patch("charm.PostgresqlOperatorCharm._reboot_on_detached_storage")
    @patch(
        "charm.PostgresqlOperatorCharm._is_storage_attached",
        side_effect=[False, True, True, True, True],
    )
    def test_on_start(
        self,
        _is_storage_attached,
        _reboot_on_detached_storage,
        _get_password,
        _replication_password,
        _bootstrap_cluster,
        _member_started,
        _,
        __,
        _postgresql,
        _update_relation_endpoints,
        _oversee_users,
        _get_postgresql_version,
        _snap_cache,
        _enable_disable_extensions,
    ):
        _get_postgresql_version.return_value = "14.0"

        # Test without storage.
        self.charm.on.start.emit()
        _reboot_on_detached_storage.assert_called_once()

        # Test before the passwords are generated.
        _member_started.return_value = False
        _get_password.return_value = None
        self.charm.on.start.emit()
        _bootstrap_cluster.assert_not_called()
        self.assertTrue(isinstance(self.harness.model.unit.status, WaitingStatus))

        # Mock the passwords.
        _get_password.return_value = "fake-operator-password"
        _replication_password.return_value = "fake-replication-password"

        # Mock cluster start and postgres user creation success values.
        _bootstrap_cluster.side_effect = [False, True, True]
        _postgresql.list_users.side_effect = [[], [], []]
        _postgresql.create_user.side_effect = [PostgreSQLCreateUserError, None, None, None]

        # Test for a failed cluster bootstrapping.
        # TODO: test replicas start (DPE-494).
        self.harness.set_leader()
        self.charm.on.start.emit()
        _bootstrap_cluster.assert_called_once()
        _oversee_users.assert_not_called()
        self.assertTrue(isinstance(self.harness.model.unit.status, BlockedStatus))
        # Set an initial waiting status (like after the install hook was triggered).
        self.harness.model.unit.status = WaitingStatus("fake message")

        # Test the event of an error happening when trying to create the default postgres user.
        _member_started.return_value = True
        self.charm.on.start.emit()
        _postgresql.create_user.assert_called_once()
        _oversee_users.assert_not_called()
        self.assertTrue(isinstance(self.harness.model.unit.status, BlockedStatus))

        # Set an initial waiting status again (like after the install hook was triggered).
        self.harness.model.unit.status = WaitingStatus("fake message")

        # Then test the event of a correct cluster bootstrapping.
        self.charm.on.start.emit()
        self.assertEqual(
            _postgresql.create_user.call_count, 4
        )  # Considering the previous failed call.
        _oversee_users.assert_called_once()
        _enable_disable_extensions.assert_called_once()
        self.assertTrue(isinstance(self.harness.model.unit.status, ActiveStatus))

    @patch("charm.snap.SnapCache")
    @patch("charm.Patroni.get_postgresql_version")
    @patch_network_get(private_address="1.1.1.1")
    @patch("charm.Patroni.configure_patroni_on_unit")
    @patch(
        "charm.Patroni.member_started",
        new_callable=PropertyMock,
    )
    @patch("charm.PostgresqlOperatorCharm._update_relation_endpoints", new_callable=PropertyMock)
    @patch.object(EventBase, "defer")
    @patch("charm.PostgresqlOperatorCharm._replication_password")
    @patch("charm.PostgresqlOperatorCharm._get_password")
    @patch(
        "charm.PostgresqlOperatorCharm._is_storage_attached",
        return_value=True,
    )
    def test_on_start_replica(
        self,
        _is_storage_attached,
        _get_password,
        _replication_password,
        _defer,
        _update_relation_endpoints,
        _member_started,
        _configure_patroni_on_unit,
        _get_postgresql_version,
        _snap_cache,
    ):
        _get_postgresql_version.return_value = "14.0"

        # Set the current unit to be a replica (non leader unit).
        self.harness.set_leader(False)

        # Mock the passwords.
        _get_password.return_value = "fake-operator-password"
        _replication_password.return_value = "fake-replication-password"

        # Test an uninitialized cluster.
        self.charm._peers.data[self.charm.app].update({"cluster_initialised": ""})
        self.charm.on.start.emit()
        _defer.assert_called_once()

        # Set an initial waiting status again (like after a machine restart).
        self.harness.model.unit.status = WaitingStatus("fake message")

        # Mark the cluster as initialised and with the workload up and running.
        self.charm._peers.data[self.charm.app].update({"cluster_initialised": "True"})
        _member_started.return_value = True
        self.charm.on.start.emit()
        _configure_patroni_on_unit.assert_not_called()
        self.assertTrue(isinstance(self.harness.model.unit.status, ActiveStatus))

        # Set an initial waiting status (like after the install hook was triggered).
        self.harness.model.unit.status = WaitingStatus("fake message")

        # Check that the unit status doesn't change when the workload is not running.
        # In that situation only Patroni is configured in the unit (but not started).
        _member_started.return_value = False
        self.charm.on.start.emit()
        _configure_patroni_on_unit.assert_called_once()
        self.assertTrue(isinstance(self.harness.model.unit.status, WaitingStatus))

    @patch_network_get(private_address="1.1.1.1")
    @patch("charm.snap.SnapCache")
    @patch("charm.PostgresqlOperatorCharm.postgresql")
    @patch("charm.Patroni")
    @patch("charm.PostgresqlOperatorCharm._get_password")
    @patch("charm.PostgresqlOperatorCharm._is_storage_attached", return_value=True)
    def test_on_start_no_patroni_member(
        self,
        _is_storage_attached,
        _get_password,
        patroni,
        _postgresql,
        _snap_cache,
    ):
        # Mock the passwords.
        patroni.return_value.member_started = False
        _get_password.return_value = "fake-operator-password"
        bootstrap_cluster = patroni.return_value.bootstrap_cluster
        bootstrap_cluster.return_value = True

        patroni.return_value.get_postgresql_version.return_value = "14.0"

        self.harness.set_leader()
        self.charm.on.start.emit()
        bootstrap_cluster.assert_called_once()
        _postgresql.create_user.assert_not_called()
        self.assertTrue(isinstance(self.harness.model.unit.status, WaitingStatus))
        self.assertEqual(self.harness.model.unit.status.message, "awaiting for member to start")

    @patch("charm.Patroni.bootstrap_cluster")
    @patch("charm.PostgresqlOperatorCharm._replication_password")
    @patch("charm.PostgresqlOperatorCharm._get_password")
    @patch("charm.PostgresqlOperatorCharm._is_storage_attached", return_value=True)
    def test_on_start_after_blocked_state(
        self, _is_storage_attached, _get_password, _replication_password, _bootstrap_cluster
    ):
        # Set an initial blocked status (like after the install hook was triggered).
        initial_status = BlockedStatus("fake message")
        self.harness.model.unit.status = initial_status

        # Test for a failed cluster bootstrapping.
        self.charm.on.start.emit()
        _get_password.assert_not_called()
        _replication_password.assert_not_called()
        _bootstrap_cluster.assert_not_called()
        # Assert the status didn't change.
        self.assertEqual(self.harness.model.unit.status, initial_status)

    def test_on_get_password(self):
        # Create a mock event and set passwords in peer relation data.
        mock_event = MagicMock(params={})
        self.harness.update_relation_data(
            self.rel_id,
            self.charm.app.name,
            {
                "operator-password": "test-password",
                "replication-password": "replication-test-password",
            },
        )

        # Test providing an invalid username.
        mock_event.params["username"] = "user"
        self.charm._on_get_password(mock_event)
        mock_event.fail.assert_called_once()
        mock_event.set_results.assert_not_called()

        # Test without providing the username option.
        mock_event.reset_mock()
        del mock_event.params["username"]
        self.charm._on_get_password(mock_event)
        mock_event.set_results.assert_called_once_with({"password": "test-password"})

        # Also test providing the username option.
        mock_event.reset_mock()
        mock_event.params["username"] = "replication"
        self.charm._on_get_password(mock_event)
        mock_event.set_results.assert_called_once_with({"password": "replication-test-password"})

    @patch_network_get(private_address="1.1.1.1")
    @patch("charm.PostgresqlOperatorCharm.update_config")
    @patch("charm.PostgresqlOperatorCharm.set_secret")
    @patch("charm.PostgresqlOperatorCharm.postgresql")
    @patch("charm.Patroni.are_all_members_ready")
    @patch("charm.PostgresqlOperatorCharm._on_leader_elected")
    def test_on_set_password(
        self,
        _,
        _are_all_members_ready,
        _postgresql,
        _set_secret,
        __,
    ):
        # Create a mock event.
        mock_event = MagicMock(params={})

        # Set some values for the other mocks.
        _are_all_members_ready.side_effect = [False, True, True, True, True]
        _postgresql.update_user_password = PropertyMock(
            side_effect=[PostgreSQLUpdateUserPasswordError, None, None, None]
        )

        # Test trying to set a password through a non leader unit.
        self.charm._on_set_password(mock_event)
        mock_event.fail.assert_called_once()
        _set_secret.assert_not_called()

        # Test providing an invalid username.
        self.harness.set_leader()
        mock_event.reset_mock()
        mock_event.params["username"] = "user"
        self.charm._on_set_password(mock_event)
        mock_event.fail.assert_called_once()
        _set_secret.assert_not_called()

        # Test without providing the username option but without all cluster members ready.
        mock_event.reset_mock()
        del mock_event.params["username"]
        self.charm._on_set_password(mock_event)
        mock_event.fail.assert_called_once()
        _set_secret.assert_not_called()

        # Test for an error updating when updating the user password in the database.
        mock_event.reset_mock()
        self.charm._on_set_password(mock_event)
        mock_event.fail.assert_called_once()
        _set_secret.assert_not_called()

        # Test without providing the username option.
        self.charm._on_set_password(mock_event)
        self.assertEqual(_set_secret.call_args_list[0][0][1], "operator-password")

        # Also test providing the username option.
        _set_secret.reset_mock()
        mock_event.params["username"] = "replication"
        self.charm._on_set_password(mock_event)
        self.assertEqual(_set_secret.call_args_list[0][0][1], "replication-password")

        # And test providing both the username and password options.
        _set_secret.reset_mock()
        mock_event.params["password"] = "replication-test-password"
        self.charm._on_set_password(mock_event)
        _set_secret.assert_called_once_with(
            "app", "replication-password", "replication-test-password"
        )

    @patch_network_get(private_address="1.1.1.1")
    @patch("charm.ClusterTopologyObserver.start_observer")
    @patch("charm.PostgresqlOperatorCharm._set_primary_status_message")
    @patch("charm.Patroni.restart_patroni")
    @patch("charm.Patroni.is_member_isolated")
    @patch("charm.Patroni.reinitialize_postgresql")
    @patch("charm.Patroni.member_replication_lag", new_callable=PropertyMock)
    @patch("charm.Patroni.member_started", new_callable=PropertyMock)
    @patch("charm.PostgresqlOperatorCharm._update_relation_endpoints")
    @patch(
        "charm.PostgresqlOperatorCharm.primary_endpoint",
        new_callable=PropertyMock(return_value=True),
    )
    @patch("charm.PostgreSQLProvider.oversee_users")
    def test_on_update_status(
        self,
        _oversee_users,
        _primary_endpoint,
        _update_relation_endpoints,
        _member_started,
        _member_replication_lag,
        _reinitialize_postgresql,
        _is_member_isolated,
        _restart_patroni,
        _set_primary_status_message,
        _start_observer,
    ):
        # Test before the cluster is initialised.
        self.charm.on.update_status.emit()
        _set_primary_status_message.assert_not_called()

        # Test after the cluster was initialised, but with the unit in a blocked state.
        with self.harness.hooks_disabled():
            self.harness.update_relation_data(
                self.rel_id, self.charm.app.name, {"cluster_initialised": "True"}
            )
        self.charm.unit.status = BlockedStatus("fake blocked status")
        self.charm.on.update_status.emit()
        _set_primary_status_message.assert_not_called()

        # Test with the unit in a status different that blocked.
        self.charm.unit.status = ActiveStatus()
        self.charm.on.update_status.emit()
        _set_primary_status_message.assert_called_once()

        # Test the reinitialisation of the replica when its lag is unknown
        # after a restart.
        _set_primary_status_message.reset_mock()
        _member_started.return_value = False
        _is_member_isolated.return_value = False
        _member_replication_lag.return_value = "unknown"
        with self.harness.hooks_disabled():
            self.harness.update_relation_data(
                self.rel_id, self.charm.unit.name, {"postgresql_restarted": "True"}
            )
        self.charm.on.update_status.emit()
        _reinitialize_postgresql.assert_called_once()
        _restart_patroni.assert_not_called()
        _set_primary_status_message.assert_not_called()

        # Test call to restart when the member is isolated from the cluster.
        _is_member_isolated.return_value = True
        with self.harness.hooks_disabled():
            self.harness.update_relation_data(
                self.rel_id, self.charm.unit.name, {"postgresql_restarted": ""}
            )
        self.charm.on.update_status.emit()
        _restart_patroni.assert_called_once()
        _start_observer.assert_called_once()

    @patch_network_get(private_address="1.1.1.1")
    @patch("charm.ClusterTopologyObserver.start_observer")
    @patch("charm.PostgresqlOperatorCharm._set_primary_status_message")
    @patch("charm.PostgresqlOperatorCharm._handle_workload_failures")
    @patch("charm.PostgresqlOperatorCharm._update_relation_endpoints")
    @patch(
        "charm.PostgresqlOperatorCharm.primary_endpoint",
        new_callable=PropertyMock(return_value=True),
    )
    @patch("charm.PostgreSQLProvider.oversee_users")
    @patch("charm.PostgresqlOperatorCharm._handle_processes_failures")
    @patch("charm.PostgreSQLBackups.can_use_s3_repository")
    @patch("charm.PostgresqlOperatorCharm.update_config")
    @patch("charm.Patroni.member_started", new_callable=PropertyMock)
    @patch("charm.Patroni.get_member_status")
    def test_on_update_status_after_restore_operation(
        self,
        _get_member_status,
        _member_started,
        _update_config,
        _can_use_s3_repository,
        _handle_processes_failures,
        _oversee_users,
        _primary_endpoint,
        _update_relation_endpoints,
        _handle_workload_failures,
        _set_primary_status_message,
        _,
    ):
        # Test when the restore operation fails.
        with self.harness.hooks_disabled():
            self.harness.set_leader()
            self.harness.update_relation_data(
                self.rel_id,
                self.charm.app.name,
                {"cluster_initialised": "True", "restoring-backup": "2023-01-01T09:00:00Z"},
            )
        _get_member_status.return_value = "failed"
        self.charm.on.update_status.emit()
        _update_config.assert_not_called()
        _handle_processes_failures.assert_not_called()
        _oversee_users.assert_not_called()
        _update_relation_endpoints.assert_not_called()
        _handle_workload_failures.assert_not_called()
        _set_primary_status_message.assert_not_called()
        self.assertIsInstance(self.charm.unit.status, BlockedStatus)

        # Test when the restore operation hasn't finished yet.
        self.charm.unit.status = ActiveStatus()
        _get_member_status.return_value = "running"
        _member_started.return_value = False
        self.charm.on.update_status.emit()
        _update_config.assert_not_called()
        _handle_processes_failures.assert_not_called()
        _oversee_users.assert_not_called()
        _update_relation_endpoints.assert_not_called()
        _handle_workload_failures.assert_not_called()
        _set_primary_status_message.assert_not_called()
        self.assertIsInstance(self.charm.unit.status, ActiveStatus)

        # Assert that the backup id is still in the application relation databag.
        self.assertEqual(
            self.harness.get_relation_data(self.rel_id, self.charm.app),
            {"cluster_initialised": "True", "restoring-backup": "2023-01-01T09:00:00Z"},
        )

        # Test when the restore operation finished successfully.
        _member_started.return_value = True
        _can_use_s3_repository.return_value = (True, None)
        _handle_processes_failures.return_value = False
        _handle_workload_failures.return_value = False
        self.charm.on.update_status.emit()
        _update_config.assert_called_once()
        _handle_processes_failures.assert_called_once()
        _oversee_users.assert_called_once()
        _update_relation_endpoints.assert_called_once()
        _handle_workload_failures.assert_called_once()
        _set_primary_status_message.assert_called_once()
        self.assertIsInstance(self.charm.unit.status, ActiveStatus)

        # Assert that the backup id is not in the application relation databag anymore.
        self.assertEqual(
            self.harness.get_relation_data(self.rel_id, self.charm.app),
            {"cluster_initialised": "True"},
        )

        # Test when it's not possible to use the configured S3 repository.
        _update_config.reset_mock()
        _handle_processes_failures.reset_mock()
        _oversee_users.reset_mock()
        _update_relation_endpoints.reset_mock()
        _handle_workload_failures.reset_mock()
        _set_primary_status_message.reset_mock()
        with self.harness.hooks_disabled():
            self.harness.update_relation_data(
                self.rel_id,
                self.charm.app.name,
                {"restoring-backup": "2023-01-01T09:00:00Z"},
            )
        _can_use_s3_repository.return_value = (False, "fake validation message")
        self.charm.on.update_status.emit()
        _update_config.assert_called_once()
        _handle_processes_failures.assert_not_called()
        _oversee_users.assert_not_called()
        _update_relation_endpoints.assert_not_called()
        _handle_workload_failures.assert_not_called()
        _set_primary_status_message.assert_not_called()
        self.assertIsInstance(self.charm.unit.status, BlockedStatus)
        self.assertEqual(self.charm.unit.status.message, "fake validation message")

        # Assert that the backup id is not in the application relation databag anymore.
        self.assertEqual(
            self.harness.get_relation_data(self.rel_id, self.charm.app),
            {"cluster_initialised": "True"},
        )

    @patch("charm.snap.SnapCache")
    def test_install_snap_packages(self, _snap_cache):
        _snap_package = _snap_cache.return_value.__getitem__.return_value
        _snap_package.ensure.side_effect = snap.SnapError
        _snap_package.present = False

        # Test for problem with snap update.
        with self.assertRaises(snap.SnapError):
            self.charm._install_snap_packages([("postgresql", {"channel": "14/edge"})])
        _snap_cache.return_value.__getitem__.assert_called_once_with("postgresql")
        _snap_cache.assert_called_once_with()
        _snap_package.ensure.assert_called_once_with(snap.SnapState.Latest, channel="14/edge")

        # Test with a not found package.
        _snap_cache.reset_mock()
        _snap_package.reset_mock()
        _snap_package.ensure.side_effect = snap.SnapNotFoundError
        with self.assertRaises(snap.SnapNotFoundError):
            self.charm._install_snap_packages([("postgresql", {"channel": "14/edge"})])
        _snap_cache.return_value.__getitem__.assert_called_once_with("postgresql")
        _snap_cache.assert_called_once_with()
        _snap_package.ensure.assert_called_once_with(snap.SnapState.Latest, channel="14/edge")

        # Then test a valid one.
        _snap_cache.reset_mock()
        _snap_package.reset_mock()
        _snap_package.ensure.side_effect = None
        self.charm._install_snap_packages([("postgresql", {"channel": "14/edge"})])
        _snap_cache.assert_called_once_with()
        _snap_cache.return_value.__getitem__.assert_called_once_with("postgresql")
        _snap_package.ensure.assert_called_once_with(snap.SnapState.Latest, channel="14/edge")
        _snap_package.hold.assert_not_called()

        # Test revision
        _snap_cache.reset_mock()
        _snap_package.reset_mock()
        _snap_package.ensure.side_effect = None
        self.charm._install_snap_packages([("postgresql", {"revision": 42})])
        _snap_cache.assert_called_once_with()
        _snap_cache.return_value.__getitem__.assert_called_once_with("postgresql")
        _snap_package.ensure.assert_called_once_with(snap.SnapState.Latest, revision=42)
        _snap_package.hold.assert_called_once_with()

        # Test with refresh
        _snap_cache.reset_mock()
        _snap_package.reset_mock()
        _snap_package.present = True
        self.charm._install_snap_packages([("postgresql", {"revision": 42})], refresh=True)
        _snap_cache.assert_called_once_with()
        _snap_cache.return_value.__getitem__.assert_called_once_with("postgresql")
        _snap_package.ensure.assert_called_once_with(snap.SnapState.Latest, revision=42)
        _snap_package.hold.assert_called_once_with()

        # Test without refresh
        _snap_cache.reset_mock()
        _snap_package.reset_mock()
        self.charm._install_snap_packages([("postgresql", {"revision": 42})])
        _snap_cache.assert_called_once_with()
        _snap_cache.return_value.__getitem__.assert_called_once_with("postgresql")
        _snap_package.ensure.assert_not_called()
        _snap_package.hold.assert_not_called()

<<<<<<< HEAD
=======
    def test_scope_obj(self):
        assert self.charm._scope_obj("app") == self.charm.framework.model.app
        assert self.charm._scope_obj("unit") == self.charm.framework.model.unit
        assert self.charm._scope_obj("test") is None

>>>>>>> df44fedf
    @patch_network_get(private_address="1.1.1.1")
    @patch("charm.PostgresqlOperatorCharm._on_leader_elected")
    def test_get_secret(self, _):
        self.harness.set_leader()

        # Test application scope.
        assert self.charm.get_secret("app", "password") is None
        self.harness.update_relation_data(
            self.rel_id, self.charm.app.name, {"password": "test-password"}
        )
        assert self.charm.get_secret("app", "password") == "test-password"

        # Test unit scope.
        assert self.charm.get_secret("unit", "password") is None
        self.harness.update_relation_data(
            self.rel_id, self.charm.unit.name, {"password": "test-password"}
        )
        assert self.charm.get_secret("unit", "password") == "test-password"

    @patch_network_get(private_address="1.1.1.1")
    @patch("ops.charm.model.Model.get_secret")
    @patch("charm.JujuVersion.has_secrets", new_callable=PropertyMock, return_value=True)
    @patch("charm.PostgresqlOperatorCharm._on_leader_elected")
    def test_get_secret_juju_error(self, _, __, _get_secret):
        self.harness.set_leader()

        # clean the caches
        if SECRET_INTERNAL_LABEL in self.charm.app_peer_data:
            del self.charm.app_peer_data[SECRET_INTERNAL_LABEL]
        self.charm.secrets["app"] = {}

        # general tests
        self.harness.update_relation_data(
            self.rel_id, self.charm.app.name, {SECRET_INTERNAL_LABEL: "secret_key"}
        )
        _get_secret.side_effect = SecretNotFoundError
        assert self.charm.get_secret("app", "password") is None
        self.harness.update_relation_data(self.rel_id, self.charm.app.name, {})

    @patch_network_get(private_address="1.1.1.1")
    @patch("ops.charm.model.Model.get_secret")
    @patch("charm.JujuVersion.has_secrets", new_callable=PropertyMock, return_value=True)
    @patch("charm.PostgresqlOperatorCharm._on_leader_elected")
    def test_get_secret_juju(self, _, __, _get_secret):
        self.harness.set_leader()
        _get_secret.return_value.get_content.return_value = {"password": "test-password"}

        # clean the caches
        if SECRET_INTERNAL_LABEL in self.charm.app_peer_data:
            del self.charm.app_peer_data[SECRET_INTERNAL_LABEL]
        self.charm.secrets["app"] = {}

        assert self.charm.get_secret("app", None) is None
        assert not _get_secret.called
        _get_secret.reset_mock()

        # Test application scope.
        assert self.charm.get_secret("app", "password") is None
        self.harness.update_relation_data(
            self.rel_id, self.charm.app.name, {SECRET_INTERNAL_LABEL: "secret_key"}
        )
        assert self.charm.get_secret("app", "password") == "test-password"
        _get_secret.assert_called_once_with(id="secret_key")

        _get_secret.reset_mock()

        # Test unit scope.
        assert self.charm.get_secret("unit", "password") is None
        self.harness.update_relation_data(
            self.rel_id, self.charm.unit.name, {SECRET_INTERNAL_LABEL: "secret_key"}
        )
        assert self.charm.get_secret("unit", "password") == "test-password"
        _get_secret.assert_called_once_with(id="secret_key")

        with self.assertRaises(RuntimeError):
            self.charm.get_secret("test", "password")

    @patch_network_get(private_address="1.1.1.1")
    @patch("charm.PostgresqlOperatorCharm._on_leader_elected")
    def test_set_secret(self, _):
        self.harness.set_leader()

        # Test application scope.
        assert "password" not in self.harness.get_relation_data(self.rel_id, self.charm.app.name)
        self.charm.set_secret("app", "password", "test-password")
        assert (
            self.harness.get_relation_data(self.rel_id, self.charm.app.name)["password"]
            == "test-password"
        )
        self.charm.set_secret("app", "password", None)
        assert "password" not in self.harness.get_relation_data(self.rel_id, self.charm.app.name)

        # Test unit scope.
        assert "password" not in self.harness.get_relation_data(self.rel_id, self.charm.unit.name)
        self.charm.set_secret("unit", "password", "test-password")
        assert (
            self.harness.get_relation_data(self.rel_id, self.charm.unit.name)["password"]
            == "test-password"
        )
        self.charm.set_secret("unit", "password", None)
        assert "password" not in self.harness.get_relation_data(self.rel_id, self.charm.unit.name)

        with self.assertRaises(RuntimeError):
            self.charm.set_secret("test", "password", "test")

    @patch_network_get(private_address="1.1.1.1")
    @patch("charm.JujuVersion.has_secrets", new_callable=PropertyMock, return_value=True)
    @patch("charm.PostgresqlOperatorCharm._on_leader_elected")
    def test_set_secret_juju(self, _, __):
        self.harness.set_leader()
        secret_mock = Mock()
        self.charm.secrets["app"][SECRET_LABEL] = secret_mock
        self.charm.secrets["unit"][SECRET_LABEL] = secret_mock
        self.charm.secrets["app"][SECRET_CACHE_LABEL] = {}
        self.charm.secrets["unit"][SECRET_CACHE_LABEL] = {}

        # Test application scope.
        assert "password" not in self.charm.secrets["app"].get(SECRET_CACHE_LABEL, {})
        self.charm.set_secret("app", "password", "test-password")
        assert self.charm.secrets["app"][SECRET_CACHE_LABEL]["password"] == "test-password"
        secret_mock.set_content.assert_called_once_with(
            self.charm.secrets["app"][SECRET_CACHE_LABEL]
        )
        secret_mock.reset_mock()

        self.charm.set_secret("app", "password", None)
        assert self.charm.secrets["app"][SECRET_CACHE_LABEL]["password"] == SECRET_DELETED_LABEL
        secret_mock.set_content.assert_called_once_with(
            self.charm.secrets["app"][SECRET_CACHE_LABEL]
        )
        secret_mock.reset_mock()

        # Test unit scope.
        assert "password" not in self.charm.secrets["unit"].get(SECRET_CACHE_LABEL, {})
        self.charm.set_secret("unit", "password", "test-password")
        assert self.charm.secrets["unit"][SECRET_CACHE_LABEL]["password"] == "test-password"
        secret_mock.set_content.assert_called_once_with(
            self.charm.secrets["unit"][SECRET_CACHE_LABEL]
        )
        secret_mock.reset_mock()

        self.charm.set_secret("unit", "password", None)
        assert self.charm.secrets["unit"][SECRET_CACHE_LABEL]["password"] == SECRET_DELETED_LABEL
        secret_mock.set_content.assert_called_once_with(
            self.charm.secrets["unit"][SECRET_CACHE_LABEL]
        )
        secret_mock.reset_mock()

    @patch(
        "subprocess.check_call",
        side_effect=[None, subprocess.CalledProcessError(1, "fake command")],
    )
    def test_is_storage_attached(self, _check_call):
        # Test with attached storage.
        is_storage_attached = self.charm._is_storage_attached()
        _check_call.assert_called_once_with(["mountpoint", "-q", self.charm._storage_path])
        self.assertTrue(is_storage_attached)

        # Test with detached storage.
        is_storage_attached = self.charm._is_storage_attached()
        self.assertFalse(is_storage_attached)

    @patch("subprocess.check_call")
    def test_reboot_on_detached_storage(self, _check_call):
        mock_event = MagicMock()
        self.charm._reboot_on_detached_storage(mock_event)
        mock_event.defer.assert_called_once()
        self.assertTrue(isinstance(self.charm.unit.status, WaitingStatus))
        _check_call.assert_called_once_with(["systemctl", "reboot"])

    @patch_network_get(private_address="1.1.1.1")
    @patch("charm.Patroni.restart_postgresql")
    @patch("charm.Patroni.are_all_members_ready")
    def test_restart(self, _are_all_members_ready, _restart_postgresql):
        _are_all_members_ready.side_effect = [False, True, True]

        # Test when not all members are ready.
        mock_event = MagicMock()
        self.charm._restart(mock_event)
        mock_event.defer.assert_called_once()
        _restart_postgresql.assert_not_called()

        # Test a successful restart.
        mock_event.defer.reset_mock()
        self.charm._restart(mock_event)
        self.assertFalse(isinstance(self.charm.unit.status, BlockedStatus))
        mock_event.defer.assert_not_called()

        # Test a failed restart.
        _restart_postgresql.side_effect = RetryError(last_attempt=1)
        self.charm._restart(mock_event)
        self.assertTrue(isinstance(self.charm.unit.status, BlockedStatus))
        mock_event.defer.assert_not_called()

    @patch_network_get(private_address="1.1.1.1")
    @patch("charm.snap.SnapCache")
    @patch("charms.rolling_ops.v0.rollingops.RollingOpsManager._on_acquire_lock")
    @patch("charm.Patroni.reload_patroni_configuration")
    @patch("charm.Patroni.member_started", new_callable=PropertyMock)
    @patch("charm.Patroni.render_patroni_yml_file")
    @patch("charms.postgresql_k8s.v0.postgresql_tls.PostgreSQLTLS.get_tls_files")
    def test_update_config(
        self,
        _get_tls_files,
        _render_patroni_yml_file,
        _member_started,
        _reload_patroni_configuration,
        _restart,
        _,
    ):
        with patch.object(PostgresqlOperatorCharm, "postgresql", Mock()) as postgresql_mock:
            # Mock some properties.
            postgresql_mock.is_tls_enabled = PropertyMock(side_effect=[False, False, False])
            _member_started.side_effect = [True, True, False]

            # Test without TLS files available.
            self.harness.update_relation_data(
                self.rel_id, self.charm.unit.name, {"tls": "enabled"}
            )  # Mock some data in the relation to test that it change.
            _get_tls_files.return_value = [None]
            self.charm.update_config()
            _render_patroni_yml_file.assert_called_once_with(
                connectivity=True,
                is_creating_backup=False,
                enable_tls=False,
                backup_id=None,
                stanza=None,
                restore_stanza=None,
            )
            _reload_patroni_configuration.assert_called_once()
            _restart.assert_not_called()
            self.assertNotIn(
                "tls", self.harness.get_relation_data(self.rel_id, self.charm.unit.name)
            )

            # Test with TLS files available.
            self.harness.update_relation_data(
                self.rel_id, self.charm.unit.name, {"tls": ""}
            )  # Mock some data in the relation to test that it change.
            _get_tls_files.return_value = ["something"]
            _render_patroni_yml_file.reset_mock()
            _reload_patroni_configuration.reset_mock()
            self.charm.update_config()
            _render_patroni_yml_file.assert_called_once_with(
                connectivity=True,
                is_creating_backup=False,
                enable_tls=True,
                backup_id=None,
                stanza=None,
                restore_stanza=None,
            )
            _reload_patroni_configuration.assert_called_once()
            _restart.assert_called_once()
            self.assertEqual(
                self.harness.get_relation_data(self.rel_id, self.charm.unit.name)["tls"], "enabled"
            )

            # Test with member not started yet.
            self.harness.update_relation_data(
                self.rel_id, self.charm.unit.name, {"tls": ""}
            )  # Mock some data in the relation to test that it change.
            _reload_patroni_configuration.reset_mock()
            self.charm.update_config()
            _reload_patroni_configuration.assert_not_called()
            _restart.assert_called_once()
            self.assertEqual(
                self.harness.get_relation_data(self.rel_id, self.charm.unit.name)["tls"], "enabled"
            )

    @patch("charm.PostgresqlOperatorCharm._update_relation_endpoints")
    @patch("charm.PostgresqlOperatorCharm.primary_endpoint", new_callable=PropertyMock)
    def test_on_cluster_topology_change(self, _primary_endpoint, _update_relation_endpoints):
        # Mock the property value.
        _primary_endpoint.side_effect = [None, "1.1.1.1"]

        # Test without an elected primary.
        self.charm._on_cluster_topology_change(Mock())
        _update_relation_endpoints.assert_not_called()

        # Test with an elected primary.
        self.charm._on_cluster_topology_change(Mock())
        _update_relation_endpoints.assert_called_once()

    @patch(
        "charm.PostgresqlOperatorCharm.primary_endpoint",
        new_callable=PropertyMock,
        return_value=None,
    )
    @patch("charm.PostgresqlOperatorCharm._update_relation_endpoints")
    def test_on_cluster_topology_change_keep_blocked(
        self, _update_relation_endpoints, _primary_endpoint
    ):
        self.harness.model.unit.status = BlockedStatus(NO_PRIMARY_MESSAGE)

        self.charm._on_cluster_topology_change(Mock())

        _update_relation_endpoints.assert_not_called()
        self.assertEqual(_primary_endpoint.call_count, 2)
        _primary_endpoint.assert_called_with()
        self.assertTrue(isinstance(self.harness.model.unit.status, BlockedStatus))
        self.assertEqual(self.harness.model.unit.status.message, NO_PRIMARY_MESSAGE)

    @patch(
        "charm.PostgresqlOperatorCharm.primary_endpoint",
        new_callable=PropertyMock,
        return_value="fake-unit",
    )
    @patch("charm.PostgresqlOperatorCharm._update_relation_endpoints")
    def test_on_cluster_topology_change_clear_blocked(
        self, _update_relation_endpoints, _primary_endpoint
    ):
        self.harness.model.unit.status = BlockedStatus(NO_PRIMARY_MESSAGE)

        self.charm._on_cluster_topology_change(Mock())

        _update_relation_endpoints.assert_called_once_with()
        self.assertEqual(_primary_endpoint.call_count, 2)
        _primary_endpoint.assert_called_with()
        self.assertTrue(isinstance(self.harness.model.unit.status, ActiveStatus))

    @patch_network_get(private_address="1.1.1.1")
    @patch("charm.PostgresqlOperatorCharm._update_relation_endpoints")
    @patch("charm.PostgresqlOperatorCharm.primary_endpoint", new_callable=PropertyMock)
    @patch("charm.Patroni.member_started", new_callable=PropertyMock)
    @patch("charm.Patroni.start_patroni")
    @patch("charm.PostgresqlOperatorCharm.update_config")
    @patch("charm.PostgresqlOperatorCharm._update_member_ip")
    @patch("charm.PostgresqlOperatorCharm._reconfigure_cluster")
    def test_on_peer_relation_changed(
        self,
        _reconfigure_cluster,
        _update_member_ip,
        _update_config,
        _start_patroni,
        _member_started,
        _primary_endpoint,
        _update_relation_endpoints,
    ):
        # Test an uninitialized cluster.
        mock_event = Mock()
        with self.harness.hooks_disabled():
            self.harness.update_relation_data(
                self.rel_id, self.charm.app.name, {"cluster_initialised": ""}
            )
        self.charm._on_peer_relation_changed(mock_event)
        mock_event.defer.assert_called_once()
        _reconfigure_cluster.assert_not_called()

        # Test an initialized cluster and this is the leader unit
        # (but it fails to reconfigure the cluster).
        mock_event.defer.reset_mock()
        with self.harness.hooks_disabled():
            self.harness.update_relation_data(
                self.rel_id,
                self.charm.app.name,
                {"cluster_initialised": "True", "members_ips": '["1.1.1.1"]'},
            )
            self.harness.set_leader()
        _reconfigure_cluster.return_value = False
        self.charm._on_peer_relation_changed(mock_event)
        _reconfigure_cluster.assert_called_once_with(mock_event)
        mock_event.defer.assert_called_once()

        # Test when the leader can reconfigure the cluster.
        mock_event.defer.reset_mock()
        _reconfigure_cluster.reset_mock()
        _reconfigure_cluster.return_value = True
        _update_member_ip.return_value = False
        _member_started.return_value = True
        _primary_endpoint.return_value = "1.1.1.1"
        self.harness.model.unit.status = WaitingStatus("awaiting for cluster to start")
        self.charm._on_peer_relation_changed(mock_event)
        mock_event.defer.assert_not_called()
        _reconfigure_cluster.assert_called_once_with(mock_event)
        _update_member_ip.assert_called_once()
        _update_config.assert_called_once()
        _start_patroni.assert_called_once()
        _update_relation_endpoints.assert_called_once()
        self.assertIsInstance(self.harness.model.unit.status, ActiveStatus)

        # Test when the cluster member updates its IP.
        _update_member_ip.reset_mock()
        _update_config.reset_mock()
        _start_patroni.reset_mock()
        _update_relation_endpoints.reset_mock()
        _update_member_ip.return_value = True
        self.charm._on_peer_relation_changed(mock_event)
        _update_member_ip.assert_called_once()
        _update_config.assert_not_called()
        _start_patroni.assert_not_called()
        _update_relation_endpoints.assert_not_called()

        # Test when the unit fails to update the Patroni configuration.
        _update_member_ip.return_value = False
        _update_config.side_effect = RetryError(last_attempt=1)
        self.charm._on_peer_relation_changed(mock_event)
        _update_config.assert_called_once()
        _start_patroni.assert_not_called()
        _update_relation_endpoints.assert_not_called()
        self.assertIsInstance(self.harness.model.unit.status, BlockedStatus)

        # Test when Patroni hasn't started yet in the unit.
        _update_config.side_effect = None
        _member_started.return_value = False
        self.charm._on_peer_relation_changed(mock_event)
        _start_patroni.assert_called_once()
        _update_relation_endpoints.assert_not_called()
        self.assertIsInstance(self.harness.model.unit.status, WaitingStatus)

    @patch_network_get(private_address="1.1.1.1")
    @patch("charm.PostgresqlOperatorCharm._add_members")
    @patch("charm.PostgresqlOperatorCharm._remove_from_members_ips")
    @patch("charm.Patroni.remove_raft_member")
    def test_reconfigure_cluster(
        self, _remove_raft_member, _remove_from_members_ips, _add_members
    ):
        # Test when no change is needed in the member IP.
        mock_event = Mock()
        mock_event.unit = self.charm.unit
        mock_event.relation.data = {mock_event.unit: {}}
        self.assertTrue(self.charm._reconfigure_cluster(mock_event))
        _remove_raft_member.assert_not_called()
        _remove_from_members_ips.assert_not_called()
        _add_members.assert_called_once_with(mock_event)

        # Test when a change is needed in the member IP, but it fails.
        _remove_raft_member.side_effect = RemoveRaftMemberFailedError
        _add_members.reset_mock()
        mock_event.relation.data = {mock_event.unit: {"ip-to-remove": "1.1.1.1"}}
        self.assertFalse(self.charm._reconfigure_cluster(mock_event))
        _remove_raft_member.assert_called_once()
        _remove_from_members_ips.assert_not_called()
        _add_members.assert_not_called()

        # Test when a change is needed in the member IP and it succeeds.
        _remove_raft_member.reset_mock()
        _remove_raft_member.side_effect = None
        _add_members.reset_mock()
        mock_event.relation.data = {mock_event.unit: {"ip-to-remove": "1.1.1.1"}}
        self.assertTrue(self.charm._reconfigure_cluster(mock_event))
        _remove_raft_member.assert_called_once()
        _remove_from_members_ips.assert_called_once()
        _add_members.assert_called_once_with(mock_event)

    @patch("charms.postgresql_k8s.v0.postgresql_tls.PostgreSQLTLS._request_certificate")
    def test_update_certificate(self, _request_certificate):
        # If there is no current TLS files, _request_certificate should be called
        # only when the certificates relation is established.
        self.charm._update_certificate()
        _request_certificate.assert_not_called()

        # Test with already present TLS files (when they will be replaced by new ones).
        ca = "fake CA"
        cert = "fake certificate"
        key = private_key = "fake private key"
        with self.harness.hooks_disabled():
            self.harness.update_relation_data(
                self.rel_id,
                self.charm.unit.name,
                {
                    "ca": ca,
                    "cert": cert,
                    "key": key,
                    "private-key": private_key,
                },
            )
        self.charm._update_certificate()
        _request_certificate.assert_called_once_with(private_key)

    @patch_network_get(private_address="1.1.1.1")
    @patch("charm.PostgresqlOperatorCharm._update_certificate")
    @patch("charm.Patroni.stop_patroni")
    def test_update_member_ip(self, _stop_patroni, _update_certificate):
        # Test when the IP address of the unit hasn't changed.
        with self.harness.hooks_disabled():
            self.harness.update_relation_data(
                self.rel_id,
                self.charm.unit.name,
                {
                    "ip": "1.1.1.1",
                },
            )
        self.assertFalse(self.charm._update_member_ip())
        relation_data = self.harness.get_relation_data(self.rel_id, self.charm.unit.name)
        self.assertEqual(relation_data.get("ip-to-remove"), None)
        _stop_patroni.assert_not_called()
        _update_certificate.assert_not_called()

        # Test when the IP address of the unit has changed.
        with self.harness.hooks_disabled():
            self.harness.update_relation_data(
                self.rel_id,
                self.charm.unit.name,
                {
                    "ip": "2.2.2.2",
                },
            )
        self.assertTrue(self.charm._update_member_ip())
        relation_data = self.harness.get_relation_data(self.rel_id, self.charm.unit.name)
        self.assertEqual(relation_data.get("ip"), "1.1.1.1")
        self.assertEqual(relation_data.get("ip-to-remove"), "2.2.2.2")
        _stop_patroni.assert_called_once()
        _update_certificate.assert_called_once()<|MERGE_RESOLUTION|>--- conflicted
+++ resolved
@@ -786,14 +786,11 @@
         _snap_package.ensure.assert_not_called()
         _snap_package.hold.assert_not_called()
 
-<<<<<<< HEAD
-=======
     def test_scope_obj(self):
         assert self.charm._scope_obj("app") == self.charm.framework.model.app
         assert self.charm._scope_obj("unit") == self.charm.framework.model.unit
         assert self.charm._scope_obj("test") is None
 
->>>>>>> df44fedf
     @patch_network_get(private_address="1.1.1.1")
     @patch("charm.PostgresqlOperatorCharm._on_leader_elected")
     def test_get_secret(self, _):
