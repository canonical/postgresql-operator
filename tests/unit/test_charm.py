--- conflicted
+++ resolved
@@ -425,8 +425,6 @@
             "app", "replication-password", "replication-test-password"
         )
 
-<<<<<<< HEAD
-=======
     @patch_network_get(private_address="1.1.1.1")
     @patch("charm.PostgresqlOperatorCharm._set_primary_status_message")
     @patch("charm.Patroni.restart_patroni")
@@ -489,7 +487,6 @@
         self.charm.on.update_status.emit()
         _restart_patroni.assert_called_once()
 
->>>>>>> 27e71079
     @patch("charm.snap.SnapCache")
     def test_install_snap_packages(self, _snap_cache):
         _snap_package = _snap_cache.return_value.__getitem__.return_value
