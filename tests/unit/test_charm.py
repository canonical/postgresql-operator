# Copyright 2021 Canonical Ltd.
# See LICENSE file for licensing details.
import itertools
import logging
import platform
import subprocess
from unittest.mock import MagicMock, Mock, PropertyMock, call, mock_open, patch, sentinel

import pytest
from charms.operator_libs_linux.v2 import snap
from charms.postgresql_k8s.v0.postgresql import (
    PostgreSQLCreateUserError,
    PostgreSQLEnableDisableExtensionError,
    PostgreSQLUpdateUserPasswordError,
)
from ops import Unit
from ops.framework import EventBase
from ops.model import (
    ActiveStatus,
    BlockedStatus,
    MaintenanceStatus,
    RelationDataTypeError,
    WaitingStatus,
)
from ops.testing import Harness
from psycopg2 import OperationalError
from tenacity import RetryError, wait_fixed

from backups import CANNOT_RESTORE_PITR
from charm import (
    EXTENSIONS_DEPENDENCY_MESSAGE,
    PRIMARY_NOT_REACHABLE_MESSAGE,
    PostgresqlOperatorCharm,
)
from cluster import RemoveRaftMemberFailedError
from constants import PEER, POSTGRESQL_SNAP_NAME, SECRET_INTERNAL_LABEL, SNAP_PACKAGES
from tests.helpers import patch_network_get

CREATE_CLUSTER_CONF_PATH = "/etc/postgresql-common/createcluster.d/pgcharm.conf"


@pytest.fixture(autouse=True)
def harness():
    harness = Harness(PostgresqlOperatorCharm)
    harness.begin()
    harness.add_relation("upgrade", harness.charm.app.name)
    harness.add_relation(PEER, harness.charm.app.name)
    yield harness
    harness.cleanup()


@patch_network_get(private_address="1.1.1.1")
def test_on_install(harness):
    with patch("charm.subprocess.check_call") as _check_call, patch(
        "charm.snap.SnapCache"
    ) as _snap_cache, patch(
        "charm.PostgresqlOperatorCharm._install_snap_packages"
    ) as _install_snap_packages, patch(
        "charm.PostgresqlOperatorCharm._reboot_on_detached_storage"
    ) as _reboot_on_detached_storage, patch(
        "charm.PostgresqlOperatorCharm._is_storage_attached",
        side_effect=[False, True, True],
    ) as _is_storage_attached:
        # Test without storage.
        harness.charm.on.install.emit()
        _reboot_on_detached_storage.assert_called_once()
        pg_snap = _snap_cache.return_value[POSTGRESQL_SNAP_NAME]

        # Test without adding Patroni resource.
        harness.charm.on.install.emit()
        # Assert that the needed calls were made.
        _install_snap_packages.assert_called_once_with(packages=SNAP_PACKAGES)
        assert pg_snap.alias.call_count == 2
        pg_snap.alias.assert_any_call("psql")
        pg_snap.alias.assert_any_call("patronictl")

        assert _check_call.call_count == 3
        _check_call.assert_any_call("mkdir -p /home/snap_daemon".split())
        _check_call.assert_any_call("chown snap_daemon:snap_daemon /home/snap_daemon".split())
        _check_call.assert_any_call("usermod -d /home/snap_daemon snap_daemon".split())

        # Assert the status set by the event handler.
        assert isinstance(harness.model.unit.status, WaitingStatus)


@patch_network_get(private_address="1.1.1.1")
def test_on_install_failed_to_create_home(harness):
    with patch("charm.subprocess.check_call") as _check_call, patch(
        "charm.snap.SnapCache"
    ) as _snap_cache, patch(
        "charm.PostgresqlOperatorCharm._install_snap_packages"
    ) as _install_snap_packages, patch(
        "charm.PostgresqlOperatorCharm._reboot_on_detached_storage"
    ) as _reboot_on_detached_storage, patch(
        "charm.PostgresqlOperatorCharm._is_storage_attached",
        side_effect=[False, True, True],
    ) as _is_storage_attached, patch("charm.logger.exception") as _logger_exception:
        # Test without storage.
        harness.charm.on.install.emit()
        _reboot_on_detached_storage.assert_called_once()
        pg_snap = _snap_cache.return_value[POSTGRESQL_SNAP_NAME]
        _check_call.side_effect = [subprocess.CalledProcessError(-1, ["test"])]

        # Test without adding Patroni resource.
        harness.charm.on.install.emit()
        # Assert that the needed calls were made.
        _install_snap_packages.assert_called_once_with(packages=SNAP_PACKAGES)
        assert pg_snap.alias.call_count == 2
        pg_snap.alias.assert_any_call("psql")
        pg_snap.alias.assert_any_call("patronictl")

        _logger_exception.assert_called_once_with("Unable to create snap_daemon home dir")

        # Assert the status set by the event handler.
        assert isinstance(harness.model.unit.status, WaitingStatus)


@patch_network_get(private_address="1.1.1.1")
def test_on_install_snap_failure(harness):
    with patch(
        "charm.PostgresqlOperatorCharm._install_snap_packages"
    ) as _install_snap_packages, patch(
        "charm.PostgresqlOperatorCharm._is_storage_attached", return_value=True
    ) as _is_storage_attached:
        # Mock the result of the call.
        _install_snap_packages.side_effect = snap.SnapError
        # Trigger the hook.
        harness.charm.on.install.emit()
        # Assert that the needed calls were made.
        _install_snap_packages.assert_called_once()
        assert isinstance(harness.model.unit.status, BlockedStatus)


@patch_network_get(private_address="1.1.1.1")
def test_patroni_scrape_config_no_tls(harness):
    result = harness.charm.patroni_scrape_config()

    assert result == [
        {
            "metrics_path": "/metrics",
            "scheme": "http",
            "static_configs": [{"targets": ["1.1.1.1:8008"]}],
            "tls_config": {"insecure_skip_verify": True},
        },
    ]


@patch_network_get(private_address="1.1.1.1")
def test_patroni_scrape_config_tls(harness):
    with patch(
        "charm.PostgresqlOperatorCharm.is_tls_enabled",
        return_value=True,
        new_callable=PropertyMock,
    ):
        result = harness.charm.patroni_scrape_config()

        assert result == [
            {
                "metrics_path": "/metrics",
                "scheme": "https",
                "static_configs": [{"targets": ["1.1.1.1:8008"]}],
                "tls_config": {"insecure_skip_verify": True},
            },
        ]


def test_primary_endpoint(harness):
    with patch(
        "charm.PostgresqlOperatorCharm._units_ips",
        new_callable=PropertyMock,
        return_value={"1.1.1.1", "1.1.1.2"},
    ), patch("charm.PostgresqlOperatorCharm._patroni", new_callable=PropertyMock) as _patroni:
        _patroni.return_value.get_member_ip.return_value = "1.1.1.1"
        _patroni.return_value.get_primary.return_value = sentinel.primary
        assert harness.charm.primary_endpoint == "1.1.1.1"

        _patroni.return_value.get_member_ip.assert_called_once_with(sentinel.primary)
        _patroni.return_value.get_primary.assert_called_once_with()


def test_primary_endpoint_no_peers(harness):
    with patch(
        "charm.PostgresqlOperatorCharm._peers", new_callable=PropertyMock, return_value=None
    ), patch(
        "charm.PostgresqlOperatorCharm._units_ips",
        new_callable=PropertyMock,
        return_value={"1.1.1.1", "1.1.1.2"},
    ), patch("charm.PostgresqlOperatorCharm._patroni", new_callable=PropertyMock) as _patroni:
        assert harness.charm.primary_endpoint is None

        assert not _patroni.return_value.get_member_ip.called
        assert not _patroni.return_value.get_primary.called


@patch_network_get(private_address="1.1.1.1")
def test_on_leader_elected(harness):
    with patch(
        "charm.PostgresqlOperatorCharm._update_relation_endpoints", new_callable=PropertyMock
    ) as _update_relation_endpoints, patch(
        "charm.PostgresqlOperatorCharm.primary_endpoint",
        new_callable=PropertyMock,
    ) as _primary_endpoint, patch("charm.PostgresqlOperatorCharm.update_config") as _update_config:
        # Assert that there is no password in the peer relation.
        assert harness.charm._peers.data[harness.charm.app].get("operator-password", None) is None

        # Check that a new password was generated on leader election.
        _primary_endpoint.return_value = "1.1.1.1"
        harness.set_leader()
        password = harness.charm.get_secret("app", "operator-password")
        _update_config.assert_called_once()
        _update_relation_endpoints.assert_not_called()
        assert password is not None

        # Mark the cluster as initialised.
        harness.charm._peers.data[harness.charm.app].update({"cluster_initialised": "True"})

        # Trigger a new leader election and check that the password is still the same
        # and also that update_endpoints was called after the cluster was initialised.
        harness.set_leader(False)
        harness.set_leader()
        assert harness.charm.get_secret("app", "operator-password") == password
        _update_relation_endpoints.assert_called_once()
        assert not (isinstance(harness.model.unit.status, BlockedStatus))

        # Check for a WaitingStatus when the primary is not reachable yet.
        _primary_endpoint.return_value = None
        harness.set_leader(False)
        harness.set_leader()
        _update_relation_endpoints.assert_called_once()  # Assert it was not called again.
        assert isinstance(harness.model.unit.status, WaitingStatus)


def test_is_cluster_initialised(harness):
    rel_id = harness.model.get_relation(PEER).id
    # Test when the cluster was not initialised yet.
    assert not (harness.charm.is_cluster_initialised)

    # Test when the cluster was already initialised.
    with harness.hooks_disabled():
        harness.update_relation_data(
            rel_id, harness.charm.app.name, {"cluster_initialised": "True"}
        )
    assert harness.charm.is_cluster_initialised


def test_on_config_changed(harness):
    with patch(
        "charm.PostgresqlOperatorCharm._validate_config_options"
    ) as _validate_config_options, patch(
        "charm.PostgresqlOperatorCharm.update_config"
    ) as _update_config, patch(
        "relations.db.DbProvides.set_up_relation"
    ) as _set_up_relation, patch(
        "charm.PostgresqlOperatorCharm.enable_disable_extensions"
    ) as _enable_disable_extensions, patch(
        "charm.PostgresqlOperatorCharm.is_cluster_initialised", new_callable=PropertyMock
    ) as _is_cluster_initialised:
        # Test when the cluster was not initialised yet.
        _is_cluster_initialised.return_value = False
        harness.charm.on.config_changed.emit()
        _enable_disable_extensions.assert_not_called()
        _set_up_relation.assert_not_called()

        # Test when the unit is not the leader.
        _is_cluster_initialised.return_value = True
        harness.charm.on.config_changed.emit()
        _validate_config_options.assert_called_once()
        _enable_disable_extensions.assert_not_called()
        _set_up_relation.assert_not_called()

        # Test unable to connect to db
        _update_config.reset_mock()
        _validate_config_options.side_effect = OperationalError
        harness.charm.on.config_changed.emit()
        assert not _update_config.called
        _validate_config_options.side_effect = None

        # Test after the cluster was initialised.
        with harness.hooks_disabled():
            harness.set_leader()
        harness.charm.on.config_changed.emit()
        _enable_disable_extensions.assert_called_once()
        _set_up_relation.assert_not_called()

        # Test when the unit is in a blocked state due to extensions request,
        # but there are no established legacy relations.
        _enable_disable_extensions.reset_mock()
        harness.charm.unit.status = BlockedStatus(
            "extensions requested through relation, enable them through config options"
        )
        harness.charm.on.config_changed.emit()
        _enable_disable_extensions.assert_called_once()
        _set_up_relation.assert_not_called()

        # Test when the unit is in a blocked state due to extensions request,
        # but there are established legacy relations.
        _enable_disable_extensions.reset_mock()
        _set_up_relation.return_value = False
        db_relation_id = harness.add_relation("db", "application")
        harness.charm.on.config_changed.emit()
        _enable_disable_extensions.assert_called_once()
        _set_up_relation.assert_called_once()
        harness.remove_relation(db_relation_id)

        _enable_disable_extensions.reset_mock()
        _set_up_relation.reset_mock()
        harness.add_relation("db-admin", "application")
        harness.charm.on.config_changed.emit()
        _enable_disable_extensions.assert_called_once()
        _set_up_relation.assert_called_once()

        # Test when  there are established legacy relations,
        # but the charm fails to set up one of them.
        _enable_disable_extensions.reset_mock()
        _set_up_relation.reset_mock()
        _set_up_relation.return_value = False
        harness.add_relation("db", "application")
        harness.charm.on.config_changed.emit()
        _enable_disable_extensions.assert_called_once()
        _set_up_relation.assert_called_once()


def test_check_extension_dependencies(harness):
    with patch("charm.Patroni.get_primary") as _get_primary, patch(
        "subprocess.check_output", return_value=b"C"
    ), patch.object(PostgresqlOperatorCharm, "postgresql", Mock()):
        _get_primary.return_value = harness.charm.unit

        # Test when plugins dependencies exception is not caused
        config = {
            "plugin_address_standardizer_enable": False,
            "plugin_postgis_enable": False,
            "plugin_address_standardizer_data_us_enable": False,
            "plugin_jsonb_plperl_enable": False,
            "plugin_plperl_enable": False,
            "plugin_postgis_raster_enable": False,
            "plugin_postgis_tiger_geocoder_enable": False,
            "plugin_fuzzystrmatch_enable": False,
            "plugin_postgis_topology_enable": False,
        }
        harness.update_config(config)
        harness.charm.enable_disable_extensions()
        assert not (isinstance(harness.model.unit.status, BlockedStatus))

        # Test when plugins dependencies exception caused
        config["plugin_address_standardizer_enable"] = True
        harness.update_config(config)
        harness.charm.enable_disable_extensions()
        assert isinstance(harness.model.unit.status, BlockedStatus)
        assert harness.model.unit.status.message == EXTENSIONS_DEPENDENCY_MESSAGE


def test_enable_disable_extensions(harness, caplog):
    with patch("charm.Patroni.get_primary") as _get_primary, patch(
        "charm.PostgresqlOperatorCharm._unit_ip"
    ), patch("charm.PostgresqlOperatorCharm._patroni"), patch(
        "subprocess.check_output", return_value=b"C"
    ), patch.object(PostgresqlOperatorCharm, "postgresql", Mock()) as postgresql_mock:
        _get_primary.return_value = harness.charm.unit

        # Test when all extensions install/uninstall succeed.
        postgresql_mock.enable_disable_extension.side_effect = None
        with caplog.at_level(logging.ERROR):
            assert len(caplog.records) == 0
            harness.charm.enable_disable_extensions()
            assert postgresql_mock.enable_disable_extensions.call_count == 1

        # Test when one extension install/uninstall fails.
        postgresql_mock.reset_mock()
        postgresql_mock.enable_disable_extensions.side_effect = (
            PostgreSQLEnableDisableExtensionError
        )
        with caplog.at_level(logging.ERROR):
            harness.charm.enable_disable_extensions()
            assert postgresql_mock.enable_disable_extensions.call_count == 1
            assert "failed to change plugins: " in caplog.text

        # Test when one config option should be skipped (because it's not related
        # to a plugin/extension).
        postgresql_mock.reset_mock()
        postgresql_mock.enable_disable_extensions.side_effect = None
        with caplog.at_level(logging.ERROR):
            config = """options:
  plugin_citext_enable:
    default: false
    type: boolean
  plugin_hstore_enable:
    default: false
    type: boolean
  plugin_pg_trgm_enable:
    default: false
    type: boolean
  plugin_plpython3u_enable:
    default: false
    type: boolean
  plugin_unaccent_enable:
    default: false
    type: boolean
  plugin_debversion_enable:
    default: false
    type: boolean
  plugin_bloom_enable:
    default: false
    type: boolean
  plugin_btree_gin_enable:
    default: false
    type: boolean
  plugin_btree_gist_enable:
    default: false
    type: boolean
  plugin_cube_enable:
    default: false
    type: boolean
  plugin_dict_int_enable:
    default: false
    type: boolean
  plugin_dict_xsyn_enable:
    default: false
    type: boolean
  plugin_earthdistance_enable:
    default: false
    type: boolean
  plugin_fuzzystrmatch_enable:
    default: false
    type: boolean
  plugin_intarray_enable:
    default: false
    type: boolean
  plugin_isn_enable:
    default: false
    type: boolean
  plugin_lo_enable:
    default: false
    type: boolean
  plugin_ltree_enable:
    default: false
    type: boolean
  plugin_old_snapshot_enable:
    default: false
    type: boolean
  plugin_pg_freespacemap_enable:
    default: false
    type: boolean
  plugin_pgrowlocks_enable:
    default: false
    type: boolean
  plugin_pgstattuple_enable:
    default: false
    type: boolean
  plugin_pg_visibility_enable:
    default: false
    type: boolean
  plugin_seg_enable:
    default: false
    type: boolean
  plugin_tablefunc_enable:
    default: false
    type: boolean
  plugin_tcn_enable:
    default: false
    type: boolean
  plugin_tsm_system_rows_enable:
    default: false
    type: boolean
  plugin_tsm_system_time_enable:
    default: false
    type: boolean
  plugin_uuid_ossp_enable:
    default: false
    type: boolean
  plugin_spi_enable:
    default: false
    type: boolean
  plugin_bool_plperl_enable:
    default: false
    type: boolean
  plugin_hll_enable:
    default: false
    type: boolean
  plugin_hypopg_enable:
    default: false
    type: boolean
  plugin_ip4r_enable:
    default: false
    type: boolean
  plugin_plperl_enable:
    default: false
    type: boolean
  plugin_jsonb_plperl_enable:
    default: false
    type: boolean
  plugin_orafce_enable:
    default: false
    type: boolean
  plugin_pg_similarity_enable:
    default: false
    type: boolean
  plugin_prefix_enable:
    default: false
    type: boolean
  plugin_rdkit_enable:
    default: false
    type: boolean
  plugin_tds_fdw_enable:
    default: false
    type: boolean
  plugin_icu_ext_enable:
    default: false
    type: boolean
  plugin_pltcl_enable:
    default: false
    type: boolean
  plugin_postgis_enable:
    default: false
    type: boolean
  plugin_postgis_raster_enable:
    default: false
    type: boolean
  plugin_address_standardizer_enable:
    default: false
    type: boolean
  plugin_address_standardizer_data_us_enable:
    default: false
    type: boolean
  plugin_postgis_tiger_geocoder_enable:
    default: false
    type: boolean
  plugin_postgis_topology_enable:
    default: false
    type: boolean
  plugin_vector_enable:
    default: false
    type: boolean
  profile:
    default: production
    type: string"""
            new_harness = Harness(PostgresqlOperatorCharm, config=config)
            new_harness.cleanup()
            new_harness.begin()
            new_harness.charm.enable_disable_extensions()
            assert postgresql_mock.enable_disable_extensions.call_count == 1


@patch_network_get(private_address="1.1.1.1")
def test_on_start(harness):
    with (
        patch(
            "charm.PostgresqlOperatorCharm.enable_disable_extensions"
        ) as _enable_disable_extensions,
        patch("charm.snap.SnapCache") as _snap_cache,
        patch("charm.Patroni.get_postgresql_version") as _get_postgresql_version,
        patch("charm.PostgreSQLProvider.oversee_users") as _oversee_users,
        patch(
            "charm.PostgresqlOperatorCharm._update_relation_endpoints", new_callable=PropertyMock
        ) as _update_relation_endpoints,
        patch("charm.PostgresqlOperatorCharm.postgresql") as _postgresql,
        patch("charm.PostgreSQLProvider.update_endpoints"),
        patch("charm.PostgresqlOperatorCharm.update_config"),
        patch(
            "charm.Patroni.member_started",
            new_callable=PropertyMock,
        ) as _member_started,
        patch("charm.Patroni.bootstrap_cluster") as _bootstrap_cluster,
        patch("charm.PostgresqlOperatorCharm._replication_password") as _replication_password,
        patch("charm.PostgresqlOperatorCharm._get_password") as _get_password,
        patch(
            "charm.PostgresqlOperatorCharm._reboot_on_detached_storage"
        ) as _reboot_on_detached_storage,
        patch("upgrade.PostgreSQLUpgrade.idle", return_value=True) as _idle,
        patch(
            "charm.PostgresqlOperatorCharm._is_storage_attached",
            side_effect=[False, True, True, True, True],
        ) as _is_storage_attached,
    ):
        _get_postgresql_version.return_value = "14.0"

        # Test without storage.
        harness.charm.on.start.emit()
        _reboot_on_detached_storage.assert_called_once()

        # Test before the passwords are generated.
        _member_started.return_value = False
        _get_password.return_value = None
        harness.charm.on.start.emit()
        _bootstrap_cluster.assert_not_called()
        assert isinstance(harness.model.unit.status, WaitingStatus)

        # Mock the passwords.
        _get_password.return_value = "fake-operator-password"
        _replication_password.return_value = "fake-replication-password"

        # Mock cluster start and postgres user creation success values.
        _bootstrap_cluster.side_effect = [False, True, True]
        _postgresql.list_users.side_effect = [[], [], []]
        _postgresql.create_user.side_effect = [PostgreSQLCreateUserError, None, None, None]

        # Test for a failed cluster bootstrapping.
        # TODO: test replicas start (DPE-494).
        harness.set_leader()
        harness.charm.on.start.emit()
        _bootstrap_cluster.assert_called_once()
        _oversee_users.assert_not_called()
        assert isinstance(harness.model.unit.status, BlockedStatus)
        # Set an initial waiting status (like after the install hook was triggered).
        harness.model.unit.status = WaitingStatus("fake message")

        # Test the event of an error happening when trying to create the default postgres user.
        _member_started.return_value = True
        harness.charm.on.start.emit()
        _postgresql.create_user.assert_called_once()
        _oversee_users.assert_not_called()
        assert isinstance(harness.model.unit.status, BlockedStatus)

        # Set an initial waiting status again (like after the install hook was triggered).
        harness.model.unit.status = WaitingStatus("fake message")

        # Then test the event of a correct cluster bootstrapping.
        harness.charm.on.start.emit()
        assert _postgresql.create_user.call_count == 4  # Considering the previous failed call.
        _oversee_users.assert_called_once()
        _enable_disable_extensions.assert_called_once()
        assert isinstance(harness.model.unit.status, ActiveStatus)


@patch_network_get(private_address="1.1.1.1")
def test_on_start_replica(harness):
    with (
        patch("charm.snap.SnapCache") as _snap_cache,
        patch("charm.Patroni.get_postgresql_version") as _get_postgresql_version,
        patch("charm.Patroni.configure_patroni_on_unit") as _configure_patroni_on_unit,
        patch(
            "charm.Patroni.member_started",
            new_callable=PropertyMock,
        ) as _member_started,
        patch(
            "charm.PostgresqlOperatorCharm._update_relation_endpoints", new_callable=PropertyMock
        ) as _update_relation_endpoints,
        patch.object(EventBase, "defer") as _defer,
        patch("charm.PostgresqlOperatorCharm._replication_password") as _replication_password,
        patch("charm.PostgresqlOperatorCharm._get_password") as _get_password,
        patch("upgrade.PostgreSQLUpgrade.idle", return_value=True) as _idle,
        patch(
            "charm.PostgresqlOperatorCharm._is_storage_attached",
            return_value=True,
        ) as _is_storage_attached,
    ):
        _get_postgresql_version.return_value = "14.0"

        # Set the current unit to be a replica (non leader unit).
        harness.set_leader(False)

        # Mock the passwords.
        _get_password.return_value = "fake-operator-password"
        _replication_password.return_value = "fake-replication-password"

        # Test an uninitialized cluster.
        harness.charm._peers.data[harness.charm.app].update({"cluster_initialised": ""})
        harness.charm.on.start.emit()
        _defer.assert_called_once()

        # Set an initial waiting status again (like after a machine restart).
        harness.model.unit.status = WaitingStatus("fake message")

        # Mark the cluster as initialised and with the workload up and running.
        harness.charm._peers.data[harness.charm.app].update({"cluster_initialised": "True"})
        _member_started.return_value = True
        harness.charm.on.start.emit()
        _configure_patroni_on_unit.assert_not_called()
        assert isinstance(harness.model.unit.status, ActiveStatus)

        # Set an initial waiting status (like after the install hook was triggered).
        harness.model.unit.status = WaitingStatus("fake message")

        # Check that the unit status doesn't change when the workload is not running.
        # In that situation only Patroni is configured in the unit (but not started).
        _member_started.return_value = False
        harness.charm.on.start.emit()
        _configure_patroni_on_unit.assert_called_once()
        assert isinstance(harness.model.unit.status, WaitingStatus)


@patch_network_get(private_address="1.1.1.1")
def test_on_start_no_patroni_member(harness):
    with (
        patch("subprocess.check_output", return_value=b"C"),
        patch("charm.snap.SnapCache") as _snap_cache,
        patch("charm.PostgresqlOperatorCharm.postgresql") as _postgresql,
        patch("charm.Patroni") as patroni,
        patch("charm.PostgresqlOperatorCharm._get_password") as _get_password,
        patch("upgrade.PostgreSQLUpgrade.idle", return_value=True) as _idle,
        patch(
            "charm.PostgresqlOperatorCharm._is_storage_attached", return_value=True
        ) as _is_storage_attached,
    ):
        # Mock the passwords.
        patroni.return_value.member_started = False
        _get_password.return_value = "fake-operator-password"
        bootstrap_cluster = patroni.return_value.bootstrap_cluster
        bootstrap_cluster.return_value = True

        patroni.return_value.get_postgresql_version.return_value = "14.0"

        harness.set_leader()
        harness.charm.on.start.emit()
        bootstrap_cluster.assert_called_once()
        _postgresql.create_user.assert_not_called()
        assert isinstance(harness.model.unit.status, WaitingStatus)
        assert harness.model.unit.status.message == "awaiting for member to start"


def test_on_start_after_blocked_state(harness):
    with (
        patch("charm.Patroni.bootstrap_cluster") as _bootstrap_cluster,
        patch("charm.PostgresqlOperatorCharm._replication_password") as _replication_password,
        patch("charm.PostgresqlOperatorCharm._get_password") as _get_password,
        patch(
            "charm.PostgresqlOperatorCharm._is_storage_attached", return_value=True
        ) as _is_storage_attached,
    ):
        # Set an initial blocked status (like after the install hook was triggered).
        initial_status = BlockedStatus("fake message")
        harness.model.unit.status = initial_status

        # Test for a failed cluster bootstrapping.
        harness.charm.on.start.emit()
        _get_password.assert_not_called()
        _replication_password.assert_not_called()
        _bootstrap_cluster.assert_not_called()
        # Assert the status didn't change.
        assert harness.model.unit.status == initial_status


@patch_network_get(private_address="1.1.1.1")
def test_on_get_password(harness):
    with patch("charm.PostgresqlOperatorCharm.update_config"):
        rel_id = harness.model.get_relation(PEER).id
        # Create a mock event and set passwords in peer relation data.
        harness.set_leader(True)
        mock_event = MagicMock(params={})
        harness.update_relation_data(
            rel_id,
            harness.charm.app.name,
            {
                "operator-password": "test-password",
                "replication-password": "replication-test-password",
            },
        )

        # Test providing an invalid username.
        mock_event.params["username"] = "user"
        harness.charm._on_get_password(mock_event)
        mock_event.fail.assert_called_once()
        mock_event.set_results.assert_not_called()

        # Test without providing the username option.
        mock_event.reset_mock()
        del mock_event.params["username"]
        harness.charm._on_get_password(mock_event)
        mock_event.set_results.assert_called_once_with({"password": "test-password"})

        # Also test providing the username option.
        mock_event.reset_mock()
        mock_event.params["username"] = "replication"
        harness.charm._on_get_password(mock_event)
        mock_event.set_results.assert_called_once_with({"password": "replication-test-password"})


@patch_network_get(private_address="1.1.1.1")
def test_on_set_password(harness):
    with (
        patch("charm.PostgresqlOperatorCharm.update_config"),
        patch("charm.PostgresqlOperatorCharm.set_secret") as _set_secret,
        patch("charm.PostgresqlOperatorCharm.postgresql") as _postgresql,
        patch("charm.Patroni.are_all_members_ready") as _are_all_members_ready,
        patch("charm.PostgresqlOperatorCharm._on_leader_elected"),
    ):
        # Create a mock event.
        mock_event = MagicMock(params={})

        # Set some values for the other mocks.
        _are_all_members_ready.side_effect = [False, True, True, True, True]
        _postgresql.update_user_password = PropertyMock(
            side_effect=[PostgreSQLUpdateUserPasswordError, None, None, None]
        )

        # Test trying to set a password through a non leader unit.
        harness.charm._on_set_password(mock_event)
        mock_event.fail.assert_called_once()
        _set_secret.assert_not_called()

        # Test providing an invalid username.
        harness.set_leader()
        mock_event.reset_mock()
        mock_event.params["username"] = "user"
        harness.charm._on_set_password(mock_event)
        mock_event.fail.assert_called_once()
        _set_secret.assert_not_called()

        # Test without providing the username option but without all cluster members ready.
        mock_event.reset_mock()
        del mock_event.params["username"]
        harness.charm._on_set_password(mock_event)
        mock_event.fail.assert_called_once()
        _set_secret.assert_not_called()

        # Test for an error updating when updating the user password in the database.
        mock_event.reset_mock()
        harness.charm._on_set_password(mock_event)
        mock_event.fail.assert_called_once()
        _set_secret.assert_not_called()

        # Test without providing the username option.
        harness.charm._on_set_password(mock_event)
        assert _set_secret.call_args_list[0][0][1] == "operator-password"

        # Also test providing the username option.
        _set_secret.reset_mock()
        mock_event.params["username"] = "replication"
        harness.charm._on_set_password(mock_event)
        assert _set_secret.call_args_list[0][0][1] == "replication-password"

        # And test providing both the username and password options.
        _set_secret.reset_mock()
        mock_event.params["password"] = "replication-test-password"
        harness.charm._on_set_password(mock_event)
        _set_secret.assert_called_once_with(
            "app", "replication-password", "replication-test-password"
        )


@patch_network_get(private_address="1.1.1.1")
def test_on_update_status(harness):
    with (
        patch("charm.ClusterTopologyObserver.start_observer") as _start_observer,
        patch(
            "charm.PostgresqlOperatorCharm._set_primary_status_message"
        ) as _set_primary_status_message,
        patch("charm.Patroni.restart_patroni") as _restart_patroni,
        patch("charm.Patroni.is_member_isolated") as _is_member_isolated,
        patch("charm.Patroni.reinitialize_postgresql") as _reinitialize_postgresql,
        patch(
            "charm.Patroni.member_replication_lag", new_callable=PropertyMock
        ) as _member_replication_lag,
        patch("charm.Patroni.member_started", new_callable=PropertyMock) as _member_started,
        patch(
            "charm.PostgresqlOperatorCharm.is_standby_leader", new_callable=PropertyMock
        ) as _is_standby_leader,
        patch(
            "charm.PostgresqlOperatorCharm.is_primary", new_callable=PropertyMock
        ) as _is_primary,
        patch(
            "charm.PostgresqlOperatorCharm._update_relation_endpoints"
        ) as _update_relation_endpoints,
        patch(
            "charm.PostgresqlOperatorCharm.primary_endpoint",
            new_callable=PropertyMock(return_value=True),
        ) as _primary_endpoint,
        patch("charm.PostgreSQLProvider.oversee_users") as _oversee_users,
        patch("upgrade.PostgreSQLUpgrade.idle", return_value=True),
        patch("charm.Patroni.last_postgresql_logs") as _last_postgresql_logs,
        patch("charm.Patroni.patroni_logs") as _patroni_logs,
        patch("charm.Patroni.get_member_status") as _get_member_status,
        patch(
            "charm.PostgreSQLBackups.can_use_s3_repository", return_value=(True, None)
        ) as _can_use_s3_repository,
        patch("charm.PostgresqlOperatorCharm.update_config") as _update_config,
        patch("charm.PostgresqlOperatorCharm.log_pitr_last_transaction_time"),
    ):
        rel_id = harness.model.get_relation(PEER).id
        # Test before the cluster is initialised.
        harness.charm.on.update_status.emit()
        _set_primary_status_message.assert_not_called()

        # Test after the cluster was initialised, but with the unit in a blocked state.
        with harness.hooks_disabled():
            harness.set_leader()
            harness.update_relation_data(
                rel_id, harness.charm.app.name, {"cluster_initialised": "True"}
            )
        harness.charm.unit.status = BlockedStatus("fake blocked status")
        harness.charm.on.update_status.emit()
        _set_primary_status_message.assert_not_called()

        # Test the point-in-time-recovery fail.
        with harness.hooks_disabled():
            harness.update_relation_data(
                rel_id,
                harness.charm.app.name,
                {
                    "cluster_initialised": "True",
                    "restoring-backup": "valid",
                    "restore-to-time": "valid",
                },
            )
        harness.charm.unit.status = ActiveStatus()
        _patroni_logs.return_value = "2022-02-24 02:00:00 UTC patroni.exceptions.PatroniFatalException: Failed to bootstrap cluster"
        harness.charm.on.update_status.emit()
        _set_primary_status_message.assert_not_called()
        assert harness.charm.unit.status.message == CANNOT_RESTORE_PITR

        # Test with the unit in a status different that blocked.
        with harness.hooks_disabled():
            harness.update_relation_data(
                rel_id,
                harness.charm.app.name,
                {"cluster_initialised": "True", "restoring-backup": "", "restore-to-time": ""},
            )
        harness.charm.unit.status = ActiveStatus()
        harness.charm.on.update_status.emit()
        _set_primary_status_message.assert_called_once()

        # Test the reinitialisation of the replica when its lag is unknown
        # after a restart.
        _set_primary_status_message.reset_mock()
        _is_primary.return_value = False
        _is_standby_leader.return_value = False
        _member_started.return_value = False
        _is_member_isolated.return_value = False
        _member_replication_lag.return_value = "unknown"
        with harness.hooks_disabled():
            harness.update_relation_data(
                rel_id, harness.charm.unit.name, {"postgresql_restarted": "True"}
            )
        harness.charm.on.update_status.emit()
        _reinitialize_postgresql.assert_called_once()
        _restart_patroni.assert_not_called()
        _set_primary_status_message.assert_not_called()

        # Test call to restart when the member is isolated from the cluster.
        _is_member_isolated.return_value = True
        with harness.hooks_disabled():
            harness.update_relation_data(
                rel_id, harness.charm.unit.name, {"postgresql_restarted": ""}
            )
        harness.charm.on.update_status.emit()
        _restart_patroni.assert_called_once()
        _start_observer.assert_called_once()


@patch_network_get(private_address="1.1.1.1")
def test_on_update_status_after_restore_operation(harness):
    with (
        patch("charm.ClusterTopologyObserver.start_observer"),
        patch(
            "charm.PostgresqlOperatorCharm._set_primary_status_message"
        ) as _set_primary_status_message,
        patch(
            "charm.PostgresqlOperatorCharm._handle_workload_failures"
        ) as _handle_workload_failures,
        patch(
            "charm.PostgresqlOperatorCharm._update_relation_endpoints"
        ) as _update_relation_endpoints,
        patch(
            "charm.PostgresqlOperatorCharm.primary_endpoint",
            new_callable=PropertyMock(return_value=True),
        ) as _primary_endpoint,
        patch("charm.PostgreSQLProvider.oversee_users") as _oversee_users,
        patch(
            "charm.PostgresqlOperatorCharm._handle_processes_failures"
        ) as _handle_processes_failures,
        patch("charm.PostgreSQLBackups.can_use_s3_repository") as _can_use_s3_repository,
        patch("charm.PostgresqlOperatorCharm.update_config") as _update_config,
        patch("charm.Patroni.member_started", new_callable=PropertyMock) as _member_started,
        patch("charm.Patroni.get_member_status") as _get_member_status,
        patch("upgrade.PostgreSQLUpgrade.idle", return_value=True),
    ):
        rel_id = harness.model.get_relation(PEER).id
        # Test when the restore operation fails.
        with harness.hooks_disabled():
            harness.set_leader()
            harness.update_relation_data(
                rel_id,
                harness.charm.app.name,
                {"cluster_initialised": "True", "restoring-backup": "2023-01-01T09:00:00Z"},
            )
        _get_member_status.return_value = "failed"
        harness.charm.on.update_status.emit()
        _update_config.assert_not_called()
        _handle_processes_failures.assert_not_called()
        _oversee_users.assert_not_called()
        _update_relation_endpoints.assert_not_called()
        _handle_workload_failures.assert_not_called()
        _set_primary_status_message.assert_not_called()
        assert isinstance(harness.charm.unit.status, BlockedStatus)

        # Test when the restore operation hasn't finished yet.
        harness.charm.unit.status = ActiveStatus()
        _get_member_status.return_value = "running"
        _member_started.return_value = False
        harness.charm.on.update_status.emit()
        _update_config.assert_not_called()
        _handle_processes_failures.assert_not_called()
        _oversee_users.assert_not_called()
        _update_relation_endpoints.assert_not_called()
        _handle_workload_failures.assert_not_called()
        _set_primary_status_message.assert_not_called()
        assert isinstance(harness.charm.unit.status, ActiveStatus)

        # Assert that the backup id is still in the application relation databag.
        assert harness.get_relation_data(rel_id, harness.charm.app) == {
            "cluster_initialised": "True",
            "restoring-backup": "2023-01-01T09:00:00Z",
        }

        # Test when the restore operation finished successfully.
        _member_started.return_value = True
        _can_use_s3_repository.return_value = (True, None)
        _handle_processes_failures.return_value = False
        _handle_workload_failures.return_value = False
        harness.charm.on.update_status.emit()
        _update_config.assert_called_once()
        _handle_processes_failures.assert_called_once()
        _oversee_users.assert_called_once()
        _update_relation_endpoints.assert_called_once()
        _handle_workload_failures.assert_called_once()
        _set_primary_status_message.assert_called_once()
        assert isinstance(harness.charm.unit.status, ActiveStatus)

        # Assert that the backup id is not in the application relation databag anymore.
        assert harness.get_relation_data(rel_id, harness.charm.app) == {
            "cluster_initialised": "True"
        }

        # Test when it's not possible to use the configured S3 repository.
        _update_config.reset_mock()
        _handle_processes_failures.reset_mock()
        _oversee_users.reset_mock()
        _update_relation_endpoints.reset_mock()
        _handle_workload_failures.reset_mock()
        _set_primary_status_message.reset_mock()
        with harness.hooks_disabled():
            harness.update_relation_data(
                rel_id,
                harness.charm.app.name,
                {"restoring-backup": "2023-01-01T09:00:00Z"},
            )
        _can_use_s3_repository.return_value = (False, "fake validation message")
        harness.charm.on.update_status.emit()
        _update_config.assert_called_once()
        _handle_processes_failures.assert_not_called()
        _oversee_users.assert_not_called()
        _update_relation_endpoints.assert_not_called()
        _handle_workload_failures.assert_not_called()
        _set_primary_status_message.assert_not_called()
        assert isinstance(harness.charm.unit.status, BlockedStatus)
        assert harness.charm.unit.status.message == "fake validation message"

        # Assert that the backup id is not in the application relation databag anymore.
        assert harness.get_relation_data(rel_id, harness.charm.app) == {
            "cluster_initialised": "True"
        }


def test_install_snap_packages(harness):
    with patch("charm.snap.SnapCache") as _snap_cache:
        _snap_package = _snap_cache.return_value.__getitem__.return_value
        _snap_package.ensure.side_effect = snap.SnapError
        _snap_package.present = False

        # Test for problem with snap update.
        with pytest.raises(snap.SnapError):
            harness.charm._install_snap_packages([("postgresql", {"channel": "14/edge"})])
        _snap_cache.return_value.__getitem__.assert_called_once_with("postgresql")
        _snap_cache.assert_called_once_with()
        _snap_package.ensure.assert_called_once_with(snap.SnapState.Latest, channel="14/edge")

        # Test with a not found package.
        _snap_cache.reset_mock()
        _snap_package.reset_mock()
        _snap_package.ensure.side_effect = snap.SnapNotFoundError
        with pytest.raises(snap.SnapNotFoundError):
            harness.charm._install_snap_packages([("postgresql", {"channel": "14/edge"})])
        _snap_cache.return_value.__getitem__.assert_called_once_with("postgresql")
        _snap_cache.assert_called_once_with()
        _snap_package.ensure.assert_called_once_with(snap.SnapState.Latest, channel="14/edge")

        # Then test a valid one.
        _snap_cache.reset_mock()
        _snap_package.reset_mock()
        _snap_package.ensure.side_effect = None
        harness.charm._install_snap_packages([("postgresql", {"channel": "14/edge"})])
        _snap_cache.assert_called_once_with()
        _snap_cache.return_value.__getitem__.assert_called_once_with("postgresql")
        _snap_package.ensure.assert_called_once_with(snap.SnapState.Latest, channel="14/edge")
        _snap_package.hold.assert_not_called()

        # Test revision
        _snap_cache.reset_mock()
        _snap_package.reset_mock()
        _snap_package.ensure.side_effect = None
        harness.charm._install_snap_packages([
            ("postgresql", {"revision": {platform.machine(): "42"}})
        ])
        _snap_cache.assert_called_once_with()
        _snap_cache.return_value.__getitem__.assert_called_once_with("postgresql")
        _snap_package.ensure.assert_called_once_with(
            snap.SnapState.Latest, revision="42", channel=""
        )
        _snap_package.hold.assert_called_once_with()

        # Test with refresh
        _snap_cache.reset_mock()
        _snap_package.reset_mock()
        _snap_package.present = True
        harness.charm._install_snap_packages(
            [("postgresql", {"revision": {platform.machine(): "42"}, "channel": "latest/test"})],
            refresh=True,
        )
        _snap_cache.assert_called_once_with()
        _snap_cache.return_value.__getitem__.assert_called_once_with("postgresql")
        _snap_package.ensure.assert_called_once_with(
            snap.SnapState.Latest, revision="42", channel="latest/test"
        )
        _snap_package.hold.assert_called_once_with()

        # Test without refresh
        _snap_cache.reset_mock()
        _snap_package.reset_mock()
        harness.charm._install_snap_packages([
            ("postgresql", {"revision": {platform.machine(): "42"}})
        ])
        _snap_cache.assert_called_once_with()
        _snap_cache.return_value.__getitem__.assert_called_once_with("postgresql")
        _snap_package.ensure.assert_not_called()
        _snap_package.hold.assert_not_called()

        # test missing architecture
        _snap_cache.reset_mock()
        _snap_package.reset_mock()
        _snap_package.present = True
        with pytest.raises(KeyError):
            harness.charm._install_snap_packages(
                [("postgresql", {"revision": {"missingarch": "42"}})],
                refresh=True,
            )
        _snap_cache.assert_called_once_with()
        _snap_cache.return_value.__getitem__.assert_called_once_with("postgresql")
        assert not _snap_package.ensure.called
        assert not _snap_package.hold.called


def test_is_storage_attached(harness):
    with patch(
        "subprocess.check_call",
        side_effect=[None, subprocess.CalledProcessError(1, "fake command")],
    ) as _check_call:
        # Test with attached storage.
        is_storage_attached = harness.charm._is_storage_attached()
        _check_call.assert_called_once_with(["mountpoint", "-q", harness.charm._storage_path])
        assert is_storage_attached

        # Test with detached storage.
        is_storage_attached = harness.charm._is_storage_attached()
        assert not (is_storage_attached)


def test_reboot_on_detached_storage(harness):
    with patch("subprocess.check_call") as _check_call:
        mock_event = MagicMock()
        harness.charm._reboot_on_detached_storage(mock_event)
        mock_event.defer.assert_called_once()
        assert isinstance(harness.charm.unit.status, WaitingStatus)
        _check_call.assert_called_once_with(["systemctl", "reboot"])


@patch_network_get(private_address="1.1.1.1")
def test_restart(harness):
    with (
        patch("charm.Patroni.restart_postgresql") as _restart_postgresql,
        patch("charm.Patroni.are_all_members_ready") as _are_all_members_ready,
    ):
        _are_all_members_ready.side_effect = [False, True, True]

        # Test when not all members are ready.
        mock_event = MagicMock()
        harness.charm._restart(mock_event)
        mock_event.defer.assert_called_once()
        _restart_postgresql.assert_not_called()

        # Test a successful restart.
        mock_event.defer.reset_mock()
        harness.charm._restart(mock_event)
        assert not (isinstance(harness.charm.unit.status, BlockedStatus))
        mock_event.defer.assert_not_called()

        # Test a failed restart.
        _restart_postgresql.side_effect = RetryError(last_attempt=1)
        harness.charm._restart(mock_event)
        assert isinstance(harness.charm.unit.status, BlockedStatus)
        mock_event.defer.assert_not_called()


@patch_network_get(private_address="1.1.1.1")
def test_update_config(harness):
    with (
        patch("subprocess.check_output", return_value=b"C"),
        patch("charm.snap.SnapCache"),
        patch(
            "charm.PostgresqlOperatorCharm._handle_postgresql_restart_need"
        ) as _handle_postgresql_restart_need,
        patch("charm.Patroni.bulk_update_parameters_controller_by_patroni"),
        patch("charm.Patroni.member_started", new_callable=PropertyMock) as _member_started,
        patch(
            "charm.PostgresqlOperatorCharm._is_workload_running", new_callable=PropertyMock
        ) as _is_workload_running,
        patch("charm.Patroni.render_patroni_yml_file") as _render_patroni_yml_file,
        patch(
            "charm.PostgresqlOperatorCharm.is_tls_enabled", new_callable=PropertyMock
        ) as _is_tls_enabled,
        patch.object(PostgresqlOperatorCharm, "postgresql", Mock()) as postgresql_mock,
    ):
        rel_id = harness.model.get_relation(PEER).id
        # Mock some properties.
        postgresql_mock.is_tls_enabled = PropertyMock(side_effect=[False, False, False, False])
        _is_workload_running.side_effect = [False, False, True, True, False, True]
        _member_started.side_effect = [True, True, False]
        postgresql_mock.build_postgresql_parameters.return_value = {"test": "test"}

        # Test when only one of the two config options for profile limit memory is set.
        harness.update_config({"profile-limit-memory": 1000})
        harness.charm.update_config()

        # Test when only one of the two config options for profile limit memory is set.
        harness.update_config({"profile_limit_memory": 1000}, unset={"profile-limit-memory"})
        harness.charm.update_config()

        # Test when the two config options for profile limit memory are set at the same time.
        _render_patroni_yml_file.reset_mock()
        harness.update_config({"profile-limit-memory": 1000})
        with pytest.raises(ValueError):
            harness.charm.update_config()

        # Test without TLS files available.
        harness.update_config(unset={"profile-limit-memory", "profile_limit_memory"})
        with harness.hooks_disabled():
            harness.update_relation_data(rel_id, harness.charm.unit.name, {"tls": ""})
        _is_tls_enabled.return_value = False
        harness.charm.update_config()
        _render_patroni_yml_file.assert_called_once_with(
            connectivity=True,
            is_creating_backup=False,
            enable_tls=False,
            backup_id=None,
            stanza=None,
            restore_stanza=None,
            pitr_target=None,
            disable_pgbackrest_archiving=False,
            parameters={"test": "test"},
        )
        _handle_postgresql_restart_need.assert_called_once_with(False)
        assert "tls" not in harness.get_relation_data(rel_id, harness.charm.unit.name)

        # Test with TLS files available.
        _handle_postgresql_restart_need.reset_mock()
        harness.update_relation_data(
            rel_id, harness.charm.unit.name, {"tls": ""}
        )  # Mock some data in the relation to test that it change.
        _is_tls_enabled.return_value = True
        _render_patroni_yml_file.reset_mock()
        harness.charm.update_config()
        _render_patroni_yml_file.assert_called_once_with(
            connectivity=True,
            is_creating_backup=False,
            enable_tls=True,
            backup_id=None,
            stanza=None,
            restore_stanza=None,
            pitr_target=None,
            disable_pgbackrest_archiving=False,
            parameters={"test": "test"},
        )
        _handle_postgresql_restart_need.assert_called_once()
        assert "tls" not in harness.get_relation_data(
            rel_id, harness.charm.unit.name
        )  # The "tls" flag is set in handle_postgresql_restart_need.

        # Test with workload not running yet.
        harness.update_relation_data(
            rel_id, harness.charm.unit.name, {"tls": ""}
        )  # Mock some data in the relation to test that it change.
        _handle_postgresql_restart_need.reset_mock()
        harness.charm.update_config()
        _handle_postgresql_restart_need.assert_not_called()
        assert harness.get_relation_data(rel_id, harness.charm.unit.name)["tls"] == "enabled"

        # Test with member not started yet.
        harness.update_relation_data(
            rel_id, harness.charm.unit.name, {"tls": ""}
        )  # Mock some data in the relation to test that it doesn't change.
        harness.charm.update_config()
        _handle_postgresql_restart_need.assert_not_called()
        assert "tls" not in harness.get_relation_data(rel_id, harness.charm.unit.name)


def test_on_cluster_topology_change(harness):
    with (
        patch(
            "charm.PostgresqlOperatorCharm._update_relation_endpoints"
        ) as _update_relation_endpoints,
        patch(
            "charm.PostgresqlOperatorCharm.primary_endpoint", new_callable=PropertyMock
        ) as _primary_endpoint,
    ):
        # Mock the property value.
        _primary_endpoint.side_effect = [None, "1.1.1.1"]

        # Test without an elected primary.
        harness.charm._on_cluster_topology_change(Mock())
        _update_relation_endpoints.assert_not_called()

        # Test with an elected primary.
        harness.charm._on_cluster_topology_change(Mock())
        _update_relation_endpoints.assert_called_once()


def test_on_cluster_topology_change_keep_blocked(harness):
    with (
        patch(
            "charm.PostgresqlOperatorCharm.primary_endpoint",
            new_callable=PropertyMock,
            return_value=None,
        ) as _primary_endpoint,
        patch(
            "charm.PostgresqlOperatorCharm._update_relation_endpoints"
        ) as _update_relation_endpoints,
    ):
        harness.model.unit.status = WaitingStatus(PRIMARY_NOT_REACHABLE_MESSAGE)

        harness.charm._on_cluster_topology_change(Mock())

        _update_relation_endpoints.assert_not_called()
        _primary_endpoint.assert_called_once_with()
        assert isinstance(harness.model.unit.status, WaitingStatus)
        assert harness.model.unit.status.message == PRIMARY_NOT_REACHABLE_MESSAGE


def test_on_cluster_topology_change_clear_blocked(harness):
    with (
        patch(
            "charm.PostgresqlOperatorCharm.primary_endpoint",
            new_callable=PropertyMock,
            return_value="fake-unit",
        ) as _primary_endpoint,
        patch(
            "charm.PostgresqlOperatorCharm._update_relation_endpoints"
        ) as _update_relation_endpoints,
    ):
        harness.model.unit.status = WaitingStatus(PRIMARY_NOT_REACHABLE_MESSAGE)

        harness.charm._on_cluster_topology_change(Mock())

        _update_relation_endpoints.assert_called_once_with()
        _primary_endpoint.assert_called_once_with()
        assert isinstance(harness.model.unit.status, ActiveStatus)


def test_validate_config_options(harness):
    with (
        patch("charm.PostgresqlOperatorCharm.postgresql", new_callable=PropertyMock) as _charm_lib,
        patch("config.subprocess"),
    ):
        _charm_lib.return_value.get_postgresql_text_search_configs.return_value = []
        _charm_lib.return_value.validate_date_style.return_value = []
        _charm_lib.return_value.get_postgresql_timezones.return_value = []

        # Test instance_default_text_search_config exception
        with harness.hooks_disabled():
            harness.update_config({"instance_default_text_search_config": "pg_catalog.test"})

        with pytest.raises(ValueError) as e:
            harness.charm._validate_config_options()
            assert (
                e.msg == "instance_default_text_search_config config option has an invalid value"
            )

        _charm_lib.return_value.get_postgresql_text_search_configs.assert_called_once_with()
        _charm_lib.return_value.get_postgresql_text_search_configs.return_value = [
            "pg_catalog.test"
        ]

        # Test request_date_style exception
        with harness.hooks_disabled():
            harness.update_config({"request_date_style": "ISO, TEST"})

        with pytest.raises(ValueError) as e:
            harness.charm._validate_config_options()
            assert e.msg == "request_date_style config option has an invalid value"

        _charm_lib.return_value.validate_date_style.assert_called_once_with("ISO, TEST")
        _charm_lib.return_value.validate_date_style.return_value = ["ISO, TEST"]

        # Test request_time_zone exception
        with harness.hooks_disabled():
            harness.update_config({"request_time_zone": "TEST_ZONE"})

        with pytest.raises(ValueError) as e:
            harness.charm._validate_config_options()
            assert e.msg == "request_time_zone config option has an invalid value"

        _charm_lib.return_value.get_postgresql_timezones.assert_called_once_with()
        _charm_lib.return_value.get_postgresql_timezones.return_value = ["TEST_ZONE"]


@patch_network_get(private_address="1.1.1.1")
def test_on_peer_relation_changed(harness):
    with (
        patch("charm.snap.SnapCache"),
        patch("charm.PostgresqlOperatorCharm._update_new_unit_status") as _update_new_unit_status,
        patch(
            "charm.PostgresqlOperatorCharm.primary_endpoint", new_callable=PropertyMock
        ) as _primary_endpoint,
        patch("backups.PostgreSQLBackups.check_stanza") as _check_stanza,
        patch("backups.PostgreSQLBackups.coordinate_stanza_fields") as _coordinate_stanza_fields,
        patch(
            "backups.PostgreSQLBackups.start_stop_pgbackrest_service"
        ) as _start_stop_pgbackrest_service,
        patch("charm.Patroni.reinitialize_postgresql") as _reinitialize_postgresql,
        patch(
            "charm.Patroni.member_replication_lag", new_callable=PropertyMock
        ) as _member_replication_lag,
        patch("charm.PostgresqlOperatorCharm.is_standby_leader") as _is_standby_leader,
        patch("charm.PostgresqlOperatorCharm.is_primary") as _is_primary,
        patch("charm.Patroni.member_started", new_callable=PropertyMock) as _member_started,
        patch("charm.Patroni.start_patroni") as _start_patroni,
        patch("charm.PostgresqlOperatorCharm.update_config") as _update_config,
        patch("charm.PostgresqlOperatorCharm._update_member_ip") as _update_member_ip,
        patch("charm.PostgresqlOperatorCharm._reconfigure_cluster") as _reconfigure_cluster,
        patch("ops.framework.EventBase.defer") as _defer,
    ):
        rel_id = harness.model.get_relation(PEER).id
        # Test an uninitialized cluster.
        mock_event = Mock()
        with harness.hooks_disabled():
            harness.update_relation_data(
                rel_id, harness.charm.app.name, {"cluster_initialised": ""}
            )
        harness.charm._on_peer_relation_changed(mock_event)
        mock_event.defer.assert_called_once()
        _reconfigure_cluster.assert_not_called()

        # Test an initialized cluster and this is the leader unit
        # (but it fails to reconfigure the cluster).
        mock_event.defer.reset_mock()
        with harness.hooks_disabled():
            harness.update_relation_data(
                rel_id,
                harness.charm.app.name,
                {"cluster_initialised": "True", "members_ips": '["1.1.1.1"]'},
            )
            harness.set_leader()
        _reconfigure_cluster.return_value = False
        harness.charm._on_peer_relation_changed(mock_event)
        _reconfigure_cluster.assert_called_once_with(mock_event)
        mock_event.defer.assert_called_once()

        # Test when the leader can reconfigure the cluster.
        mock_event.defer.reset_mock()
        _reconfigure_cluster.reset_mock()
        _reconfigure_cluster.return_value = True
        _update_member_ip.return_value = False
        _member_started.return_value = True
        _primary_endpoint.return_value = "1.1.1.1"
        harness.model.unit.status = WaitingStatus("awaiting for cluster to start")
        harness.charm._on_peer_relation_changed(mock_event)
        mock_event.defer.assert_not_called()
        _reconfigure_cluster.assert_called_once_with(mock_event)
        _update_member_ip.assert_called_once()
        _update_config.assert_called_once()
        _start_patroni.assert_called_once()
        _update_new_unit_status.assert_called_once()

        # Test when the cluster member updates its IP.
        _update_member_ip.reset_mock()
        _update_config.reset_mock()
        _start_patroni.reset_mock()
        _update_member_ip.return_value = True
        _update_new_unit_status.reset_mock()
        harness.charm._on_peer_relation_changed(mock_event)
        _update_member_ip.assert_called_once()
        _update_config.assert_not_called()
        _start_patroni.assert_not_called()
        _update_new_unit_status.assert_not_called()

        # Test when the unit fails to update the Patroni configuration.
        _update_member_ip.return_value = False
        _update_config.side_effect = RetryError(last_attempt=1)
        harness.charm._on_peer_relation_changed(mock_event)
        _update_config.assert_called_once()
        _start_patroni.assert_not_called()
        _update_new_unit_status.assert_not_called()
        assert isinstance(harness.model.unit.status, BlockedStatus)

        # Test when Patroni hasn't started yet in the unit.
        _update_config.side_effect = None
        _member_started.return_value = False
        harness.charm._on_peer_relation_changed(mock_event)
        _start_patroni.assert_called_once()
        _update_new_unit_status.assert_not_called()
        assert isinstance(harness.model.unit.status, WaitingStatus)

        # Test when Patroni has already started but this is a replica with a
        # huge or unknown lag.
        relation = harness.model.get_relation(PEER, rel_id)
        _member_started.return_value = True
        for values in itertools.product([True, False], ["0", "1000", "1001", "unknown"]):
            _defer.reset_mock()
            _check_stanza.reset_mock()
            _start_stop_pgbackrest_service.reset_mock()
            _is_primary.return_value = values[0]
            _is_standby_leader.return_value = values[0]
            _member_replication_lag.return_value = values[1]
            harness.charm.unit.status = ActiveStatus()
            harness.charm.on.database_peers_relation_changed.emit(relation)
            if _is_primary.return_value == values[0] or int(values[1]) <= 1000:
                _defer.assert_not_called()
                _check_stanza.assert_called_once()
                _start_stop_pgbackrest_service.assert_called_once()
                assert isinstance(harness.charm.unit.status, ActiveStatus)
            else:
                _defer.assert_called_once()
                _check_stanza.assert_not_called()
                _start_stop_pgbackrest_service.assert_not_called()
                assert isinstance(harness.charm.unit.status, MaintenanceStatus)

        # Test when it was not possible to start the pgBackRest service yet.
        relation = harness.model.get_relation(PEER, rel_id)
        _member_started.return_value = True
        _defer.reset_mock()
        _coordinate_stanza_fields.reset_mock()
        _check_stanza.reset_mock()
        _start_stop_pgbackrest_service.return_value = False
        harness.charm.on.database_peers_relation_changed.emit(relation)
        _defer.assert_called_once()
        _coordinate_stanza_fields.assert_not_called()
        _check_stanza.assert_not_called()

        # Test the last calls been made when it was possible to start the
        # pgBackRest service.
        _defer.reset_mock()
        _start_stop_pgbackrest_service.return_value = True
        harness.charm.on.database_peers_relation_changed.emit(relation)
        _defer.assert_not_called()
        _coordinate_stanza_fields.assert_called_once()
        _check_stanza.assert_called_once()


@patch_network_get(private_address="1.1.1.1")
def test_reconfigure_cluster(harness):
    with (
        patch("charm.PostgresqlOperatorCharm._add_members") as _add_members,
        patch(
            "charm.PostgresqlOperatorCharm._remove_from_members_ips"
        ) as _remove_from_members_ips,
        patch("charm.Patroni.remove_raft_member") as _remove_raft_member,
    ):
        rel_id = harness.model.get_relation(PEER).id
        # Test when no change is needed in the member IP.
        mock_event = Mock()
        mock_event.unit = harness.charm.unit
        mock_event.relation.data = {mock_event.unit: {}}
        assert harness.charm._reconfigure_cluster(mock_event)
        _remove_raft_member.assert_not_called()
        _remove_from_members_ips.assert_not_called()
        _add_members.assert_called_once_with(mock_event)

        # Test when a change is needed in the member IP, but it fails.
        _remove_raft_member.side_effect = RemoveRaftMemberFailedError
        _add_members.reset_mock()
        ip_to_remove = "1.1.1.1"
        relation_data = {mock_event.unit: {"ip-to-remove": ip_to_remove}}
        mock_event.relation.data = relation_data
        assert not (harness.charm._reconfigure_cluster(mock_event))
        _remove_raft_member.assert_called_once_with(ip_to_remove)
        _remove_from_members_ips.assert_not_called()
        _add_members.assert_not_called()

        # Test when a change is needed in the member IP, and it succeeds
        # (but the old IP was already been removed).
        _remove_raft_member.reset_mock()
        _remove_raft_member.side_effect = None
        _add_members.reset_mock()
        mock_event.relation.data = relation_data
        assert harness.charm._reconfigure_cluster(mock_event)
        _remove_raft_member.assert_called_once_with(ip_to_remove)
        _remove_from_members_ips.assert_not_called()
        _add_members.assert_called_once_with(mock_event)

        # Test when the old IP wasn't removed yet.
        _remove_raft_member.reset_mock()
        _add_members.reset_mock()
        mock_event.relation.data = relation_data
        with harness.hooks_disabled():
            harness.update_relation_data(
                rel_id, harness.charm.app.name, {"members_ips": '["' + ip_to_remove + '"]'}
            )
        assert harness.charm._reconfigure_cluster(mock_event)
        _remove_raft_member.assert_called_once_with(ip_to_remove)
        _remove_from_members_ips.assert_called_once_with(ip_to_remove)
        _add_members.assert_called_once_with(mock_event)


def test_update_certificate(harness):
    with (
        patch(
            "charms.postgresql_k8s.v0.postgresql_tls.PostgreSQLTLS._request_certificate"
        ) as _request_certificate,
    ):
        # If there is no current TLS files, _request_certificate should be called
        # only when the certificates relation is established.
        harness.charm._update_certificate()
        _request_certificate.assert_not_called()

        # Test with already present TLS files (when they will be replaced by new ones).
        ca = "fake CA"
        cert = "fake certificate"
        key = private_key = "fake private key"
        harness.charm.set_secret("unit", "ca", ca)
        harness.charm.set_secret("unit", "cert", cert)
        harness.charm.set_secret("unit", "key", key)
        harness.charm.set_secret("unit", "private-key", private_key)

        harness.charm._update_certificate()
        _request_certificate.assert_called_once_with(private_key)

        assert harness.charm.get_secret("unit", "ca") == ca
        assert harness.charm.get_secret("unit", "cert") == cert
        assert harness.charm.get_secret("unit", "key") == key
        assert harness.charm.get_secret("unit", "private-key") == private_key


@patch_network_get(private_address="1.1.1.1")
def test_update_member_ip(harness):
    with (
        patch("charm.PostgresqlOperatorCharm._update_certificate") as _update_certificate,
        patch("charm.Patroni.stop_patroni") as _stop_patroni,
    ):
        rel_id = harness.model.get_relation(PEER).id
        # Test when the IP address of the unit hasn't changed.
        with harness.hooks_disabled():
            harness.update_relation_data(
                rel_id,
                harness.charm.unit.name,
                {
                    "ip": "1.1.1.1",
                },
            )
        assert not (harness.charm._update_member_ip())
        relation_data = harness.get_relation_data(rel_id, harness.charm.unit.name)
        assert relation_data.get("ip-to-remove") is None
        _stop_patroni.assert_not_called()
        _update_certificate.assert_not_called()

        # Test when the IP address of the unit has changed.
        with harness.hooks_disabled():
            harness.update_relation_data(
                rel_id,
                harness.charm.unit.name,
                {
                    "ip": "2.2.2.2",
                },
            )
        assert harness.charm._update_member_ip()
        relation_data = harness.get_relation_data(rel_id, harness.charm.unit.name)
        assert relation_data.get("ip") == "1.1.1.1"
        assert relation_data.get("ip-to-remove") == "2.2.2.2"
        _stop_patroni.assert_called_once()
        _update_certificate.assert_called_once()


@patch_network_get(private_address="1.1.1.1")
def test_push_tls_files_to_workload(harness):
    with (
        patch("charm.PostgresqlOperatorCharm.update_config") as _update_config,
        patch("charm.Patroni.render_file") as _render_file,
        patch(
            "charms.postgresql_k8s.v0.postgresql_tls.PostgreSQLTLS.get_tls_files"
        ) as _get_tls_files,
    ):
        _get_tls_files.side_effect = [
            ("key", "ca", "cert"),
            ("key", "ca", None),
            ("key", None, "cert"),
            (None, "ca", "cert"),
        ]
        _update_config.side_effect = [True, False, False, False]

        # Test when all TLS files are available.
        assert harness.charm.push_tls_files_to_workload()
        assert _render_file.call_count == 3

        # Test when not all TLS files are available.
        for _ in range(3):
            _render_file.reset_mock()
            assert not (harness.charm.push_tls_files_to_workload())
            assert _render_file.call_count == 2


def test_is_workload_running(harness):
    with patch("charm.snap.SnapCache") as _snap_cache:
        pg_snap = _snap_cache.return_value[POSTGRESQL_SNAP_NAME]

        pg_snap.present = False
        assert not (harness.charm._is_workload_running)

        pg_snap.present = True
        assert harness.charm._is_workload_running


def test_get_available_memory(harness):
    meminfo = (
        "MemTotal:       16089488 kB"
        "MemFree:          799284 kB"
        "MemAvailable:    3926924 kB"
        "Buffers:          187232 kB"
        "Cached:          4445936 kB"
        "SwapCached:       156012 kB"
        "Active:         11890336 kB"
    )

    with patch("builtins.open", mock_open(read_data=meminfo)):
        assert harness.charm.get_available_memory() == 16475635712

    with patch("builtins.open", mock_open(read_data="")):
        assert harness.charm.get_available_memory() == 0


def test_juju_run_exec_divergence(harness):
    with (
        patch("charm.ClusterTopologyObserver") as _topology_observer,
        patch("charm.JujuVersion") as _juju_version,
    ):
        # Juju 2
        _juju_version.from_environ.return_value.major = 2
        harness = Harness(PostgresqlOperatorCharm)
        harness.begin()
        _topology_observer.assert_called_once_with(harness.charm, "/usr/bin/juju-run")
        _topology_observer.reset_mock()

        # Juju 3
        _juju_version.from_environ.return_value.major = 3
        harness = Harness(PostgresqlOperatorCharm)
        harness.begin()
        _topology_observer.assert_called_once_with(harness.charm, "/usr/bin/juju-exec")


def test_client_relations(harness):
    # Test when the charm has no relations.
    assert len(harness.charm.client_relations) == 0

    # Test when the charm has some relations.
    harness.add_relation("database", "application")
    harness.add_relation("db", "legacy-application")
    harness.add_relation("db-admin", "legacy-admin-application")
    database_relation = harness.model.get_relation("database")
    db_relation = harness.model.get_relation("db")
    db_admin_relation = harness.model.get_relation("db-admin")
    assert harness.charm.client_relations == [database_relation, db_relation, db_admin_relation]


#
# Secrets
#


def test_scope_obj(harness):
    assert harness.charm._scope_obj("app") == harness.charm.framework.model.app
    assert harness.charm._scope_obj("unit") == harness.charm.framework.model.unit
    assert harness.charm._scope_obj("test") is None


@patch_network_get(private_address="1.1.1.1")
def test_get_secret_from_databag(harness):
    """Asserts that get_secret method can read secrets from databag.

    This must be backwards-compatible so it runs on both juju2 and juju3.
    """
    with patch("charm.PostgresqlOperatorCharm._on_leader_elected"):
        rel_id = harness.model.get_relation(PEER).id
        # App level changes require leader privileges
        harness.set_leader()
        # Test application scope.
        assert harness.charm.get_secret("app", "operator_password") is None
        harness.update_relation_data(
            rel_id, harness.charm.app.name, {"operator_password": "test-password"}
        )
        assert harness.charm.get_secret("app", "operator_password") == "test-password"

        # Unit level changes don't require leader privileges
        harness.set_leader(False)
        # Test unit scope.
        assert harness.charm.get_secret("unit", "operator_password") is None
        harness.update_relation_data(
            rel_id, harness.charm.unit.name, {"operator_password": "test-password"}
        )
        assert harness.charm.get_secret("unit", "operator_password") == "test-password"


@patch_network_get(private_address="1.1.1.1")
def test_on_get_password_secrets(harness):
    with (
        patch("charm.PostgresqlOperatorCharm._on_leader_elected"),
    ):
        # Create a mock event and set passwords in peer relation data.
        harness.set_leader()
        mock_event = MagicMock(params={})
        harness.charm.set_secret("app", "operator-password", "test-password")
        harness.charm.set_secret("app", "replication-password", "replication-test-password")

        # Test providing an invalid username.
        mock_event.params["username"] = "user"
        harness.charm._on_get_password(mock_event)
        mock_event.fail.assert_called_once()
        mock_event.set_results.assert_not_called()

        # Test without providing the username option.
        mock_event.reset_mock()
        del mock_event.params["username"]
        harness.charm._on_get_password(mock_event)
        mock_event.set_results.assert_called_once_with({"password": "test-password"})

        # Also test providing the username option.
        mock_event.reset_mock()
        mock_event.params["username"] = "replication"
        harness.charm._on_get_password(mock_event)
        mock_event.set_results.assert_called_once_with({"password": "replication-test-password"})


@pytest.mark.parametrize("scope,field", [("app", "operator-password"), ("unit", "csr")])
@patch_network_get(private_address="1.1.1.1")
def test_get_secret_secrets(harness, scope, field):
    with (
        patch("charm.PostgresqlOperatorCharm._on_leader_elected"),
    ):
        harness.set_leader()

        assert harness.charm.get_secret(scope, field) is None
        harness.charm.set_secret(scope, field, "test")
        assert harness.charm.get_secret(scope, field) == "test"


@patch_network_get(private_address="1.1.1.1")
def test_set_secret_in_databag(harness, only_without_juju_secrets):
    """Asserts that set_secret method writes to relation databag.

    This is juju2 specific. In juju3, set_secret writes to juju secrets.
    """
    with patch("charm.PostgresqlOperatorCharm._on_leader_elected"):
        rel_id = harness.model.get_relation(PEER).id
        harness.set_leader()

        # Test application scope.
        assert "password" not in harness.get_relation_data(rel_id, harness.charm.app.name)
        harness.charm.set_secret("app", "password", "test-password")
        assert (
            harness.get_relation_data(rel_id, harness.charm.app.name)["password"]
            == "test-password"
        )
        harness.charm.set_secret("app", "password", None)
        assert "password" not in harness.get_relation_data(rel_id, harness.charm.app.name)

        # Test unit scope.
        assert "password" not in harness.get_relation_data(rel_id, harness.charm.unit.name)
        harness.charm.set_secret("unit", "password", "test-password")
        assert (
            harness.get_relation_data(rel_id, harness.charm.unit.name)["password"]
            == "test-password"
        )
        harness.charm.set_secret("unit", "password", None)
        assert "password" not in harness.get_relation_data(rel_id, harness.charm.unit.name)

        with pytest.raises(RuntimeError):
            harness.charm.set_secret("test", "password", "test")


@pytest.mark.parametrize("scope,is_leader", [("app", True), ("unit", True), ("unit", False)])
@patch_network_get(private_address="1.1.1.1")
def test_set_reset_new_secret(harness, scope, is_leader):
    with (
        patch("charm.PostgresqlOperatorCharm._on_leader_elected"),
    ):
        """NOTE: currently ops.testing seems to allow for non-leader to set secrets too!"""
        # App has to be leader, unit can be either
        harness.set_leader(is_leader)
        # Getting current password
        harness.charm.set_secret(scope, "new-secret", "bla")
        assert harness.charm.get_secret(scope, "new-secret") == "bla"

        # Reset new secret
        harness.charm.set_secret(scope, "new-secret", "blablabla")
        assert harness.charm.get_secret(scope, "new-secret") == "blablabla"

        # Set another new secret
        harness.charm.set_secret(scope, "new-secret2", "blablabla")
        assert harness.charm.get_secret(scope, "new-secret2") == "blablabla"


@pytest.mark.parametrize("scope,is_leader", [("app", True), ("unit", True), ("unit", False)])
@patch_network_get(private_address="1.1.1.1")
def test_invalid_secret(harness, scope, is_leader):
    with (
        patch("charm.PostgresqlOperatorCharm._on_leader_elected"),
    ):
        # App has to be leader, unit can be either
        harness.set_leader(is_leader)

        with pytest.raises((RelationDataTypeError, TypeError)):
            harness.charm.set_secret(scope, "somekey", 1)

        harness.charm.set_secret(scope, "somekey", "")
        assert harness.charm.get_secret(scope, "somekey") is None


@patch_network_get(private_address="1.1.1.1")
def test_delete_password(harness, _has_secrets, caplog):
    with (
        patch("charm.PostgresqlOperatorCharm._on_leader_elected"),
    ):
        """NOTE: currently ops.testing seems to allow for non-leader to remove secrets too!"""
        harness.set_leader(True)
        harness.charm.set_secret("app", "operator-password", "somepw")
        harness.charm.remove_secret("app", "operator-password")
        assert harness.charm.get_secret("app", "operator-password") is None

        harness.set_leader(False)
        harness.charm.set_secret("unit", "operator-password", "somesecret")
        harness.charm.remove_secret("unit", "operator-password")
        assert harness.charm.get_secret("unit", "operator-password") is None

        harness.set_leader(True)
        with caplog.at_level(logging.DEBUG):
            if _has_secrets:
                error_message = (
                    "Non-existing secret operator-password was attempted to be removed."
                )
            else:
                error_message = (
                    "Non-existing field 'operator-password' was attempted to be removed"
                )

            harness.charm.remove_secret("app", "operator-password")
            assert error_message in caplog.text

            harness.charm.remove_secret("unit", "operator-password")
            assert error_message in caplog.text

            harness.charm.remove_secret("app", "non-existing-secret")
            assert (
                "Non-existing field 'non-existing-secret' was attempted to be removed"
                in caplog.text
            )

            harness.charm.remove_secret("unit", "non-existing-secret")
            assert (
                "Non-existing field 'non-existing-secret' was attempted to be removed"
                in caplog.text
            )


@pytest.mark.parametrize("scope,is_leader", [("app", True), ("unit", True), ("unit", False)])
@patch_network_get(private_address="1.1.1.1")
def test_migration_from_databag(harness, only_with_juju_secrets, scope, is_leader):
    """Check if we're moving on to use secrets when live upgrade from databag to Secrets usage.

    Since it checks for a migration from databag to juju secrets, it's specific to juju3.
    """
    with (
        patch("charm.PostgresqlOperatorCharm._on_leader_elected"),
    ):
        rel_id = harness.model.get_relation(PEER).id
        # App has to be leader, unit can be either
        harness.set_leader(is_leader)

        # Getting current password
        entity = getattr(harness.charm, scope)
        harness.update_relation_data(rel_id, entity.name, {"operator_password": "bla"})
        assert harness.charm.get_secret(scope, "operator_password") == "bla"

        # Reset new secret
        harness.charm.set_secret(scope, "operator-password", "blablabla")
        assert harness.charm.model.get_secret(label=f"{PEER}.postgresql.{scope}")
        assert harness.charm.get_secret(scope, "operator-password") == "blablabla"
        assert "operator-password" not in harness.get_relation_data(
            rel_id, getattr(harness.charm, scope).name
        )


@pytest.mark.parametrize("scope,is_leader", [("app", True), ("unit", True), ("unit", False)])
@patch_network_get(private_address="1.1.1.1")
def test_migration_from_single_secret(harness, only_with_juju_secrets, scope, is_leader):
    """Check if we're moving on to use secrets when live upgrade from databag to Secrets usage.

    Since it checks for a migration from databag to juju secrets, it's specific to juju3.
    """
    with (
        patch("charm.PostgresqlOperatorCharm._on_leader_elected"),
    ):
        rel_id = harness.model.get_relation(PEER).id

        # App has to be leader, unit can be either
        harness.set_leader(is_leader)

        secret = harness.charm.app.add_secret({"operator-password": "bla"})

        # Getting current password
        entity = getattr(harness.charm, scope)
        harness.update_relation_data(rel_id, entity.name, {SECRET_INTERNAL_LABEL: secret.id})
        assert harness.charm.get_secret(scope, "operator-password") == "bla"

        # Reset new secret
        # Only the leader can set app secret content.
        with harness.hooks_disabled():
            harness.set_leader(True)
        harness.charm.set_secret(scope, "operator-password", "blablabla")
        with harness.hooks_disabled():
            harness.set_leader(is_leader)
        assert harness.charm.model.get_secret(label=f"{PEER}.postgresql.{scope}")
        assert harness.charm.get_secret(scope, "operator-password") == "blablabla"
        assert SECRET_INTERNAL_LABEL not in harness.get_relation_data(
            rel_id, getattr(harness.charm, scope).name
        )


def test_handle_postgresql_restart_need(harness):
    with (
        patch("charms.rolling_ops.v0.rollingops.RollingOpsManager._on_acquire_lock") as _restart,
        patch("charm.wait_fixed", return_value=wait_fixed(0)),
        patch("charm.Patroni.reload_patroni_configuration") as _reload_patroni_configuration,
        patch("charm.PostgresqlOperatorCharm._unit_ip"),
        patch(
            "charm.PostgresqlOperatorCharm.is_tls_enabled", new_callable=PropertyMock
        ) as _is_tls_enabled,
        patch.object(PostgresqlOperatorCharm, "postgresql", Mock()) as postgresql_mock,
    ):
        rel_id = harness.model.get_relation(PEER).id
        for values in itertools.product(
            [True, False], [True, False], [True, False], [True, False], [True, False]
        ):
            _reload_patroni_configuration.reset_mock()
            _restart.reset_mock()
            with harness.hooks_disabled():
                harness.update_relation_data(rel_id, harness.charm.unit.name, {"tls": ""})
                harness.update_relation_data(
                    rel_id,
                    harness.charm.unit.name,
                    {"postgresql_restarted": ("True" if values[4] else "")},
                )

            _is_tls_enabled.return_value = values[1]
            postgresql_mock.is_tls_enabled = PropertyMock(return_value=values[2])
            postgresql_mock.is_restart_pending = PropertyMock(return_value=values[3])

            harness.charm._handle_postgresql_restart_need(values[0])
            _reload_patroni_configuration.assert_called_once()
            if values[0]:
                assert "tls" in harness.get_relation_data(rel_id, harness.charm.unit)
            else:
                assert "tls" not in harness.get_relation_data(rel_id, harness.charm.unit)

            if (values[1] != values[2]) or values[3]:
                assert "postgresql_restarted" not in harness.get_relation_data(
                    rel_id, harness.charm.unit
                )
                _restart.assert_called_once()
            else:
                if values[4]:
                    assert "postgresql_restarted" in harness.get_relation_data(
                        rel_id, harness.charm.unit
                    )
                else:
                    assert "postgresql_restarted" not in harness.get_relation_data(
                        rel_id, harness.charm.unit
                    )
                _restart.assert_not_called()


def test_on_peer_relation_departed(harness):
    with (
        patch(
            "charm.PostgresqlOperatorCharm._update_relation_endpoints"
        ) as _update_relation_endpoints,
        patch(
            "charm.PostgresqlOperatorCharm.primary_endpoint", new_callable=PropertyMock
        ) as _primary_endpoint,
        patch("charm.PostgresqlOperatorCharm.update_config") as _update_config,
        patch(
            "charm.PostgresqlOperatorCharm._remove_from_members_ips"
        ) as _remove_from_members_ips,
        patch("charm.Patroni.are_all_members_ready") as _are_all_members_ready,
        patch("charm.PostgresqlOperatorCharm._get_ips_to_remove") as _get_ips_to_remove,
        patch(
            "charm.PostgresqlOperatorCharm._updated_synchronous_node_count"
        ) as _updated_synchronous_node_count,
        patch("charm.Patroni.remove_raft_member") as _remove_raft_member,
        patch("charm.PostgresqlOperatorCharm._unit_ip") as _unit_ip,
        patch("charm.Patroni.get_member_ip") as _get_member_ip,
    ):
        rel_id = harness.model.get_relation(PEER).id
        # Test when the current unit is the departing unit.
        harness.charm.unit.status = ActiveStatus()
        event = Mock()
        event.departing_unit = harness.charm.unit
        harness.charm._on_peer_relation_departed(event)
        _remove_raft_member.assert_not_called()
        event.defer.assert_not_called()
        _updated_synchronous_node_count.assert_not_called()
        _get_ips_to_remove.assert_not_called()
        _remove_from_members_ips.assert_not_called()
        _update_config.assert_not_called()
        _update_relation_endpoints.assert_not_called()
        assert isinstance(harness.charm.unit.status, ActiveStatus)

        # Test when the current unit is not the departing unit, but removing
        # the member from the raft cluster fails.
        _remove_raft_member.side_effect = RemoveRaftMemberFailedError
        event.departing_unit = Unit(
            f"{harness.charm.app.name}/1", None, harness.charm.app._backend, {}
        )
        mock_ip_address = "1.1.1.1"
        _get_member_ip.return_value = mock_ip_address
        harness.charm._on_peer_relation_departed(event)
        _remove_raft_member.assert_called_once_with(mock_ip_address)
        event.defer.assert_called_once()
        _updated_synchronous_node_count.assert_not_called()
        _get_ips_to_remove.assert_not_called()
        _remove_from_members_ips.assert_not_called()
        _update_config.assert_not_called()
        _update_relation_endpoints.assert_not_called()
        assert isinstance(harness.charm.unit.status, ActiveStatus)

        # Test when the member is successfully removed from the raft cluster,
        # but the unit is not the leader.
        _remove_raft_member.reset_mock()
        event.defer.reset_mock()
        _remove_raft_member.side_effect = None
        harness.charm._on_peer_relation_departed(event)
        _remove_raft_member.assert_called_once_with(mock_ip_address)
        event.defer.assert_not_called()
        _updated_synchronous_node_count.assert_not_called()
        _get_ips_to_remove.assert_not_called()
        _remove_from_members_ips.assert_not_called()
        _update_config.assert_not_called()
        _update_relation_endpoints.assert_not_called()
        assert isinstance(harness.charm.unit.status, ActiveStatus)

        # Test when the unit is the leader, but the cluster hasn't initialized yet,
        # or it was unable to set synchronous_node_count.
        _remove_raft_member.reset_mock()
        with harness.hooks_disabled():
            harness.set_leader()
        harness.charm._on_peer_relation_departed(event)
        _remove_raft_member.assert_called_once_with(mock_ip_address)
        event.defer.assert_called_once()
        _updated_synchronous_node_count.assert_not_called()
        _get_ips_to_remove.assert_not_called()
        _remove_from_members_ips.assert_not_called()
        _update_config.assert_not_called()
        _update_relation_endpoints.assert_not_called()
        assert isinstance(harness.charm.unit.status, ActiveStatus)

        _remove_raft_member.reset_mock()
        event.defer.reset_mock()
        _updated_synchronous_node_count.return_value = False
        with harness.hooks_disabled():
            harness.update_relation_data(
                rel_id, harness.charm.app.name, {"cluster_initialised": "True"}
            )
        harness.charm._on_peer_relation_departed(event)
        _remove_raft_member.assert_called_once_with(mock_ip_address)
        event.defer.assert_called_once()
        _updated_synchronous_node_count.assert_called_once_with(1)
        _get_ips_to_remove.assert_not_called()
        _remove_from_members_ips.assert_not_called()
        _update_config.assert_not_called()
        _update_relation_endpoints.assert_not_called()
        assert isinstance(harness.charm.unit.status, ActiveStatus)

        # Test when there is more units in the cluster.
        _remove_raft_member.reset_mock()
        event.defer.reset_mock()
        _updated_synchronous_node_count.reset_mock()
        harness.add_relation_unit(rel_id, f"{harness.charm.app.name}/2")
        harness.charm._on_peer_relation_departed(event)
        _remove_raft_member.assert_called_once_with(mock_ip_address)
        event.defer.assert_called_once()
        _updated_synchronous_node_count.assert_called_once_with(2)
        _get_ips_to_remove.assert_not_called()
        _remove_from_members_ips.assert_not_called()
        _update_config.assert_not_called()
        _update_relation_endpoints.assert_not_called()
        assert isinstance(harness.charm.unit.status, ActiveStatus)

        # Test when the cluster is initialised, and it could set synchronous_node_count,
        # but there is no IPs to be removed from the members list.
        _remove_raft_member.reset_mock()
        event.defer.reset_mock()
        _updated_synchronous_node_count.reset_mock()
        _updated_synchronous_node_count.return_value = True
        harness.charm._on_peer_relation_departed(event)
        _remove_raft_member.assert_called_once_with(mock_ip_address)
        event.defer.assert_not_called()
        _updated_synchronous_node_count.assert_called_once_with(2)
        _get_ips_to_remove.assert_called_once()
        _remove_from_members_ips.assert_not_called()
        _update_config.assert_not_called()
        _update_relation_endpoints.assert_not_called()
        assert isinstance(harness.charm.unit.status, ActiveStatus)

        # Test when there are IPs to be removed from the members list, but not all
        # the members are ready yet.
        _remove_raft_member.reset_mock()
        _updated_synchronous_node_count.reset_mock()
        _get_ips_to_remove.reset_mock()
        ips_to_remove = ["2.2.2.2", "3.3.3.3"]
        _get_ips_to_remove.return_value = ips_to_remove
        _are_all_members_ready.return_value = False
        harness.charm._on_peer_relation_departed(event)
        _remove_raft_member.assert_called_once_with(mock_ip_address)
        event.defer.assert_called_once()
        _updated_synchronous_node_count.assert_called_once_with(2)
        _get_ips_to_remove.assert_called_once()
        _remove_from_members_ips.assert_not_called()
        _update_config.assert_not_called()
        _update_relation_endpoints.assert_not_called()
        assert isinstance(harness.charm.unit.status, ActiveStatus)

        # Test when all members are ready.
        _remove_raft_member.reset_mock()
        event.defer.reset_mock()
        _updated_synchronous_node_count.reset_mock()
        _get_ips_to_remove.reset_mock()
        _are_all_members_ready.return_value = True
        harness.charm._on_peer_relation_departed(event)
        _remove_raft_member.assert_called_once_with(mock_ip_address)
        event.defer.assert_not_called()
        _updated_synchronous_node_count.assert_called_once_with(2)
        _get_ips_to_remove.assert_called_once()
        _remove_from_members_ips.assert_has_calls([call(ips_to_remove[0]), call(ips_to_remove[1])])
        assert _update_config.call_count == 2
        assert _update_relation_endpoints.call_count == 2
        assert isinstance(harness.charm.unit.status, ActiveStatus)

        # Test when the primary is not reachable yet.
        _remove_raft_member.reset_mock()
        event.defer.reset_mock()
        _updated_synchronous_node_count.reset_mock()
        _get_ips_to_remove.reset_mock()
        _remove_from_members_ips.reset_mock()
        _update_config.reset_mock()
        _update_relation_endpoints.reset_mock()
        _primary_endpoint.return_value = None
        harness.charm._on_peer_relation_departed(event)
        _remove_raft_member.assert_called_once_with(mock_ip_address)
        event.defer.assert_not_called()
        _updated_synchronous_node_count.assert_called_once_with(2)
        _get_ips_to_remove.assert_called_once()
        _remove_from_members_ips.assert_called_once()
        _update_config.assert_called_once()
        _update_relation_endpoints.assert_not_called()
        assert isinstance(harness.charm.unit.status, WaitingStatus)


def test_update_new_unit_status(harness):
    with (
        patch(
            "relations.async_replication.PostgreSQLAsyncReplication.handle_read_only_mode"
        ) as handle_read_only_mode,
        patch(
            "charm.PostgresqlOperatorCharm._update_relation_endpoints"
        ) as _update_relation_endpoints,
        patch(
            "charm.PostgresqlOperatorCharm.primary_endpoint", new_callable=PropertyMock
        ) as _primary_endpoint,
    ):
        # Test when the primary endpoint is reachable.
        _primary_endpoint.return_value = "endpoint"
        harness.charm.unit.status = MaintenanceStatus("fake status")
        harness.charm._update_new_unit_status()
        _update_relation_endpoints.assert_called_once()
        handle_read_only_mode.assert_called_once()
        assert not isinstance(harness.charm.unit.status, WaitingStatus)

        # Test when the primary endpoint is not reachable yet.
        _update_relation_endpoints.reset_mock()
        handle_read_only_mode.reset_mock()
        _primary_endpoint.return_value = None
        harness.charm._update_new_unit_status()
        _update_relation_endpoints.assert_not_called()
<<<<<<< HEAD
        assert isinstance(harness.charm.unit.status, WaitingStatus)

    @patch("charm.Patroni.update_patroni_restart_condition")
    @patch("charm.Patroni.get_patroni_restart_condition")
    @patch("charm.PostgresqlOperatorCharm._unit_ip")
    def test_override_patroni_restart_condition(
        self, _unit_ip, get_restart_condition, update_restart_condition
    ):
        get_restart_condition.return_value = "always"

        # Do override without repeat_cause
        assert self.charm.override_patroni_restart_condition("no") is True
        get_restart_condition.assert_called_once()
        update_restart_condition.assert_called_once_with("no")
        get_restart_condition.reset_mock()
        update_restart_condition.reset_mock()

        get_restart_condition.return_value = "no"

        # Must not be overridden twice without repeat_cause
        assert self.charm.override_patroni_restart_condition("on-failure") is False
        get_restart_condition.assert_called_once()
        update_restart_condition.assert_not_called()
        get_restart_condition.reset_mock()
        update_restart_condition.reset_mock()

        # Reset override
        self.charm.restore_patroni_restart_condition()
        update_restart_condition.assert_called_once_with("always")
        update_restart_condition.reset_mock()

        # Must not be reset twice
        self.charm.restore_patroni_restart_condition()
        update_restart_condition.assert_not_called()
        update_restart_condition.reset_mock()

        get_restart_condition.return_value = "always"

        # Do override with repeat_cause
        assert self.charm.override_patroni_restart_condition("no", "test_charm") is True
        get_restart_condition.assert_called_once()
        update_restart_condition.assert_called_once_with("no")
        get_restart_condition.reset_mock()
        update_restart_condition.reset_mock()

        get_restart_condition.return_value = "no"

        # Do re-override with repeat_cause
        assert self.charm.override_patroni_restart_condition("on-success", "test_charm") is True
        get_restart_condition.assert_called_once()
        update_restart_condition.assert_called_once_with("on-success")
        get_restart_condition.reset_mock()
        update_restart_condition.reset_mock()

        get_restart_condition.return_value = "on-success"

        # Must not be re-overridden with different repeat_cause
        assert (
            self.charm.override_patroni_restart_condition("on-failure", "test_not_charm") is False
        )
        get_restart_condition.assert_called_once()
        update_restart_condition.assert_not_called()
        get_restart_condition.reset_mock()
        update_restart_condition.reset_mock()

        # Reset override
        self.charm.restore_patroni_restart_condition()
        update_restart_condition.assert_called_once_with("always")
        update_restart_condition.reset_mock()
=======
        handle_read_only_mode.assert_not_called()
        assert isinstance(harness.charm.unit.status, WaitingStatus)

    @patch("charm.Patroni.member_started", new_callable=PropertyMock)
    @patch("charm.PostgresqlOperatorCharm.is_standby_leader", new_callable=PropertyMock)
    @patch("charm.Patroni.get_primary")
    def test_set_active_status(self, _get_primary, _is_standby_leader, _member_started):
        for values in itertools.product(
            [
                RetryError(last_attempt=1),
                ConnectionError,
                self.charm.unit.name,
                f"{self.charm.app.name}/2",
            ],
            [
                RetryError(last_attempt=1),
                ConnectionError,
                True,
                False,
            ],
            [True, False],
        ):
            self.charm.unit.status = MaintenanceStatus("fake status")
            _member_started.return_value = values[2]
            if isinstance(values[0], str):
                _get_primary.side_effect = None
                _get_primary.return_value = values[0]
                if values[0] != self.charm.unit.name and not isinstance(values[1], bool):
                    _is_standby_leader.side_effect = values[1]
                    _is_standby_leader.return_value = None
                    self.charm._set_active_status()
                    self.assertIsInstance(self.charm.unit.status, MaintenanceStatus)
                else:
                    _is_standby_leader.side_effect = None
                    _is_standby_leader.return_value = values[1]
                    self.charm._set_active_status()
                    self.assertIsInstance(
                        self.charm.unit.status,
                        ActiveStatus
                        if values[0] == self.charm.unit.name or values[1] or values[2]
                        else MaintenanceStatus,
                    )
                    self.assertEqual(
                        self.charm.unit.status.message,
                        "Primary"
                        if values[0] == self.charm.unit.name
                        else (
                            "Standby Leader" if values[1] else ("" if values[2] else "fake status")
                        ),
                    )
            else:
                _get_primary.side_effect = values[0]
                _get_primary.return_value = None
                self.charm._set_active_status()
                self.assertIsInstance(self.charm.unit.status, MaintenanceStatus)
>>>>>>> 448a1a62
<|MERGE_RESOLUTION|>--- conflicted
+++ resolved
@@ -2285,77 +2285,6 @@
         _primary_endpoint.return_value = None
         harness.charm._update_new_unit_status()
         _update_relation_endpoints.assert_not_called()
-<<<<<<< HEAD
-        assert isinstance(harness.charm.unit.status, WaitingStatus)
-
-    @patch("charm.Patroni.update_patroni_restart_condition")
-    @patch("charm.Patroni.get_patroni_restart_condition")
-    @patch("charm.PostgresqlOperatorCharm._unit_ip")
-    def test_override_patroni_restart_condition(
-        self, _unit_ip, get_restart_condition, update_restart_condition
-    ):
-        get_restart_condition.return_value = "always"
-
-        # Do override without repeat_cause
-        assert self.charm.override_patroni_restart_condition("no") is True
-        get_restart_condition.assert_called_once()
-        update_restart_condition.assert_called_once_with("no")
-        get_restart_condition.reset_mock()
-        update_restart_condition.reset_mock()
-
-        get_restart_condition.return_value = "no"
-
-        # Must not be overridden twice without repeat_cause
-        assert self.charm.override_patroni_restart_condition("on-failure") is False
-        get_restart_condition.assert_called_once()
-        update_restart_condition.assert_not_called()
-        get_restart_condition.reset_mock()
-        update_restart_condition.reset_mock()
-
-        # Reset override
-        self.charm.restore_patroni_restart_condition()
-        update_restart_condition.assert_called_once_with("always")
-        update_restart_condition.reset_mock()
-
-        # Must not be reset twice
-        self.charm.restore_patroni_restart_condition()
-        update_restart_condition.assert_not_called()
-        update_restart_condition.reset_mock()
-
-        get_restart_condition.return_value = "always"
-
-        # Do override with repeat_cause
-        assert self.charm.override_patroni_restart_condition("no", "test_charm") is True
-        get_restart_condition.assert_called_once()
-        update_restart_condition.assert_called_once_with("no")
-        get_restart_condition.reset_mock()
-        update_restart_condition.reset_mock()
-
-        get_restart_condition.return_value = "no"
-
-        # Do re-override with repeat_cause
-        assert self.charm.override_patroni_restart_condition("on-success", "test_charm") is True
-        get_restart_condition.assert_called_once()
-        update_restart_condition.assert_called_once_with("on-success")
-        get_restart_condition.reset_mock()
-        update_restart_condition.reset_mock()
-
-        get_restart_condition.return_value = "on-success"
-
-        # Must not be re-overridden with different repeat_cause
-        assert (
-            self.charm.override_patroni_restart_condition("on-failure", "test_not_charm") is False
-        )
-        get_restart_condition.assert_called_once()
-        update_restart_condition.assert_not_called()
-        get_restart_condition.reset_mock()
-        update_restart_condition.reset_mock()
-
-        # Reset override
-        self.charm.restore_patroni_restart_condition()
-        update_restart_condition.assert_called_once_with("always")
-        update_restart_condition.reset_mock()
-=======
         handle_read_only_mode.assert_not_called()
         assert isinstance(harness.charm.unit.status, WaitingStatus)
 
@@ -2411,4 +2340,71 @@
                 _get_primary.return_value = None
                 self.charm._set_active_status()
                 self.assertIsInstance(self.charm.unit.status, MaintenanceStatus)
->>>>>>> 448a1a62
+
+    @patch("charm.Patroni.update_patroni_restart_condition")
+    @patch("charm.Patroni.get_patroni_restart_condition")
+    @patch("charm.PostgresqlOperatorCharm._unit_ip")
+    def test_override_patroni_restart_condition(
+        self, _unit_ip, get_restart_condition, update_restart_condition
+    ):
+        get_restart_condition.return_value = "always"
+
+        # Do override without repeat_cause
+        assert self.charm.override_patroni_restart_condition("no") is True
+        get_restart_condition.assert_called_once()
+        update_restart_condition.assert_called_once_with("no")
+        get_restart_condition.reset_mock()
+        update_restart_condition.reset_mock()
+
+        get_restart_condition.return_value = "no"
+
+        # Must not be overridden twice without repeat_cause
+        assert self.charm.override_patroni_restart_condition("on-failure") is False
+        get_restart_condition.assert_called_once()
+        update_restart_condition.assert_not_called()
+        get_restart_condition.reset_mock()
+        update_restart_condition.reset_mock()
+
+        # Reset override
+        self.charm.restore_patroni_restart_condition()
+        update_restart_condition.assert_called_once_with("always")
+        update_restart_condition.reset_mock()
+
+        # Must not be reset twice
+        self.charm.restore_patroni_restart_condition()
+        update_restart_condition.assert_not_called()
+        update_restart_condition.reset_mock()
+
+        get_restart_condition.return_value = "always"
+
+        # Do override with repeat_cause
+        assert self.charm.override_patroni_restart_condition("no", "test_charm") is True
+        get_restart_condition.assert_called_once()
+        update_restart_condition.assert_called_once_with("no")
+        get_restart_condition.reset_mock()
+        update_restart_condition.reset_mock()
+
+        get_restart_condition.return_value = "no"
+
+        # Do re-override with repeat_cause
+        assert self.charm.override_patroni_restart_condition("on-success", "test_charm") is True
+        get_restart_condition.assert_called_once()
+        update_restart_condition.assert_called_once_with("on-success")
+        get_restart_condition.reset_mock()
+        update_restart_condition.reset_mock()
+
+        get_restart_condition.return_value = "on-success"
+
+        # Must not be re-overridden with different repeat_cause
+        assert (
+            self.charm.override_patroni_restart_condition("on-failure", "test_not_charm") is False
+        )
+        get_restart_condition.assert_called_once()
+        update_restart_condition.assert_not_called()
+        get_restart_condition.reset_mock()
+        update_restart_condition.reset_mock()
+
+        # Reset override
+        self.charm.restore_patroni_restart_condition()
+        update_restart_condition.assert_called_once_with("always")
+        update_restart_condition.reset_mock()