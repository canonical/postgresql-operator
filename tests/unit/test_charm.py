--- conflicted
+++ resolved
@@ -425,12 +425,6 @@
             "app", "replication-password", "replication-test-password"
         )
 
-<<<<<<< HEAD
-    @patch("charm.snap.SnapCache")
-    def test_install_snap_packages(self, _snap_cache):
-        _snap_package = _snap_cache.return_value.__getitem__.return_value
-        _snap_package.ensure.side_effect = snap.SnapError
-=======
     @patch_network_get(private_address="1.1.1.1")
     @patch("charm.PostgresqlOperatorCharm._set_primary_status_message")
     @patch("charm.Patroni.restart_patroni")
@@ -493,18 +487,10 @@
         self.charm.on.update_status.emit()
         _restart_patroni.assert_called_once()
 
-    @patch("charms.operator_libs_linux.v0.apt.add_package")
-    @patch("charms.operator_libs_linux.v0.apt.update")
-    def test_install_apt_packages(self, _update, _add_package):
-        mock_event = Mock()
-
-        # Mock the returns of apt-get update calls.
-        _update.side_effect = [
-            subprocess.CalledProcessError(returncode=1, cmd="apt-get update"),
-            None,
-            None,
-        ]
->>>>>>> 96f87e79
+    @patch("charm.snap.SnapCache")
+    def test_install_snap_packages(self, _snap_cache):
+        _snap_package = _snap_cache.return_value.__getitem__.return_value
+        _snap_package.ensure.side_effect = snap.SnapError
 
         # Test for problem with snap update.
         with self.assertRaises(snap.SnapError):
