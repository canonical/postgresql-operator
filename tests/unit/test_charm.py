--- conflicted
+++ resolved
@@ -422,7 +422,6 @@
   plugin_spi_enable:
     default: false
     type: boolean
-<<<<<<< HEAD
   plugin_bool_plperl_enable:
     default: false
     type: boolean
@@ -478,9 +477,9 @@
     default: false
     type: boolean
   plugin_postgis_topology_enable:
-=======
+    default: false
+    type: boolean
   plugin_vector_enable:
->>>>>>> 396377db
     default: false
     type: boolean
   profile:
