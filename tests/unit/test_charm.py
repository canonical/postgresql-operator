# Copyright 2021 Canonical Ltd.
# See LICENSE file for licensing details.
import itertools
import json
import logging
import pathlib
import platform
import subprocess
from unittest.mock import MagicMock, Mock, PropertyMock, call, mock_open, patch, sentinel

import charm_refresh
import psycopg2
import pytest
import tomli
from charms.operator_libs_linux.v2 import snap
from charms.postgresql_k8s.v0.postgresql import (
    PostgreSQLCreateUserError,
    PostgreSQLEnableDisableExtensionError,
)
from ops import Unit
from ops.framework import EventBase
from ops.model import (
    ActiveStatus,
    BlockedStatus,
    MaintenanceStatus,
    ModelError,
    RelationDataTypeError,
    WaitingStatus,
)
from ops.testing import Harness
from psycopg2 import OperationalError
from tenacity import RetryError, wait_fixed

from backups import CANNOT_RESTORE_PITR
from charm import (
    EXTENSIONS_DEPENDENCY_MESSAGE,
    PRIMARY_NOT_REACHABLE_MESSAGE,
    PostgresqlOperatorCharm,
)
from cluster import (
    NotReadyError,
    RemoveRaftMemberFailedError,
    SwitchoverFailedError,
    SwitchoverNotSyncError,
)
from constants import PEER, SECRET_INTERNAL_LABEL, UPDATE_CERTS_BIN_PATH

CREATE_CLUSTER_CONF_PATH = "/etc/postgresql-common/createcluster.d/pgcharm.conf"

# used for assert functions


@pytest.fixture(autouse=True)
def harness():
    harness = Harness(PostgresqlOperatorCharm)
    harness.begin()
    harness.add_relation(PEER, harness.charm.app.name)
    harness.add_relation("restart", harness.charm.app.name)
    yield harness
    harness.cleanup()


def test_on_install(harness):
    with (
        patch("charm.subprocess.check_call") as _check_call,
        patch("charm.snap.SnapCache") as _snap_cache,
        patch("charm.PostgresqlOperatorCharm._install_snap_package") as _install_snap_package,
        patch(
            "charm.PostgresqlOperatorCharm._reboot_on_detached_storage"
        ) as _reboot_on_detached_storage,
        patch(
            "charm.PostgresqlOperatorCharm._is_storage_attached",
            side_effect=[False, True, True],
        ) as _is_storage_attached,
    ):
        # Test without storage.
        harness.charm.on.install.emit()
        _reboot_on_detached_storage.assert_called_once()
        pg_snap = _snap_cache.return_value[charm_refresh.snap_name()]

        # Test without adding Patroni resource.
        harness.charm.on.install.emit()
        # Assert that the needed calls were made.
        _install_snap_package.assert_called_once_with(revision=None)
        assert pg_snap.alias.call_count == 2
        pg_snap.alias.assert_any_call("psql")
        pg_snap.alias.assert_any_call("patronictl")

        assert _check_call.call_count == 3
        _check_call.assert_any_call(["mkdir", "-p", "/home/snap_daemon"])
        _check_call.assert_any_call(["chown", "snap_daemon:snap_daemon", "/home/snap_daemon"])
        _check_call.assert_any_call(["usermod", "-d", "/home/snap_daemon", "snap_daemon"])

        # Assert the status set by the event handler.
        assert isinstance(harness.model.unit.status, WaitingStatus)


def test_on_install_failed_to_create_home(harness):
    with (
        patch("charm.subprocess.check_call") as _check_call,
        patch("charm.snap.SnapCache") as _snap_cache,
        patch("charm.PostgresqlOperatorCharm._install_snap_package") as _install_snap_package,
        patch(
            "charm.PostgresqlOperatorCharm._reboot_on_detached_storage"
        ) as _reboot_on_detached_storage,
        patch(
            "charm.PostgresqlOperatorCharm._is_storage_attached",
            side_effect=[False, True, True],
        ) as _is_storage_attached,
        patch("charm.logger.exception") as _logger_exception,
    ):
        # Test without storage.
        harness.charm.on.install.emit()
        _reboot_on_detached_storage.assert_called_once()
        pg_snap = _snap_cache.return_value[charm_refresh.snap_name()]
        _check_call.side_effect = [subprocess.CalledProcessError(-1, ["test"])]

        # Test without adding Patroni resource.
        harness.charm.on.install.emit()
        # Assert that the needed calls were made.
        _install_snap_package.assert_called_once_with(revision=None)
        assert pg_snap.alias.call_count == 2
        pg_snap.alias.assert_any_call("psql")
        pg_snap.alias.assert_any_call("patronictl")

        _logger_exception.assert_called_once_with("Unable to create snap_daemon home dir")

        # Assert the status set by the event handler.
        assert isinstance(harness.model.unit.status, WaitingStatus)


def test_on_install_snap_failure(harness):
    with (
        patch("charm.PostgresqlOperatorCharm._install_snap_package") as _install_snap_package,
        patch(
            "charm.PostgresqlOperatorCharm._is_storage_attached", return_value=True
        ) as _is_storage_attached,
    ):
        # Mock the result of the call.
        _install_snap_package.side_effect = snap.SnapError
        # Trigger the hook.
        harness.charm.on.install.emit()
        # Assert that the needed calls were made.
        _install_snap_package.assert_called_once()
        assert isinstance(harness.model.unit.status, BlockedStatus)


def test_patroni_scrape_config(harness):
    result = harness.charm.patroni_scrape_config()

    assert result == [
        {
            "metrics_path": "/metrics",
            "scheme": "https",
            "static_configs": [{"targets": ["192.0.2.0:8008"]}],
            "tls_config": {"insecure_skip_verify": True},
        },
    ]


def test_primary_endpoint(harness):
    with (
        patch(
            "charm.PostgresqlOperatorCharm._units_ips",
            new_callable=PropertyMock,
            return_value={"1.1.1.1", "1.1.1.2"},
        ),
        patch("charm.PostgresqlOperatorCharm._patroni", new_callable=PropertyMock) as _patroni,
    ):
        _patroni.return_value.get_member_ip.return_value = "1.1.1.1"
        _patroni.return_value.get_primary.return_value = sentinel.primary
        assert harness.charm.primary_endpoint == "1.1.1.1"

        _patroni.return_value.get_member_ip.assert_called_once_with(sentinel.primary)
        _patroni.return_value.get_primary.assert_called_once_with()


def test_primary_endpoint_no_peers(harness):
    with (
        patch(
            "charm.PostgresqlOperatorCharm._peers", new_callable=PropertyMock, return_value=None
        ),
        patch(
            "charm.PostgresqlOperatorCharm._units_ips",
            new_callable=PropertyMock,
            return_value={"1.1.1.1", "1.1.1.2"},
        ),
        patch("charm.PostgresqlOperatorCharm._patroni", new_callable=PropertyMock) as _patroni,
    ):
        assert harness.charm.primary_endpoint is None

        assert not _patroni.return_value.get_member_ip.called
        assert not _patroni.return_value.get_primary.called


def test_on_leader_elected(harness):
    with (
        patch(
            "charm.PostgresqlOperatorCharm._update_relation_endpoints", new_callable=PropertyMock
        ) as _update_relation_endpoints,
        patch(
            "charm.PostgresqlOperatorCharm.primary_endpoint",
            new_callable=PropertyMock,
        ) as _primary_endpoint,
        patch("charm.PostgresqlOperatorCharm.update_config") as _update_config,
        patch("charm.TLS.generate_internal_peer_cert"),
    ):
        # Assert that there is no password in the peer relation.
        assert harness.charm._peers.data[harness.charm.app].get("operator-password", None) is None

        # Check that a new password was generated on leader election.
        _primary_endpoint.return_value = "1.1.1.1"
        harness.set_leader()
        password = harness.charm.get_secret("app", "operator-password")
        _update_config.assert_called_once()
        _update_relation_endpoints.assert_not_called()
        assert password is not None

        # Mark the cluster as initialised.
        harness.charm._peers.data[harness.charm.app].update({"cluster_initialised": "True"})

        # Trigger a new leader election and check that the password is still the same
        # and also that update_endpoints was called after the cluster was initialised.
        harness.set_leader(False)
        harness.set_leader()
        assert harness.charm.get_secret("app", "operator-password") == password
        _update_relation_endpoints.assert_called_once()
        assert not (isinstance(harness.model.unit.status, BlockedStatus))

        # Check for a WaitingStatus when the primary is not reachable yet.
        _primary_endpoint.return_value = None
        harness.set_leader(False)
        harness.set_leader()
        _update_relation_endpoints.assert_called_once()  # Assert it was not called again.
        assert isinstance(harness.model.unit.status, WaitingStatus)


def test_is_cluster_initialised(harness):
    rel_id = harness.model.get_relation(PEER).id
    # Test when the cluster was not initialised yet.
    assert not (harness.charm.is_cluster_initialised)

    # Test when the cluster was already initialised.
    with harness.hooks_disabled():
        harness.update_relation_data(
            rel_id, harness.charm.app.name, {"cluster_initialised": "True"}
        )
    assert harness.charm.is_cluster_initialised


def test_on_config_changed(harness):
    with (
        patch(
            "charm.PostgresqlOperatorCharm._update_member_ip", return_value=False
        ) as _update_member_ip,
        patch(
            "charm.PostgresqlOperatorCharm._validate_config_options"
        ) as _validate_config_options,
        patch("charm.PostgresqlOperatorCharm.update_config") as _update_config,
        patch(
            "charm.PostgresqlOperatorCharm.updated_synchronous_node_count", return_value=True
        ) as _updated_synchronous_node_count,
        patch(
            "charm.PostgresqlOperatorCharm.enable_disable_extensions"
        ) as _enable_disable_extensions,
        patch(
            "charm.PostgresqlOperatorCharm.is_cluster_initialised", new_callable=PropertyMock
        ) as _is_cluster_initialised,
        patch("charm.PostgresqlOperatorCharm.update_endpoint_addresses"),
    ):
        # Test when the cluster was not initialised yet.
        _is_cluster_initialised.return_value = False
        harness.charm.on.config_changed.emit()
        _enable_disable_extensions.assert_not_called()

        # Test when the unit is not the leader.
        _is_cluster_initialised.return_value = True
        harness.charm.on.config_changed.emit()
        _validate_config_options.assert_called_once()
        _enable_disable_extensions.assert_not_called()

        # Test unable to connect to db
        _update_config.reset_mock()
        _validate_config_options.side_effect = OperationalError
        harness.charm.on.config_changed.emit()
        assert not _update_config.called
        _validate_config_options.side_effect = None
        _updated_synchronous_node_count.assert_called_once_with()

        # Test after the cluster was initialised.
        with harness.hooks_disabled():
            harness.set_leader()
        harness.charm.on.config_changed.emit()
        _enable_disable_extensions.assert_called_once()

        # Test when the unit is in a blocked state due to extensions request,
        # but there are no established legacy relations.
        _enable_disable_extensions.reset_mock()
        harness.charm.unit.status = BlockedStatus(
            "extensions requested through relation, enable them through config options"
        )
        harness.charm.on.config_changed.emit()
        _enable_disable_extensions.assert_called_once()

        # Test when there is an error related to the config options.
        _update_member_ip.reset_mock()
        _enable_disable_extensions.reset_mock()
        harness.charm.unit.status = BlockedStatus("Configuration Error")
        harness.charm.on.config_changed.emit()
        assert isinstance(harness.model.unit.status, ActiveStatus)
        _update_member_ip.assert_called_once()
        _enable_disable_extensions.assert_called_once()

        # Test when the unit has updated its member IP.
        _update_member_ip.reset_mock()
        _enable_disable_extensions.reset_mock()
        _update_member_ip.return_value = True
        harness.charm.on.config_changed.emit()
        _update_member_ip.assert_called_once()
        _enable_disable_extensions.assert_not_called()


def test_check_extension_dependencies(harness):
    with (
        patch("charm.Patroni.get_primary") as _get_primary,
        patch("subprocess.check_output", return_value=b"C"),
        patch.object(PostgresqlOperatorCharm, "postgresql", Mock()),
        patch("charm.PostgresqlOperatorCharm.update_endpoint_addresses"),
    ):
        _get_primary.return_value = harness.charm.unit

        # Test when plugins dependencies exception is not caused
        config = {
            "plugin_address_standardizer_enable": False,
            "plugin_postgis_enable": False,
            "plugin_address_standardizer_data_us_enable": False,
            "plugin_jsonb_plperl_enable": False,
            "plugin_plperl_enable": False,
            "plugin_postgis_raster_enable": False,
            "plugin_postgis_tiger_geocoder_enable": False,
            "plugin_fuzzystrmatch_enable": False,
            "plugin_postgis_topology_enable": False,
        }
        harness.update_config(config)
        harness.charm.enable_disable_extensions()
        assert not (isinstance(harness.model.unit.status, BlockedStatus))

        # Test when plugins dependencies exception caused
        config["plugin_address_standardizer_enable"] = True
        harness.update_config(config)
        harness.charm.enable_disable_extensions()
        assert isinstance(harness.model.unit.status, BlockedStatus)
        assert harness.model.unit.status.message == EXTENSIONS_DEPENDENCY_MESSAGE


def test_enable_disable_extensions(harness, caplog):
    with (
        patch("charm.Patroni.get_primary") as _get_primary,
        patch("charm.PostgresqlOperatorCharm._unit_ip"),
        patch("charm.PostgresqlOperatorCharm._patroni"),
        patch("subprocess.check_output", return_value=b"C"),
        patch.object(PostgresqlOperatorCharm, "postgresql", Mock()) as postgresql_mock,
    ):
        _get_primary.return_value = harness.charm.unit

        # Test when all extensions install/uninstall succeed.
        postgresql_mock.enable_disable_extension.side_effect = None
        with caplog.at_level(logging.ERROR):
            assert len(caplog.records) == 0
            harness.charm.enable_disable_extensions()
            assert postgresql_mock.enable_disable_extensions.call_count == 1

        # Test when one extension install/uninstall fails.
        postgresql_mock.reset_mock()
        postgresql_mock.enable_disable_extensions.side_effect = (
            PostgreSQLEnableDisableExtensionError
        )
        with caplog.at_level(logging.ERROR):
            harness.charm.enable_disable_extensions()
            assert postgresql_mock.enable_disable_extensions.call_count == 1
            assert "failed to change plugins: " in caplog.text

        # Test when one config option should be skipped (because it's not related
        # to a plugin/extension).
        postgresql_mock.reset_mock()
        postgresql_mock.enable_disable_extensions.side_effect = None
        with caplog.at_level(logging.ERROR):
            config = """options:
  synchronous_node_count:
    type: string
    default: "all"
  plugin_citext_enable:
    default: false
    type: boolean
  plugin_hstore_enable:
    default: false
    type: boolean
  plugin_pg_trgm_enable:
    default: false
    type: boolean
  plugin_plpython3u_enable:
    default: false
    type: boolean
  plugin_unaccent_enable:
    default: false
    type: boolean
  plugin_debversion_enable:
    default: false
    type: boolean
  plugin_bloom_enable:
    default: false
    type: boolean
  plugin_btree_gin_enable:
    default: false
    type: boolean
  plugin_btree_gist_enable:
    default: false
    type: boolean
  plugin_cube_enable:
    default: false
    type: boolean
  plugin_dict_int_enable:
    default: false
    type: boolean
  plugin_dict_xsyn_enable:
    default: false
    type: boolean
  plugin_earthdistance_enable:
    default: false
    type: boolean
  plugin_fuzzystrmatch_enable:
    default: false
    type: boolean
  plugin_intarray_enable:
    default: false
    type: boolean
  plugin_isn_enable:
    default: false
    type: boolean
  plugin_lo_enable:
    default: false
    type: boolean
  plugin_ltree_enable:
    default: false
    type: boolean
  plugin_old_snapshot_enable:
    default: false
    type: boolean
  plugin_pg_freespacemap_enable:
    default: false
    type: boolean
  plugin_pgrowlocks_enable:
    default: false
    type: boolean
  plugin_pgstattuple_enable:
    default: false
    type: boolean
  plugin_pg_visibility_enable:
    default: false
    type: boolean
  plugin_seg_enable:
    default: false
    type: boolean
  plugin_tablefunc_enable:
    default: false
    type: boolean
  plugin_tcn_enable:
    default: false
    type: boolean
  plugin_tsm_system_rows_enable:
    default: false
    type: boolean
  plugin_tsm_system_time_enable:
    default: false
    type: boolean
  plugin_uuid_ossp_enable:
    default: false
    type: boolean
  plugin_spi_enable:
    default: false
    type: boolean
  plugin_bool_plperl_enable:
    default: false
    type: boolean
  plugin_hll_enable:
    default: false
    type: boolean
  plugin_hypopg_enable:
    default: false
    type: boolean
  plugin_ip4r_enable:
    default: false
    type: boolean
  plugin_plperl_enable:
    default: false
    type: boolean
  plugin_jsonb_plperl_enable:
    default: false
    type: boolean
  plugin_orafce_enable:
    default: false
    type: boolean
  plugin_pg_similarity_enable:
    default: false
    type: boolean
  plugin_prefix_enable:
    default: false
    type: boolean
  plugin_rdkit_enable:
    default: false
    type: boolean
  plugin_tds_fdw_enable:
    default: false
    type: boolean
  plugin_icu_ext_enable:
    default: false
    type: boolean
  plugin_pltcl_enable:
    default: false
    type: boolean
  plugin_postgis_enable:
    default: false
    type: boolean
  plugin_postgis_raster_enable:
    default: false
    type: boolean
  plugin_address_standardizer_enable:
    default: false
    type: boolean
  plugin_address_standardizer_data_us_enable:
    default: false
    type: boolean
  plugin_postgis_tiger_geocoder_enable:
    default: false
    type: boolean
  plugin_postgis_topology_enable:
    default: false
    type: boolean
  plugin_vector_enable:
    default: false
    type: boolean
  plugin_timescaledb_enable:
    default: false
    type: boolean
  plugin_audit_enable:
    default: true
    type: boolean
  profile:
    default: production
    type: string"""
            new_harness = Harness(PostgresqlOperatorCharm, config=config)
            new_harness.cleanup()
            new_harness.begin()
            new_harness.charm.enable_disable_extensions()
            assert postgresql_mock.enable_disable_extensions.call_count == 1

            # Block if extension-dependent object error is raised
            postgresql_mock.reset_mock()
            postgresql_mock.enable_disable_extensions.side_effect = [
                psycopg2.errors.DependentObjectsStillExist,
                None,
            ]
            harness.charm.enable_disable_extensions()
            assert isinstance(harness.charm.unit.status, BlockedStatus)
            # Should resolve afterwards
            harness.charm.enable_disable_extensions()
            assert isinstance(harness.charm.unit.status, ActiveStatus)


def test_on_start(harness):
    with (
        patch(
            "charm.PostgresqlOperatorCharm._restart_services_after_reboot"
        ) as _restart_services_after_reboot,
        patch(
            "charm.PostgresqlOperatorCharm._set_primary_status_message"
        ) as _set_primary_status_message,
        patch(
            "charm.PostgresqlOperatorCharm.enable_disable_extensions"
        ) as _enable_disable_extensions,
        patch("charm.snap.SnapCache") as _snap_cache,
        patch("charm.Patroni.get_postgresql_version") as _get_postgresql_version,
        patch("charm.PostgreSQLProvider.oversee_users") as _oversee_users,
        patch(
            "charm.PostgresqlOperatorCharm._update_relation_endpoints", new_callable=PropertyMock
        ) as _update_relation_endpoints,
        patch("charm.PostgresqlOperatorCharm.postgresql") as _postgresql,
        patch("charm.PostgreSQLProvider.update_endpoints"),
        patch("charm.PostgresqlOperatorCharm.update_config"),
        patch(
            "charm.Patroni.member_started",
            new_callable=PropertyMock,
        ) as _member_started,
        patch("charm.Patroni.bootstrap_cluster") as _bootstrap_cluster,
        patch("charm.PostgresqlOperatorCharm._replication_password") as _replication_password,
        patch("charm.PostgresqlOperatorCharm._get_password") as _get_password,
        patch(
            "charm.PostgresqlOperatorCharm._reboot_on_detached_storage"
        ) as _reboot_on_detached_storage,
        patch(
            "charm.PostgresqlOperatorCharm._is_storage_attached",
            side_effect=[False, True, True, True, True, True],
        ) as _is_storage_attached,
<<<<<<< HEAD
        patch(
            "charm.PostgresqlOperatorCharm._can_connect_to_postgresql",
            new_callable=PropertyMock,
            return_value=True,
        ),
        patch(
            "charm.PostgresqlOperatorCharm.primary_endpoint",
            new_callable=PropertyMock,
            return_value=True,
        ),
=======
        patch("charm.PostgresqlOperatorCharm.get_secret"),
        patch("charm.TLS.generate_internal_peer_cert"),
>>>>>>> 6fa983ab
    ):
        _get_postgresql_version.return_value = "16.6"

        # Test without storage.
        harness.charm.on.start.emit()
        _reboot_on_detached_storage.assert_called_once()

        # Test before the passwords are generated.
        _member_started.return_value = False
        _get_password.return_value = None
        harness.charm.on.start.emit()
        _bootstrap_cluster.assert_not_called()
        assert isinstance(harness.model.unit.status, WaitingStatus)

        # ModelError in get password
        _get_password.side_effect = ModelError
        harness.charm.on.start.emit()
        _bootstrap_cluster.assert_not_called()
        assert isinstance(harness.model.unit.status, WaitingStatus)

        # Mock the passwords.
        _get_password.side_effect = None
        _get_password.return_value = "fake-operator-password"
        _replication_password.return_value = "fake-replication-password"

        # Mock cluster start and postgres user creation success values.
        _bootstrap_cluster.side_effect = [False, True, True]
        _postgresql.list_users.side_effect = [[], [], []]
        _postgresql.create_user.side_effect = [PostgreSQLCreateUserError, None, None, None]

        # Test for a failed cluster bootstrapping.
        # TODO: test replicas start (DPE-494).
        harness.set_leader()
        harness.charm.on.start.emit()
        _bootstrap_cluster.assert_called_once()
        _oversee_users.assert_not_called()
        _restart_services_after_reboot.assert_called_once()
        assert isinstance(harness.model.unit.status, BlockedStatus)
        # Set an initial waiting status (like after the install hook was triggered).
        harness.model.unit.status = WaitingStatus("fake message")

        # Test the event of an error happening when trying to create the default postgres user.
        _restart_services_after_reboot.reset_mock()
        _member_started.return_value = True
        harness.charm.on.start.emit()
        _postgresql.create_user.assert_called_once()
        _oversee_users.assert_not_called()
        _restart_services_after_reboot.assert_called_once()
        assert isinstance(harness.model.unit.status, BlockedStatus)

        # Set an initial waiting status again (like after the install hook was triggered).
        harness.model.unit.status = WaitingStatus("fake message")

        # Then test the event of a correct cluster bootstrapping.
        _restart_services_after_reboot.reset_mock()
        harness.charm.on.start.emit()
        assert _postgresql.create_user.call_count == 4  # Considering the previous failed call.
        _oversee_users.assert_called_once()
        _enable_disable_extensions.assert_called_once()
        _set_primary_status_message.assert_called_once()
        _restart_services_after_reboot.assert_called_once()


def test_on_start_replica(harness):
    with (
        patch("charm.snap.SnapCache") as _snap_cache,
        patch("charm.Patroni.get_postgresql_version") as _get_postgresql_version,
        patch(
            "charm.PostgresqlOperatorCharm._restart_services_after_reboot"
        ) as _restart_services_after_reboot,
        patch("charm.Patroni.configure_patroni_on_unit") as _configure_patroni_on_unit,
        patch(
            "charm.Patroni.member_started",
            new_callable=PropertyMock,
        ) as _member_started,
        patch(
            "charm.PostgresqlOperatorCharm._update_relation_endpoints", new_callable=PropertyMock
        ) as _update_relation_endpoints,
        patch.object(EventBase, "defer") as _defer,
        patch("charm.PostgresqlOperatorCharm._replication_password") as _replication_password,
        patch("charm.PostgresqlOperatorCharm._get_password") as _get_password,
        patch(
            "charm.PostgresqlOperatorCharm._is_storage_attached",
            return_value=True,
        ) as _is_storage_attached,
        patch("charm.PostgresqlOperatorCharm.get_secret"),
        patch("charm.TLS.generate_internal_peer_cert"),
    ):
        _get_postgresql_version.return_value = "16.6"

        # Set the current unit to be a replica (non leader unit).
        harness.set_leader(False)

        # Mock the passwords.
        _get_password.return_value = "fake-operator-password"
        _replication_password.return_value = "fake-replication-password"

        # Test an uninitialized cluster.
        harness.charm._peers.data[harness.charm.app].update({"cluster_initialised": ""})
        harness.charm.on.start.emit()
        _defer.assert_called_once()
        _restart_services_after_reboot.assert_called_once()

        # Set an initial waiting status again (like after a machine restart).
        harness.model.unit.status = WaitingStatus("fake message")

        # Mark the cluster as initialised and with the workload up and running.
        _restart_services_after_reboot.reset_mock()
        harness.charm._peers.data[harness.charm.app].update({"cluster_initialised": "True"})
        _member_started.return_value = True
        harness.charm.on.start.emit()
        _configure_patroni_on_unit.assert_not_called()
        _restart_services_after_reboot.assert_called_once()
        assert isinstance(harness.model.unit.status, ActiveStatus)

        # Set an initial waiting status (like after the install hook was triggered).
        harness.model.unit.status = WaitingStatus("fake message")

        # Check that the unit status doesn't change when the workload is not running.
        # In that situation only Patroni is configured in the unit (but not started).
        _restart_services_after_reboot.reset_mock()
        _member_started.return_value = False
        harness.charm.on.start.emit()
        _configure_patroni_on_unit.assert_called_once()
        _restart_services_after_reboot.assert_called_once()
        assert isinstance(harness.model.unit.status, WaitingStatus)


def test_on_start_no_patroni_member(harness):
    with (
        patch("subprocess.check_output", return_value=b"C"),
        patch("charm.snap.SnapCache") as _snap_cache,
        patch("charm.PostgresqlOperatorCharm.postgresql") as _postgresql,
        patch("charm.Patroni") as patroni,
        patch("charm.PostgresqlOperatorCharm._get_password") as _get_password,
        patch(
            "charm.PostgresqlOperatorCharm._is_storage_attached", return_value=True
        ) as _is_storage_attached,
        patch("charm.PostgresqlOperatorCharm.get_available_memory") as _get_available_memory,
        patch("charm.PostgresqlOperatorCharm.get_secret"),
        patch("charm.TLS.generate_internal_peer_cert"),
    ):
        # Mock the passwords.
        patroni.return_value.member_started = False
        _get_password.return_value = "fake-operator-password"
        bootstrap_cluster = patroni.return_value.bootstrap_cluster
        bootstrap_cluster.return_value = True

        patroni.return_value.get_postgresql_version.return_value = "16.6"

        harness.set_leader()
        harness.charm.on.start.emit()
        bootstrap_cluster.assert_called_once()
        _postgresql.create_user.assert_not_called()
        assert isinstance(harness.model.unit.status, WaitingStatus)
        assert harness.model.unit.status.message == "awaiting for member to start"


def test_on_start_after_blocked_state(harness):
    with (
        patch("charm.Patroni.bootstrap_cluster") as _bootstrap_cluster,
        patch("charm.PostgresqlOperatorCharm._replication_password") as _replication_password,
        patch("charm.PostgresqlOperatorCharm._get_password") as _get_password,
        patch(
            "charm.PostgresqlOperatorCharm._is_storage_attached", return_value=True
        ) as _is_storage_attached,
    ):
        # Set an initial blocked status (like after the install hook was triggered).
        initial_status = BlockedStatus("fake message")
        harness.model.unit.status = initial_status

        # Test for a failed cluster bootstrapping.
        harness.charm.on.start.emit()
        _get_password.assert_not_called()
        _replication_password.assert_not_called()
        _bootstrap_cluster.assert_not_called()
        # Assert the status didn't change.
        assert harness.model.unit.status == initial_status


def test_on_update_status(harness):
    with (
        patch("charm.ClusterTopologyObserver.start_observer") as _start_observer,
        patch(
            "charm.PostgresqlOperatorCharm._set_primary_status_message"
        ) as _set_primary_status_message,
        patch("charm.Patroni.restart_patroni") as _restart_patroni,
        patch("charm.Patroni.is_member_isolated") as _is_member_isolated,
        patch("charm.Patroni.reinitialize_postgresql") as _reinitialize_postgresql,
        patch(
            "charm.Patroni.member_replication_lag", new_callable=PropertyMock
        ) as _member_replication_lag,
        patch("charm.Patroni.member_started", new_callable=PropertyMock) as _member_started,
        patch(
            "charm.PostgresqlOperatorCharm.is_standby_leader", new_callable=PropertyMock
        ) as _is_standby_leader,
        patch(
            "charm.PostgresqlOperatorCharm.is_primary", new_callable=PropertyMock
        ) as _is_primary,
        patch(
            "charm.PostgresqlOperatorCharm._update_relation_endpoints"
        ) as _update_relation_endpoints,
        patch(
            "charm.PostgresqlOperatorCharm.primary_endpoint",
            new_callable=PropertyMock(return_value=True),
        ) as _primary_endpoint,
        patch("charm.PostgreSQLProvider.oversee_users") as _oversee_users,
        patch("charm.Patroni.last_postgresql_logs") as _last_postgresql_logs,
        patch("charm.Patroni.patroni_logs") as _patroni_logs,
        patch("charm.Patroni.get_member_status") as _get_member_status,
        patch(
            "charm.PostgreSQLBackups.can_use_s3_repository", return_value=(True, None)
        ) as _can_use_s3_repository,
        patch("charm.PostgresqlOperatorCharm.update_config") as _update_config,
        patch("charm.PostgresqlOperatorCharm.log_pitr_last_transaction_time"),
    ):
        rel_id = harness.model.get_relation(PEER).id
        # Test before the cluster is initialised.
        harness.charm.on.update_status.emit()
        _set_primary_status_message.assert_not_called()

        # Test after the cluster was initialised, but with the unit in a blocked state.
        with harness.hooks_disabled():
            harness.set_leader()
            harness.update_relation_data(
                rel_id, harness.charm.app.name, {"cluster_initialised": "True"}
            )
        harness.charm.unit.status = BlockedStatus("fake blocked status")
        harness.charm.on.update_status.emit()
        _set_primary_status_message.assert_not_called()

        # Test the point-in-time-recovery fail.
        with harness.hooks_disabled():
            harness.update_relation_data(
                rel_id,
                harness.charm.app.name,
                {
                    "cluster_initialised": "True",
                    "restoring-backup": "valid",
                    "restore-to-time": "valid",
                },
            )
        harness.charm.unit.status = ActiveStatus()
        _patroni_logs.return_value = "2022-02-24 02:00:00 UTC patroni.exceptions.PatroniFatalException: Failed to bootstrap cluster"
        harness.charm.on.update_status.emit()
        _set_primary_status_message.assert_not_called()
        assert harness.charm.unit.status.message == CANNOT_RESTORE_PITR

        # Test with the unit in a status different that blocked.
        with harness.hooks_disabled():
            harness.update_relation_data(
                rel_id,
                harness.charm.app.name,
                {"cluster_initialised": "True", "restoring-backup": "", "restore-to-time": ""},
            )
        harness.charm.unit.status = ActiveStatus()
        harness.charm.on.update_status.emit()
        _set_primary_status_message.assert_called_once()

        # Test the reinitialisation of the replica when its lag is unknown
        # after a restart.
        _set_primary_status_message.reset_mock()
        _is_primary.return_value = False
        _is_standby_leader.return_value = False
        _member_started.return_value = False
        _is_member_isolated.return_value = False
        _member_replication_lag.return_value = "unknown"
        with harness.hooks_disabled():
            harness.update_relation_data(
                rel_id, harness.charm.unit.name, {"postgresql_restarted": "True"}
            )
        harness.charm.on.update_status.emit()
        _reinitialize_postgresql.assert_called_once()
        _restart_patroni.assert_not_called()
        _set_primary_status_message.assert_not_called()

        # Test call to restart when the member is isolated from the cluster.
        _is_member_isolated.return_value = True
        with harness.hooks_disabled():
            harness.update_relation_data(
                rel_id, harness.charm.unit.name, {"postgresql_restarted": ""}
            )
        harness.charm.on.update_status.emit()
        _restart_patroni.assert_called_once()
        _start_observer.assert_called_once()


def test_on_update_status_after_restore_operation(harness):
    with (
        patch("charm.ClusterTopologyObserver.start_observer"),
        patch(
            "charm.PostgresqlOperatorCharm._set_primary_status_message"
        ) as _set_primary_status_message,
        patch(
            "charm.PostgresqlOperatorCharm._handle_workload_failures"
        ) as _handle_workload_failures,
        patch(
            "charm.PostgresqlOperatorCharm._update_relation_endpoints"
        ) as _update_relation_endpoints,
        patch(
            "charm.PostgresqlOperatorCharm.primary_endpoint",
            new_callable=PropertyMock(return_value=True),
        ) as _primary_endpoint,
        patch("charm.PostgreSQLProvider.oversee_users") as _oversee_users,
        patch(
            "charm.PostgresqlOperatorCharm._handle_processes_failures"
        ) as _handle_processes_failures,
        patch("charm.PostgreSQLBackups.can_use_s3_repository") as _can_use_s3_repository,
        patch(
            "charms.postgresql_k8s.v0.postgresql.PostgreSQL.get_current_timeline"
        ) as _get_current_timeline,
        patch("charm.PostgresqlOperatorCharm.update_config") as _update_config,
        patch("charm.Patroni.member_started", new_callable=PropertyMock) as _member_started,
        patch("charm.Patroni.get_member_status") as _get_member_status,
    ):
        _get_current_timeline.return_value = "2"
        rel_id = harness.model.get_relation(PEER).id
        # Test when the restore operation fails.
        with harness.hooks_disabled():
            harness.set_leader()
            harness.update_relation_data(
                rel_id,
                harness.charm.app.name,
                {"cluster_initialised": "True", "restoring-backup": "20230101-090000F"},
            )
        _get_member_status.return_value = "failed"
        harness.charm.on.update_status.emit()
        _update_config.assert_not_called()
        _handle_processes_failures.assert_not_called()
        _oversee_users.assert_not_called()
        _update_relation_endpoints.assert_not_called()
        _handle_workload_failures.assert_not_called()
        _set_primary_status_message.assert_not_called()
        assert isinstance(harness.charm.unit.status, BlockedStatus)

        # Test when the restore operation hasn't finished yet.
        harness.charm.unit.status = ActiveStatus()
        _get_member_status.return_value = "running"
        _member_started.return_value = False
        harness.charm.on.update_status.emit()
        _update_config.assert_not_called()
        _handle_processes_failures.assert_not_called()
        _oversee_users.assert_not_called()
        _update_relation_endpoints.assert_not_called()
        _handle_workload_failures.assert_not_called()
        _set_primary_status_message.assert_not_called()
        assert isinstance(harness.charm.unit.status, ActiveStatus)

        # Assert that the backup id is still in the application relation databag.
        assert harness.get_relation_data(rel_id, harness.charm.app) == {
            "cluster_initialised": "True",
            "restoring-backup": "20230101-090000F",
        }

        # Test when the restore operation finished successfully.
        _member_started.return_value = True
        _can_use_s3_repository.return_value = (True, None)
        _handle_processes_failures.return_value = False
        _handle_workload_failures.return_value = False
        harness.charm.on.update_status.emit()
        _update_config.assert_called_once()
        _handle_processes_failures.assert_called_once()
        _oversee_users.assert_called_once()
        _update_relation_endpoints.assert_called_once()
        _handle_workload_failures.assert_called_once()
        _set_primary_status_message.assert_called_once()
        assert isinstance(harness.charm.unit.status, ActiveStatus)

        # Assert that the backup id is not in the application relation databag anymore.
        assert harness.get_relation_data(rel_id, harness.charm.app) == {
            "cluster_initialised": "True"
        }

        # Test when it's not possible to use the configured S3 repository.
        _update_config.reset_mock()
        _set_primary_status_message.reset_mock()
        with harness.hooks_disabled():
            harness.update_relation_data(
                rel_id,
                harness.charm.app.name,
                {"restoring-backup": "20230101-090000F"},
            )
        _can_use_s3_repository.return_value = (False, "fake validation message")
        harness.charm.on.update_status.emit()
        _update_config.assert_called_once()
        _set_primary_status_message.assert_called_once()
        # Assert that the backup id is not in the application relation databag anymore.
        assert harness.get_relation_data(rel_id, harness.charm.app) == {
            "cluster_initialised": "True",
            "s3-initialization-block-message": "fake validation message",
        }


def test_install_snap_package(harness):
    with patch("charm.snap.SnapCache") as _snap_cache:
        _snap_package = _snap_cache.return_value.__getitem__.return_value
        _snap_package.ensure.side_effect = snap.SnapError
        _snap_package.present = False

        with pathlib.Path("refresh_versions.toml").open("rb") as file:
            _revision = tomli.load(file)["snap"]["revisions"][platform.machine()]

        # Test for problem with snap update.
        with pytest.raises(snap.SnapError):
            harness.charm._install_snap_package(revision=None)
        _snap_cache.return_value.__getitem__.assert_called_once_with("charmed-postgresql")
        _snap_cache.assert_called_once_with()
        _snap_package.ensure.assert_called_once_with(snap.SnapState.Present, revision=_revision)

        # Test with a not found package.
        _snap_cache.reset_mock()
        _snap_package.reset_mock()
        _snap_package.ensure.side_effect = snap.SnapNotFoundError
        with pytest.raises(snap.SnapNotFoundError):
            harness.charm._install_snap_package(revision=None)
        _snap_cache.return_value.__getitem__.assert_called_once_with("charmed-postgresql")
        _snap_cache.assert_called_once_with()
        _snap_package.ensure.assert_called_once_with(snap.SnapState.Present, revision=_revision)

        # Then test a valid one.
        _snap_cache.reset_mock()
        _snap_package.reset_mock()
        _snap_package.ensure.side_effect = None
        harness.charm._install_snap_package(revision=None)
        _snap_cache.assert_called_once_with()
        _snap_cache.return_value.__getitem__.assert_called_once_with("charmed-postgresql")
        _snap_package.ensure.assert_called_once_with(snap.SnapState.Present, revision=_revision)
        _snap_package.hold.assert_called_once_with()

        # Test revision
        _snap_cache.reset_mock()
        _snap_package.reset_mock()
        _snap_package.ensure.side_effect = None
        harness.charm._install_snap_package(revision="42")
        _snap_cache.assert_called_once_with()
        _snap_cache.return_value.__getitem__.assert_called_once_with("charmed-postgresql")
        _snap_package.ensure.assert_called_once_with(snap.SnapState.Present, revision="42")
        _snap_package.hold.assert_called_once_with()

        # Test with refresh
        _snap_cache.reset_mock()
        _snap_package.reset_mock()
        _snap_package.present = True
        _refresh = Mock()
        harness.charm._install_snap_package(
            revision="42",
            refresh=_refresh,
        )
        _snap_cache.assert_called_once_with()
        _snap_cache.return_value.__getitem__.assert_called_once_with("charmed-postgresql")
        _snap_package.ensure.assert_called_once_with(snap.SnapState.Present, revision="42")
        _snap_package.hold.assert_called_once_with()
        _refresh.update_snap_revision.assert_called_once()

        # Test without refresh
        _snap_cache.reset_mock()
        _snap_package.reset_mock()
        harness.charm._install_snap_package(revision="42")
        _snap_cache.assert_called_once_with()
        _snap_cache.return_value.__getitem__.assert_called_once_with("charmed-postgresql")
        _snap_package.ensure.assert_not_called()
        _snap_package.hold.assert_not_called()

        # test missing architecture
        _snap_cache.reset_mock()
        _snap_package.reset_mock()
        _snap_package.present = True
        with patch("platform.machine") as _machine:
            _machine.return_value = "missingarch"
            with pytest.raises(KeyError):
                harness.charm._install_snap_package(revision=None)
        assert not _snap_package.ensure.called
        assert not _snap_package.hold.called


def test_is_storage_attached(harness):
    with patch(
        "subprocess.check_call",
        side_effect=[None, subprocess.CalledProcessError(1, "fake command")],
    ) as _check_call:
        # Test with attached storage.
        is_storage_attached = harness.charm._is_storage_attached()
        _check_call.assert_called_once_with([
            "/usr/bin/mountpoint",
            "-q",
            harness.charm._storage_path,
        ])
        assert is_storage_attached

        # Test with detached storage.
        is_storage_attached = harness.charm._is_storage_attached()
        assert not (is_storage_attached)


def test_reboot_on_detached_storage(harness):
    with patch("subprocess.check_call") as _check_call:
        mock_event = MagicMock()
        harness.charm._reboot_on_detached_storage(mock_event)
        mock_event.defer.assert_called_once()
        assert isinstance(harness.charm.unit.status, WaitingStatus)
        _check_call.assert_called_once_with(["/usr/bin/systemctl", "reboot"])


def test_restart(harness):
    with (
        patch("charm.Patroni.restart_postgresql") as _restart_postgresql,
        patch("charm.Patroni.are_all_members_ready") as _are_all_members_ready,
        patch("charm.PostgresqlOperatorCharm._can_connect_to_postgresql", return_value=True),
    ):
        _are_all_members_ready.side_effect = [False, True, True]

        # Test when not all members are ready.
        mock_event = MagicMock()
        harness.charm._restart(mock_event)
        mock_event.defer.assert_called_once()
        _restart_postgresql.assert_not_called()

        # Test a successful restart.
        mock_event.defer.reset_mock()
        harness.charm._restart(mock_event)
        assert not (isinstance(harness.charm.unit.status, BlockedStatus))
        mock_event.defer.assert_not_called()

        # Test a failed restart.
        _restart_postgresql.side_effect = RetryError(last_attempt=1)
        harness.charm._restart(mock_event)
        assert isinstance(harness.charm.unit.status, BlockedStatus)
        mock_event.defer.assert_not_called()


def test_update_config(harness):
    with pathlib.Path("refresh_versions.toml").open("rb") as file:
        _revision = tomli.load(file)["snap"]["revisions"][platform.machine()]

    class _MockSnap:
        revision = _revision

    with (
        patch("subprocess.check_output", return_value=b"C"),
        patch("charm.snap.SnapCache", lambda: {"charmed-postgresql": _MockSnap()}),
        patch(
            "charm.PostgresqlOperatorCharm._handle_postgresql_restart_need"
        ) as _handle_postgresql_restart_need,
        patch(
            "charm.PostgresqlOperatorCharm._restart_metrics_service"
        ) as _restart_metrics_service,
        patch(
            "charm.PostgresqlOperatorCharm._restart_ldap_sync_service"
        ) as _restart_ldap_sync_service,
        patch("charm.Patroni.bulk_update_parameters_controller_by_patroni"),
        patch("charm.Patroni.member_started", new_callable=PropertyMock) as _member_started,
        patch(
            "charm.PostgresqlOperatorCharm._is_workload_running", new_callable=PropertyMock
        ) as _is_workload_running,
        patch("charm.Patroni.render_patroni_yml_file") as _render_patroni_yml_file,
        patch(
            "charm.PostgresqlOperatorCharm.is_tls_enabled", new_callable=PropertyMock
        ) as _is_tls_enabled,
        patch.object(PostgresqlOperatorCharm, "postgresql", Mock()) as postgresql_mock,
        patch("charm.PostgresqlOperatorCharm.get_available_memory") as _get_available_memory,
    ):
        rel_id = harness.model.get_relation(PEER).id
        # Mock some properties.
        postgresql_mock.is_tls_enabled = PropertyMock(side_effect=[False, False, False, False])
        _is_workload_running.side_effect = [True, True, False, True]
        _member_started.side_effect = [True, True, False]
        postgresql_mock.build_postgresql_parameters.return_value = {"test": "test"}

        # Test without TLS files available.
        with harness.hooks_disabled():
            harness.update_relation_data(rel_id, harness.charm.unit.name, {"tls": ""})
        _is_tls_enabled.return_value = False
        harness.charm.update_config()
        _render_patroni_yml_file.assert_called_once_with(
            connectivity=True,
            is_creating_backup=False,
            enable_ldap=False,
            enable_tls=False,
            backup_id=None,
            stanza=None,
            restore_stanza=None,
            restore_timeline=None,
            pitr_target=None,
            restore_to_latest=False,
            parameters={"test": "test"},
            no_peers=False,
        )
        _handle_postgresql_restart_need.assert_called_once_with()
        _restart_ldap_sync_service.assert_called_once()
        _restart_metrics_service.assert_called_once()
        assert "tls" not in harness.get_relation_data(rel_id, harness.charm.unit.name)

        # Test with TLS files available.
        _handle_postgresql_restart_need.reset_mock()
        _restart_ldap_sync_service.reset_mock()
        _restart_metrics_service.reset_mock()
        harness.update_relation_data(
            rel_id, harness.charm.unit.name, {"tls": ""}
        )  # Mock some data in the relation to test that it change.
        _is_tls_enabled.return_value = True
        _render_patroni_yml_file.reset_mock()
        harness.charm.update_config()
        _render_patroni_yml_file.assert_called_once_with(
            connectivity=True,
            is_creating_backup=False,
            enable_ldap=False,
            enable_tls=True,
            backup_id=None,
            stanza=None,
            restore_stanza=None,
            restore_timeline=None,
            pitr_target=None,
            restore_to_latest=False,
            parameters={"test": "test"},
            no_peers=False,
        )
        _handle_postgresql_restart_need.assert_called_once()
        _restart_ldap_sync_service.assert_called_once()
        _restart_metrics_service.assert_called_once()
        assert "tls" not in harness.get_relation_data(
            rel_id, harness.charm.unit.name
        )  # The "tls" flag is set in handle_postgresql_restart_need.

        # Test with workload not running yet.
        harness.update_relation_data(
            rel_id, harness.charm.unit.name, {"tls": ""}
        )  # Mock some data in the relation to test that it change.
        _handle_postgresql_restart_need.reset_mock()
        _restart_ldap_sync_service.reset_mock()
        _restart_metrics_service.reset_mock()
        harness.charm.update_config()
        _handle_postgresql_restart_need.assert_not_called()
        assert harness.get_relation_data(rel_id, harness.charm.unit.name)["tls"] == "enabled"

        # Test with member not started yet.
        harness.update_relation_data(
            rel_id, harness.charm.unit.name, {"tls": ""}
        )  # Mock some data in the relation to test that it doesn't change.
        _is_tls_enabled.return_value = False
        harness.charm.update_config()
        _handle_postgresql_restart_need.assert_not_called()
        _restart_ldap_sync_service.assert_not_called()
        _restart_metrics_service.assert_not_called()
        assert "tls" not in harness.get_relation_data(rel_id, harness.charm.unit.name)


def test_on_cluster_topology_change(harness):
    with (
        patch(
            "charm.PostgresqlOperatorCharm._update_relation_endpoints"
        ) as _update_relation_endpoints,
        patch(
            "charm.PostgresqlOperatorCharm.primary_endpoint", new_callable=PropertyMock
        ) as _primary_endpoint,
    ):
        # Mock the property value.
        _primary_endpoint.side_effect = [None, "1.1.1.1"]

        # Test without an elected primary.
        harness.charm._on_cluster_topology_change(Mock())
        _update_relation_endpoints.assert_not_called()

        # Test with an elected primary.
        harness.charm._on_cluster_topology_change(Mock())
        _update_relation_endpoints.assert_called_once()


def test_on_cluster_topology_change_keep_blocked(harness):
    with (
        patch(
            "charm.PostgresqlOperatorCharm.primary_endpoint",
            new_callable=PropertyMock,
            return_value=None,
        ) as _primary_endpoint,
        patch(
            "charm.PostgresqlOperatorCharm._update_relation_endpoints"
        ) as _update_relation_endpoints,
    ):
        harness.model.unit.status = WaitingStatus(PRIMARY_NOT_REACHABLE_MESSAGE)

        harness.charm._on_cluster_topology_change(Mock())

        _update_relation_endpoints.assert_not_called()
        _primary_endpoint.assert_called_once_with()
        assert isinstance(harness.model.unit.status, WaitingStatus)
        assert harness.model.unit.status.message == PRIMARY_NOT_REACHABLE_MESSAGE


def test_on_cluster_topology_change_clear_blocked(harness):
    with (
        patch(
            "charm.PostgresqlOperatorCharm.primary_endpoint",
            new_callable=PropertyMock,
            return_value="fake-unit",
        ) as _primary_endpoint,
        patch(
            "charm.PostgresqlOperatorCharm._update_relation_endpoints"
        ) as _update_relation_endpoints,
    ):
        harness.model.unit.status = WaitingStatus(PRIMARY_NOT_REACHABLE_MESSAGE)

        harness.charm._on_cluster_topology_change(Mock())

        _update_relation_endpoints.assert_called_once_with()
        _primary_endpoint.assert_called_once_with()
        assert isinstance(harness.model.unit.status, ActiveStatus)


def test_validate_config_options(harness):
    with (
        patch("charm.PostgresqlOperatorCharm.postgresql", new_callable=PropertyMock) as _charm_lib,
    ):
        _charm_lib.return_value.get_postgresql_text_search_configs.return_value = []
        _charm_lib.return_value.validate_date_style.return_value = False
        _charm_lib.return_value.validate_group_map.return_value = False
        _charm_lib.return_value.get_postgresql_timezones.return_value = []

        # Test instance_default_text_search_config exception
        with harness.hooks_disabled():
            harness.update_config({"instance_default_text_search_config": "pg_catalog.test"})

        with pytest.raises(ValueError) as e:
            harness.charm._validate_config_options()
        assert (
            str(e.value)
            == "instance_default_text_search_config config option has an invalid value"
        )

        _charm_lib.return_value.get_postgresql_text_search_configs.assert_called_once_with()
        _charm_lib.return_value.get_postgresql_text_search_configs.return_value = [
            "pg_catalog.test"
        ]

        # Test ldap_map exception
        with harness.hooks_disabled():
            harness.update_config({"ldap_map": "ldap_group="})

        with pytest.raises(ValueError) as e:
            harness.charm._validate_config_options()
        assert str(e.value) == "ldap_map config option has an invalid value"

        _charm_lib.return_value.validate_group_map.assert_called_once_with("ldap_group=")
        _charm_lib.return_value.validate_group_map.return_value = True

        # Test request_date_style exception
        with harness.hooks_disabled():
            harness.update_config({"request_date_style": "ISO, TEST"})

        with pytest.raises(ValueError) as e:
            harness.charm._validate_config_options()
        assert str(e.value) == "request_date_style config option has an invalid value"

        _charm_lib.return_value.validate_date_style.assert_called_once_with("ISO, TEST")
        _charm_lib.return_value.validate_date_style.return_value = True

        # Test request_time_zone exception
        with harness.hooks_disabled():
            harness.update_config({"request_time_zone": "TEST_ZONE"})

        with pytest.raises(ValueError) as e:
            harness.charm._validate_config_options()
        assert str(e.value) == "request_time_zone config option has an invalid value"

        _charm_lib.return_value.get_postgresql_timezones.assert_called_once_with()
        _charm_lib.return_value.get_postgresql_timezones.return_value = ["TEST_ZONE"]

        # Test locales exception
        with harness.hooks_disabled():
            harness.update_config({"response_lc_monetary": "test_TEST"})

        with pytest.raises(ValueError) as e:
            harness.charm._validate_config_options()
        message = "1 validation error for CharmConfig\nresponse_lc_monetary\n  Input should be "
        assert str(e.value).startswith(message)


def test_on_peer_relation_changed(harness):
    with (
        patch("charm.snap.SnapCache"),
        patch("charm.PostgresqlOperatorCharm._update_new_unit_status") as _update_new_unit_status,
        patch(
            "charm.PostgresqlOperatorCharm.primary_endpoint", new_callable=PropertyMock
        ) as _primary_endpoint,
        patch("backups.PostgreSQLBackups.coordinate_stanza_fields") as _coordinate_stanza_fields,
        patch(
            "backups.PostgreSQLBackups.start_stop_pgbackrest_service"
        ) as _start_stop_pgbackrest_service,
        patch("charm.Patroni.reinitialize_postgresql") as _reinitialize_postgresql,
        patch(
            "charm.Patroni.member_replication_lag", new_callable=PropertyMock
        ) as _member_replication_lag,
        patch("charm.PostgresqlOperatorCharm.is_standby_leader") as _is_standby_leader,
        patch("charm.PostgresqlOperatorCharm.is_primary") as _is_primary,
        patch("charm.Patroni.member_started", new_callable=PropertyMock) as _member_started,
        patch("charm.Patroni.start_patroni") as _start_patroni,
        patch("charm.PostgresqlOperatorCharm.update_config") as _update_config,
        patch("charm.PostgresqlOperatorCharm._update_member_ip") as _update_member_ip,
        patch("charm.PostgresqlOperatorCharm._reconfigure_cluster") as _reconfigure_cluster,
        patch("ops.framework.EventBase.defer") as _defer,
    ):
        rel_id = harness.model.get_relation(PEER).id
        # Test an uninitialized cluster.
        mock_event = Mock()
        mock_event.unit = None

        with harness.hooks_disabled():
            harness.update_relation_data(
                rel_id, harness.charm.app.name, {"cluster_initialised": ""}
            )
        harness.charm._on_peer_relation_changed(mock_event)
        _reconfigure_cluster.assert_not_called()

        # Test an initialized cluster and this is the leader unit
        # (but it fails to reconfigure the cluster).
        mock_event.defer.reset_mock()
        with harness.hooks_disabled():
            harness.update_relation_data(
                rel_id,
                harness.charm.app.name,
                {"cluster_initialised": "True", "members_ips": '["192.0.2.0"]'},
            )
            harness.set_leader()
        _reconfigure_cluster.return_value = False
        harness.charm._on_peer_relation_changed(mock_event)
        _reconfigure_cluster.assert_called_once_with(mock_event)
        mock_event.defer.assert_called_once()

        # Test when the leader can reconfigure the cluster.
        mock_event.defer.reset_mock()
        _reconfigure_cluster.reset_mock()
        _reconfigure_cluster.return_value = True
        _member_started.return_value = True
        _primary_endpoint.return_value = "192.0.2.0"
        harness.model.unit.status = WaitingStatus("awaiting for cluster to start")
        harness.charm._on_peer_relation_changed(mock_event)
        mock_event.defer.assert_not_called()
        _reconfigure_cluster.assert_called_once_with(mock_event)
        _update_config.assert_called_once()
        _start_patroni.assert_called_once()
        _update_new_unit_status.assert_called_once()

        # Test when the unit fails to update the Patroni configuration.
        _update_config.reset_mock()
        _start_patroni.reset_mock()
        _update_new_unit_status.reset_mock()
        _update_config.side_effect = RetryError(last_attempt=1)
        harness.charm._on_peer_relation_changed(mock_event)
        _update_config.assert_called_once()
        _start_patroni.assert_not_called()
        _update_new_unit_status.assert_not_called()
        assert isinstance(harness.model.unit.status, BlockedStatus)

        # Test event is early exiting when in blocked status.
        _update_config.side_effect = None
        _member_started.return_value = False
        harness.charm._on_peer_relation_changed(mock_event)
        _start_patroni.assert_not_called()

        # Test when Patroni hasn't started yet in the unit.
        harness.model.unit.status = ActiveStatus()
        _update_config.side_effect = None
        _member_started.return_value = False
        harness.charm._on_peer_relation_changed(mock_event)
        _start_patroni.assert_called_once()
        _update_new_unit_status.assert_not_called()
        assert isinstance(harness.model.unit.status, WaitingStatus)

        # Test when Patroni has already started but this is a replica with a
        # huge or unknown lag.
        relation = harness.model.get_relation(PEER, rel_id)
        _member_started.return_value = True
        for values in itertools.product([True, False], ["0", "1000", "1001", "unknown"]):
            _defer.reset_mock()
            _start_stop_pgbackrest_service.reset_mock()
            _is_primary.return_value = values[0]
            _is_standby_leader.return_value = values[0]
            _member_replication_lag.return_value = values[1]
            harness.charm.unit.status = ActiveStatus()
            harness.charm.on.database_peers_relation_changed.emit(relation)
            if _is_primary.return_value == values[0] or int(values[1]) <= 1000:
                _defer.assert_not_called()
                _start_stop_pgbackrest_service.assert_called_once()
                assert isinstance(harness.charm.unit.status, ActiveStatus)
            else:
                _defer.assert_called_once()
                _start_stop_pgbackrest_service.assert_not_called()
                assert isinstance(harness.charm.unit.status, MaintenanceStatus)

        # Test when it was not possible to start the pgBackRest service yet.
        relation = harness.model.get_relation(PEER, rel_id)
        _member_started.return_value = True
        _defer.reset_mock()
        _coordinate_stanza_fields.reset_mock()
        _start_stop_pgbackrest_service.return_value = False
        harness.charm.on.database_peers_relation_changed.emit(relation)
        _defer.assert_called_once()
        _coordinate_stanza_fields.assert_not_called()

        # Test the last calls been made when it was possible to start the
        # pgBackRest service.
        _defer.reset_mock()
        _start_stop_pgbackrest_service.return_value = True
        harness.charm.on.database_peers_relation_changed.emit(relation)
        _defer.assert_not_called()
        _coordinate_stanza_fields.assert_called_once()


def test_reconfigure_cluster(harness):
    with (
        patch("charm.PostgresqlOperatorCharm._add_members") as _add_members,
        patch(
            "charm.PostgresqlOperatorCharm._remove_from_members_ips"
        ) as _remove_from_members_ips,
        patch("charm.Patroni.remove_raft_member") as _remove_raft_member,
    ):
        rel_id = harness.model.get_relation(PEER).id
        # Test when no change is needed in the member IP.
        mock_event = Mock()
        mock_event.unit = harness.charm.unit
        mock_event.relation.data = {mock_event.unit: {}}
        assert harness.charm._reconfigure_cluster(mock_event)
        _remove_raft_member.assert_not_called()
        _remove_from_members_ips.assert_not_called()
        _add_members.assert_called_once_with(mock_event)

        # Test when a change is needed in the member IP, but it fails.
        _remove_raft_member.side_effect = RemoveRaftMemberFailedError
        _add_members.reset_mock()
        ip_to_remove = "1.1.1.1"
        relation_data = {mock_event.unit: {"ip-to-remove": ip_to_remove}}
        mock_event.relation.data = relation_data
        assert not (harness.charm._reconfigure_cluster(mock_event))
        _remove_raft_member.assert_called_once_with(ip_to_remove)
        _remove_from_members_ips.assert_not_called()
        _add_members.assert_not_called()

        # Test when a change is needed in the member IP, and it succeeds
        # (but the old IP was already been removed).
        _remove_raft_member.reset_mock()
        _remove_raft_member.side_effect = None
        _add_members.reset_mock()
        mock_event.relation.data = relation_data
        assert harness.charm._reconfigure_cluster(mock_event)
        _remove_raft_member.assert_called_once_with(ip_to_remove)
        _remove_from_members_ips.assert_not_called()
        _add_members.assert_called_once_with(mock_event)

        # Test when the old IP wasn't removed yet.
        _remove_raft_member.reset_mock()
        _add_members.reset_mock()
        mock_event.relation.data = relation_data
        with harness.hooks_disabled():
            harness.update_relation_data(
                rel_id, harness.charm.app.name, {"members_ips": '["' + ip_to_remove + '"]'}
            )
        assert harness.charm._reconfigure_cluster(mock_event)
        _remove_raft_member.assert_called_once_with(ip_to_remove)
        _remove_from_members_ips.assert_called_once_with(ip_to_remove)
        _add_members.assert_called_once_with(mock_event)


def test_update_certificate(harness):
    with (
        patch("charm.TLS.get_client_tls_files") as _get_client_tls_files,
        patch("charm.TLS.refresh_tls_certificates_event") as _refresh_tls_certificates_event,
    ):
        # If there is no current TLS files, _request_certificate should be called
        # only when the certificates relation is established.
        _get_client_tls_files.return_value = (None, None, None)
        harness.charm._update_certificate()
        _refresh_tls_certificates_event.emit.assert_not_called()

        # Test with already present TLS files (when they will be replaced by new ones).
        _get_client_tls_files.return_value = (sentinel.key, sentinel.ca, sentinel.cert)

        harness.charm._update_certificate()
        _refresh_tls_certificates_event.emit.assert_called_once_with()


def test_update_member_ip(harness):
    with (
        patch("charm.PostgresqlOperatorCharm._update_certificate") as _update_certificate,
        patch("charm.Patroni.stop_patroni") as _stop_patroni,
    ):
        rel_id = harness.model.get_relation(PEER).id
        # Test when the IP address of the unit hasn't changed.
        with harness.hooks_disabled():
            harness.update_relation_data(
                rel_id,
                harness.charm.unit.name,
                {
                    "ip": "192.0.2.0",
                },
            )
        assert not (harness.charm._update_member_ip())
        relation_data = harness.get_relation_data(rel_id, harness.charm.unit.name)
        assert relation_data.get("ip-to-remove") is None
        _stop_patroni.assert_not_called()
        _update_certificate.assert_not_called()

        # Test when the IP address of the unit has changed.
        with harness.hooks_disabled():
            harness.update_relation_data(
                rel_id,
                harness.charm.unit.name,
                {
                    "ip": "2.2.2.2",
                },
            )
        assert harness.charm._update_member_ip()
        relation_data = harness.get_relation_data(rel_id, harness.charm.unit.name)
        assert relation_data.get("ip") == "192.0.2.0"
        assert relation_data.get("ip-to-remove") == "2.2.2.2"
        _stop_patroni.assert_called_once()
        _update_certificate.assert_called_once()


def test_push_tls_files_to_workload(harness):
    with (
        patch("charm.PostgresqlOperatorCharm.update_config") as _update_config,
        patch("charm.Patroni.render_file") as _render_file,
        patch("charm.TLS.get_client_tls_files") as _get_client_tls_files,
        patch("charm.TLS.get_peer_tls_files") as _get_peer_tls_files,
        patch(
            "charm.PostgresqlOperatorCharm.get_secret", return_value="internal_ca"
        ) as _get_secret,
    ):
        _get_client_tls_files.side_effect = [
            ("key", "ca", "cert"),
            ("key", "ca", None),
            ("key", None, "cert"),
            (None, "ca", "cert"),
        ]
        _get_peer_tls_files.side_effect = [
            ("key", "ca", "cert"),
            ("key", "ca", None),
            ("key", None, "cert"),
            (None, "ca", "cert"),
        ]
        _update_config.side_effect = [True, False, False, False]

        # Test when all TLS files are available.
        assert harness.charm.push_tls_files_to_workload()
        assert _render_file.call_count == 7

        # Test when not all TLS files are available.
        for _ in range(3):
            _render_file.reset_mock()
            assert not (harness.charm.push_tls_files_to_workload())
            assert _render_file.call_count == 5


def test_push_ca_file_into_workload(harness):
    with (
        patch("charm.PostgresqlOperatorCharm.update_config") as _update_config,
        patch("pathlib.Path.write_text") as _write_text,
        patch("subprocess.check_call") as _check_call,
    ):
        harness.charm.set_secret("unit", "ca-app", "test-ca")

        assert harness.charm.push_ca_file_into_workload("ca-app")
        _write_text.assert_called_once()
        _check_call.assert_called_once_with([UPDATE_CERTS_BIN_PATH])
        _update_config.assert_called_once()


def test_clean_ca_file_from_workload(harness):
    with (
        patch("charm.PostgresqlOperatorCharm.update_config") as _update_config,
        patch("pathlib.Path.write_text") as _write_text,
        patch("pathlib.Path.unlink") as _unlink,
        patch("subprocess.check_call") as _check_call,
    ):
        harness.charm.set_secret("unit", "ca-app", "test-ca")

        assert harness.charm.push_ca_file_into_workload("ca-app")
        _write_text.assert_called_once()
        _check_call.assert_called_once_with([UPDATE_CERTS_BIN_PATH])
        _update_config.assert_called_once()

        _check_call.reset_mock()
        _update_config.reset_mock()

        assert harness.charm.clean_ca_file_from_workload("ca-app")
        _unlink.assert_called_once()
        _check_call.assert_called_once_with([UPDATE_CERTS_BIN_PATH])


def test_is_workload_running(harness):
    with patch("charm.snap.SnapCache") as _snap_cache:
        pg_snap = _snap_cache.return_value[charm_refresh.snap_name()]

        pg_snap.present = False
        assert not (harness.charm._is_workload_running)

        pg_snap.present = True
        assert harness.charm._is_workload_running


def test_get_available_memory(harness):
    meminfo = (
        "MemTotal:       16089488 kB"
        "MemFree:          799284 kB"
        "MemAvailable:    3926924 kB"
        "Buffers:          187232 kB"
        "Cached:          4445936 kB"
        "SwapCached:       156012 kB"
        "Active:         11890336 kB"
    )

    with patch("builtins.open", mock_open(read_data=meminfo)):
        assert harness.charm.get_available_memory() == 16475635712

    with patch("builtins.open", mock_open(read_data="")):
        assert harness.charm.get_available_memory() == 0


def test_juju_run_exec(harness):
    with (
        patch("charm.ClusterTopologyObserver") as _topology_observer,
    ):
        # Juju 3
        harness = Harness(PostgresqlOperatorCharm)
        harness.begin()
        _topology_observer.assert_called_once_with(harness.charm, "/usr/bin/juju-exec")


def test_client_relations(harness):
    # Test when the charm has no relations.
    assert len(harness.charm.client_relations) == 0

    # Test when the charm has some relations.
    harness.add_relation("database", "application")
    database_relation = harness.model.get_relation("database")
    assert harness.charm.client_relations == [database_relation]


def test_add_cluster_member(harness):
    with (
        patch("charm.PostgresqlOperatorCharm.update_config") as _update_config,
        patch("charm.PostgresqlOperatorCharm._get_unit_ip", return_value="1.1.1.1"),
        patch("charm.PostgresqlOperatorCharm._add_to_members_ips") as _add_to_members_ips,
        patch("charm.Patroni.are_all_members_ready") as _are_all_members_ready,
    ):
        harness.charm.add_cluster_member("postgresql-0")

        _add_to_members_ips.assert_called_once_with("1.1.1.1")
        _update_config.assert_called_once_with()
        _update_config.reset_mock()

        # Charm blocks when update_config fails
        _update_config.side_effect = RetryError(last_attempt=None)
        harness.charm.add_cluster_member("postgresql-0")
        _update_config.assert_called_once_with()
        assert isinstance(harness.charm.unit.status, BlockedStatus)
        assert harness.charm.unit.status.message == "failed to update cluster members on member"
        _update_config.reset_mock()

        # Not ready error if not all members are ready
        _are_all_members_ready.return_value = False
        with pytest.raises(NotReadyError):
            harness.charm.add_cluster_member("postgresql-0")


def test_stuck_raft_cluster_check(harness):
    # doesn't raise flags if there are no raft flags
    assert not harness.charm._stuck_raft_cluster_check()

    # Raft is stuck
    rel_id = harness.model.get_relation(PEER).id
    with harness.hooks_disabled():
        harness.set_leader()
        harness.update_relation_data(rel_id, harness.charm.unit.name, {"raft_stuck": "True"})

    harness.charm._stuck_raft_cluster_check()
    assert "raft_selected_candidate" not in harness.charm.app_peer_data

    # Raft candidate
    with harness.hooks_disabled():
        harness.update_relation_data(rel_id, harness.charm.unit.name, {"raft_candidate": "True"})
    harness.charm._stuck_raft_cluster_check()
    assert harness.charm.app_peer_data["raft_selected_candidate"] == harness.charm.unit.name

    # Don't override existing candidate
    with harness.hooks_disabled():
        harness.update_relation_data(
            rel_id, harness.charm.app.name, {"raft_selected_candidate": "something_else"}
        )
    harness.charm._stuck_raft_cluster_check()
    assert harness.charm.app_peer_data["raft_selected_candidate"] != harness.charm.unit.name


def test_stuck_raft_cluster_cleanup(harness):
    rel_id = harness.model.get_relation(PEER).id

    # Cleans up app data
    with harness.hooks_disabled():
        harness.update_relation_data(
            rel_id,
            harness.charm.app.name,
            {
                "raft_rejoin": "True",
                "raft_reset_primary": "True",
                "raft_selected_candidate": "unit_name",
            },
        )
    harness.charm._stuck_raft_cluster_cleanup()

    assert "raft_rejoin" not in harness.charm.app_peer_data
    assert "raft_reset_primary" not in harness.charm.app_peer_data
    assert "raft_selected_candidate" not in harness.charm.app_peer_data

    # Don't clean up if there's unit data flags
    with harness.hooks_disabled():
        harness.update_relation_data(rel_id, harness.charm.unit.name, {"raft_primary": "True"})
        harness.update_relation_data(
            rel_id,
            harness.charm.app.name,
            {
                "raft_rejoin": "True",
                "raft_reset_primary": "True",
                "raft_selected_candidate": "unit_name",
            },
        )
    harness.charm._stuck_raft_cluster_cleanup()

    assert "raft_rejoin" in harness.charm.app_peer_data
    assert "raft_reset_primary" in harness.charm.app_peer_data
    assert "raft_selected_candidate" in harness.charm.app_peer_data


def test_stuck_raft_cluster_rejoin(harness):
    rel_id = harness.model.get_relation(PEER).id

    with (
        patch(
            "charm.PostgresqlOperatorCharm._update_relation_endpoints"
        ) as _update_relation_endpoints,
        patch("charm.PostgresqlOperatorCharm._add_to_members_ips") as _add_to_members_ips,
    ):
        # No data
        harness.charm._stuck_raft_cluster_rejoin()

        assert "raft_reset_primary" not in harness.charm.app_peer_data
        assert "raft_rejoin" not in harness.charm.app_peer_data

        # Raises primary flag
        with harness.hooks_disabled():
            harness.update_relation_data(
                rel_id,
                harness.charm.unit.name,
                {
                    "raft_primary": "test_primary",
                    f"{PEER}-address": "192.0.2.0",
                },
            )
            harness.update_relation_data(
                rel_id,
                harness.charm.app.name,
                {"raft_followers_stopped": "test_candidate"},
            )

        harness.charm._stuck_raft_cluster_rejoin()

        assert "raft_reset_primary" in harness.charm.app_peer_data
        assert "raft_rejoin" in harness.charm.app_peer_data
        assert "members_ips" not in harness.charm.app_peer_data
        _add_to_members_ips.assert_called_once_with("192.0.2.0")
        _update_relation_endpoints.assert_called_once_with()


def test_raft_reinitialisation(harness):
    rel_id = harness.model.get_relation(PEER).id

    with (
        patch(
            "charm.PostgresqlOperatorCharm._stuck_raft_cluster_check"
        ) as _stuck_raft_cluster_check,
        patch(
            "charm.PostgresqlOperatorCharm._stuck_raft_cluster_rejoin"
        ) as _stuck_raft_cluster_rejoin,
        patch(
            "charm.PostgresqlOperatorCharm._stuck_raft_cluster_cleanup"
        ) as _stuck_raft_cluster_cleanup,
        patch("charm.Patroni.remove_raft_data") as _remove_raft_data,
        patch("charm.Patroni.reinitialise_raft_data") as _reinitialise_raft_data,
        patch("charm.PostgresqlOperatorCharm.update_config") as _update_config,
        patch("charm.PostgresqlOperatorCharm._set_primary_status_message"),
    ):
        # No data
        harness.charm._raft_reinitialisation()

        # Different candidate
        with harness.hooks_disabled():
            harness.set_leader()
            harness.update_relation_data(
                rel_id, harness.charm.unit.name, {"raft_stuck": "True", "raft_candidate": "True"}
            )
            harness.update_relation_data(
                rel_id,
                harness.charm.app.name,
                {"raft_selected_candidate": "test_candidate"},
            )

        harness.charm._raft_reinitialisation()
        _stuck_raft_cluster_rejoin.assert_called_once_with()
        _stuck_raft_cluster_check.assert_called_once_with()
        assert not _stuck_raft_cluster_cleanup.called
        _remove_raft_data.assert_called_once_with()
        assert not _reinitialise_raft_data.called

        # Current candidate
        with harness.hooks_disabled():
            harness.set_leader()
            harness.update_relation_data(
                rel_id,
                harness.charm.unit.name,
                {"raft_stuck": "", "raft_candidate": "True", "raft_stopped": "True"},
            )
            harness.update_relation_data(
                rel_id,
                harness.charm.app.name,
                {"raft_selected_candidate": "postgresql/0", "raft_followers_stopped": "True"},
            )

        harness.charm._raft_reinitialisation()
        _reinitialise_raft_data.assert_called_once_with()

        # Cleanup
        with harness.hooks_disabled():
            harness.set_leader()
            harness.update_relation_data(
                rel_id,
                harness.charm.unit.name,
                {"raft_stuck": "", "raft_candidate": "True", "raft_stopped": "True"},
            )
            harness.update_relation_data(rel_id, harness.charm.app.name, {"raft_rejoin": "True"})
        harness.charm._raft_reinitialisation()
        _stuck_raft_cluster_cleanup.assert_called_once_with()
        _update_config.assert_called_once_with()


#
# Secrets
#


def test_scope_obj(harness):
    assert harness.charm._scope_obj("app") == harness.charm.framework.model.app
    assert harness.charm._scope_obj("unit") == harness.charm.framework.model.unit
    assert harness.charm._scope_obj("test") is None


@pytest.mark.parametrize("scope,field", [("app", "operator-password"), ("unit", "csr")])
def test_get_secret_secrets(harness, scope, field):
    with (
        patch("charm.PostgresqlOperatorCharm._on_leader_elected"),
    ):
        harness.set_leader()

        assert harness.charm.get_secret(scope, field) is None
        harness.charm.set_secret(scope, field, "test")
        assert harness.charm.get_secret(scope, field) == "test"


@pytest.mark.parametrize("scope,is_leader", [("app", True), ("unit", True), ("unit", False)])
def test_set_reset_new_secret(harness, scope, is_leader):
    with (
        patch("charm.PostgresqlOperatorCharm._on_leader_elected"),
    ):
        """NOTE: currently ops.testing seems to allow for non-leader to set secrets too!"""
        # App has to be leader, unit can be either
        harness.set_leader(is_leader)
        # Getting current password
        harness.charm.set_secret(scope, "new-secret", "bla")
        assert harness.charm.get_secret(scope, "new-secret") == "bla"

        # Reset new secret
        harness.charm.set_secret(scope, "new-secret", "blablabla")
        assert harness.charm.get_secret(scope, "new-secret") == "blablabla"

        # Set another new secret
        harness.charm.set_secret(scope, "new-secret2", "blablabla")
        assert harness.charm.get_secret(scope, "new-secret2") == "blablabla"


@pytest.mark.parametrize("scope,is_leader", [("app", True), ("unit", True), ("unit", False)])
def test_invalid_secret(harness, scope, is_leader):
    with (
        patch("charm.PostgresqlOperatorCharm._on_leader_elected"),
    ):
        # App has to be leader, unit can be either
        harness.set_leader(is_leader)

        with pytest.raises((RelationDataTypeError, TypeError)):
            harness.charm.set_secret(scope, "somekey", 1)

        harness.charm.set_secret(scope, "somekey", "")
        assert harness.charm.get_secret(scope, "somekey") is None


def test_delete_password(harness, caplog):
    with (
        patch("charm.PostgresqlOperatorCharm._on_leader_elected"),
    ):
        """NOTE: currently ops.testing seems to allow for non-leader to remove secrets too!"""
        harness.set_leader(True)
        harness.charm.set_secret("app", "operator-password", "somepw")
        harness.charm.remove_secret("app", "operator-password")
        assert harness.charm.get_secret("app", "operator-password") is None

        harness.set_leader(False)
        harness.charm.set_secret("unit", "operator-password", "somesecret")
        harness.charm.remove_secret("unit", "operator-password")
        assert harness.charm.get_secret("unit", "operator-password") is None

        harness.set_leader(True)
        with caplog.at_level(logging.DEBUG):
            error_message = "Non-existing secret operator-password was attempted to be removed."

            harness.charm.remove_secret("app", "operator-password")
            assert error_message in caplog.text

            harness.charm.remove_secret("unit", "operator-password")
            assert error_message in caplog.text

            harness.charm.remove_secret("app", "non-existing-secret")
            assert (
                "Non-existing field 'non-existing-secret' was attempted to be removed"
                in caplog.text
            )

            harness.charm.remove_secret("unit", "non-existing-secret")
            assert (
                "Non-existing field 'non-existing-secret' was attempted to be removed"
                in caplog.text
            )


@pytest.mark.parametrize("scope,is_leader", [("app", True), ("unit", True), ("unit", False)])
def test_migration_from_single_secret(harness, scope, is_leader):
    """Check if we're moving on to use secrets when live upgrade from databag to Secrets usage.

    Since it checks for a migration from databag to juju secrets, it's specific to juju3.
    """
    with (
        patch("charm.PostgresqlOperatorCharm._on_leader_elected"),
    ):
        rel_id = harness.model.get_relation(PEER).id

        # App has to be leader, unit can be either
        harness.set_leader(is_leader)

        secret = harness.charm.app.add_secret({"operator-password": "bla"})

        # Getting current password
        entity = getattr(harness.charm, scope)
        harness.update_relation_data(rel_id, entity.name, {SECRET_INTERNAL_LABEL: secret.id})
        assert harness.charm.get_secret(scope, "operator-password") == "bla"

        # Reset new secret
        # Only the leader can set app secret content.
        with harness.hooks_disabled():
            harness.set_leader(True)
        harness.charm.set_secret(scope, "operator-password", "blablabla")
        with harness.hooks_disabled():
            harness.set_leader(is_leader)
        assert harness.charm.model.get_secret(label=f"{PEER}.postgresql.{scope}")
        assert harness.charm.get_secret(scope, "operator-password") == "blablabla"
        assert SECRET_INTERNAL_LABEL not in harness.get_relation_data(
            rel_id, getattr(harness.charm, scope).name
        )


def test_handle_postgresql_restart_need(harness):
    with (
        patch("charms.rolling_ops.v0.rollingops.RollingOpsManager._on_acquire_lock") as _restart,
        patch("charm.wait_fixed", return_value=wait_fixed(0)),
        patch("charm.Patroni.reload_patroni_configuration") as _reload_patroni_configuration,
        patch("charm.PostgresqlOperatorCharm._unit_ip"),
        patch(
            "charm.PostgresqlOperatorCharm.is_tls_enabled", new_callable=PropertyMock
        ) as _is_tls_enabled,
        patch.object(PostgresqlOperatorCharm, "postgresql", Mock()) as postgresql_mock,
    ):
        rel_id = harness.model.get_relation(PEER).id
        for values in itertools.product(
            [True, False], [True, False], [True, False], [True, False]
        ):
            _reload_patroni_configuration.reset_mock()
            _restart.reset_mock()
            with harness.hooks_disabled():
                harness.update_relation_data(rel_id, harness.charm.unit.name, {"tls": ""})
                harness.update_relation_data(
                    rel_id,
                    harness.charm.unit.name,
                    {"postgresql_restarted": ("True" if values[3] else "")},
                )

            _is_tls_enabled.return_value = values[0]
            postgresql_mock.is_tls_enabled.return_value = values[1]
            postgresql_mock.is_restart_pending = PropertyMock(return_value=values[2])

            harness.charm._handle_postgresql_restart_need()
            _reload_patroni_configuration.assert_called_once()
            if values[0]:
                assert "tls" in harness.get_relation_data(rel_id, harness.charm.unit)
            else:
                assert "tls" not in harness.get_relation_data(rel_id, harness.charm.unit)

            if (values[0] != values[1]) or values[2]:
                assert "postgresql_restarted" not in harness.get_relation_data(
                    rel_id, harness.charm.unit
                )
                _restart.assert_called_once()
            else:
                if values[3]:
                    assert "postgresql_restarted" in harness.get_relation_data(
                        rel_id, harness.charm.unit
                    )
                else:
                    assert "postgresql_restarted" not in harness.get_relation_data(
                        rel_id, harness.charm.unit
                    )
                _restart.assert_not_called()


def test_on_peer_relation_departed(harness):
    with (
        patch(
            "charm.PostgresqlOperatorCharm._update_relation_endpoints"
        ) as _update_relation_endpoints,
        patch(
            "charm.PostgresqlOperatorCharm.primary_endpoint", new_callable=PropertyMock
        ) as _primary_endpoint,
        patch("charm.PostgresqlOperatorCharm.update_config") as _update_config,
        patch(
            "charm.PostgresqlOperatorCharm._remove_from_members_ips"
        ) as _remove_from_members_ips,
        patch("charm.Patroni.are_all_members_ready") as _are_all_members_ready,
        patch("charm.PostgresqlOperatorCharm._get_ips_to_remove") as _get_ips_to_remove,
        patch(
            "charm.PostgresqlOperatorCharm.updated_synchronous_node_count"
        ) as _updated_synchronous_node_count,
        patch("charm.Patroni.remove_raft_member") as _remove_raft_member,
        patch("charm.PostgresqlOperatorCharm._unit_ip") as _unit_ip,
        patch("charm.Patroni.get_member_ip") as _get_member_ip,
    ):
        rel_id = harness.model.get_relation(PEER).id
        # Test when the current unit is the departing unit.
        harness.charm.unit.status = ActiveStatus()
        event = Mock()
        event.departing_unit = harness.charm.unit
        harness.charm._on_peer_relation_departed(event)
        _remove_raft_member.assert_not_called()
        event.defer.assert_not_called()
        _updated_synchronous_node_count.assert_not_called()
        _get_ips_to_remove.assert_not_called()
        _remove_from_members_ips.assert_not_called()
        _update_config.assert_not_called()
        _update_relation_endpoints.assert_not_called()
        assert isinstance(harness.charm.unit.status, ActiveStatus)

        # Test when the current unit is not the departing unit, but removing
        # the member from the raft cluster fails.
        _remove_raft_member.side_effect = RemoveRaftMemberFailedError
        event.departing_unit = Unit(
            f"{harness.charm.app.name}/1", None, harness.charm.app._backend, {}
        )
        mock_ip_address = "1.1.1.1"
        _get_member_ip.return_value = mock_ip_address
        harness.charm._on_peer_relation_departed(event)
        _remove_raft_member.assert_called_once_with(mock_ip_address)
        event.defer.assert_called_once()
        _updated_synchronous_node_count.assert_not_called()
        _get_ips_to_remove.assert_not_called()
        _remove_from_members_ips.assert_not_called()
        _update_config.assert_not_called()
        _update_relation_endpoints.assert_not_called()
        assert isinstance(harness.charm.unit.status, ActiveStatus)

        # Test when the member is successfully removed from the raft cluster,
        # but the unit is not the leader.
        _remove_raft_member.reset_mock()
        event.defer.reset_mock()
        _remove_raft_member.side_effect = None
        harness.charm._on_peer_relation_departed(event)
        _remove_raft_member.assert_called_once_with(mock_ip_address)
        event.defer.assert_not_called()
        _updated_synchronous_node_count.assert_not_called()
        _get_ips_to_remove.assert_not_called()
        _remove_from_members_ips.assert_not_called()
        _update_config.assert_not_called()
        _update_relation_endpoints.assert_not_called()
        assert isinstance(harness.charm.unit.status, ActiveStatus)

        # Test when the unit is the leader, but the cluster hasn't initialized yet,
        # or it was unable to set synchronous_node_count.
        _remove_raft_member.reset_mock()
        with harness.hooks_disabled():
            harness.set_leader()
        harness.charm._on_peer_relation_departed(event)
        _remove_raft_member.assert_called_once_with(mock_ip_address)
        event.defer.assert_called_once()
        _updated_synchronous_node_count.assert_not_called()
        _get_ips_to_remove.assert_not_called()
        _remove_from_members_ips.assert_not_called()
        _update_config.assert_not_called()
        _update_relation_endpoints.assert_not_called()
        assert isinstance(harness.charm.unit.status, ActiveStatus)

        _remove_raft_member.reset_mock()
        event.defer.reset_mock()
        _updated_synchronous_node_count.return_value = False
        with harness.hooks_disabled():
            harness.update_relation_data(
                rel_id, harness.charm.app.name, {"cluster_initialised": "True"}
            )
        harness.charm._on_peer_relation_departed(event)
        _remove_raft_member.assert_called_once_with(mock_ip_address)
        event.defer.assert_called_once()
        _updated_synchronous_node_count.assert_called_once_with()
        _get_ips_to_remove.assert_not_called()
        _remove_from_members_ips.assert_not_called()
        _update_config.assert_not_called()
        _update_relation_endpoints.assert_not_called()
        assert isinstance(harness.charm.unit.status, ActiveStatus)

        # Test when there is more units in the cluster.
        _remove_raft_member.reset_mock()
        event.defer.reset_mock()
        _updated_synchronous_node_count.reset_mock()
        harness.add_relation_unit(rel_id, f"{harness.charm.app.name}/2")
        harness.charm._on_peer_relation_departed(event)
        _remove_raft_member.assert_called_once_with(mock_ip_address)
        event.defer.assert_called_once()
        _updated_synchronous_node_count.assert_called_once_with()
        _get_ips_to_remove.assert_not_called()
        _remove_from_members_ips.assert_not_called()
        _update_config.assert_not_called()
        _update_relation_endpoints.assert_not_called()
        assert isinstance(harness.charm.unit.status, ActiveStatus)

        # Test when the cluster is initialised, and it could set synchronous_node_count,
        # but there is no IPs to be removed from the members list.
        _remove_raft_member.reset_mock()
        event.defer.reset_mock()
        _updated_synchronous_node_count.reset_mock()
        _updated_synchronous_node_count.return_value = True
        harness.charm._on_peer_relation_departed(event)
        _remove_raft_member.assert_called_once_with(mock_ip_address)
        event.defer.assert_not_called()
        _updated_synchronous_node_count.assert_called_once_with()
        _get_ips_to_remove.assert_called_once()
        _remove_from_members_ips.assert_not_called()
        _update_config.assert_not_called()
        _update_relation_endpoints.assert_not_called()
        assert isinstance(harness.charm.unit.status, ActiveStatus)

        # Test when there are IPs to be removed from the members list, but not all
        # the members are ready yet.
        _remove_raft_member.reset_mock()
        _updated_synchronous_node_count.reset_mock()
        _get_ips_to_remove.reset_mock()
        ips_to_remove = ["2.2.2.2", "3.3.3.3"]
        _get_ips_to_remove.return_value = ips_to_remove
        _are_all_members_ready.return_value = False
        harness.charm._on_peer_relation_departed(event)
        _remove_raft_member.assert_called_once_with(mock_ip_address)
        event.defer.assert_called_once()
        _updated_synchronous_node_count.assert_called_once_with()
        _get_ips_to_remove.assert_called_once()
        _remove_from_members_ips.assert_not_called()
        _update_config.assert_not_called()
        _update_relation_endpoints.assert_not_called()
        assert isinstance(harness.charm.unit.status, ActiveStatus)

        # Test when all members are ready.
        _remove_raft_member.reset_mock()
        event.defer.reset_mock()
        _updated_synchronous_node_count.reset_mock()
        _get_ips_to_remove.reset_mock()
        _are_all_members_ready.return_value = True
        harness.charm._on_peer_relation_departed(event)
        _remove_raft_member.assert_called_once_with(mock_ip_address)
        event.defer.assert_not_called()
        _updated_synchronous_node_count.assert_called_once_with()
        _get_ips_to_remove.assert_called_once()
        _remove_from_members_ips.assert_has_calls([call(ips_to_remove[0]), call(ips_to_remove[1])])
        assert _update_config.call_count == 2
        assert _update_relation_endpoints.call_count == 2
        assert isinstance(harness.charm.unit.status, ActiveStatus)

        # Test when the primary is not reachable yet.
        _remove_raft_member.reset_mock()
        event.defer.reset_mock()
        _updated_synchronous_node_count.reset_mock()
        _get_ips_to_remove.reset_mock()
        _remove_from_members_ips.reset_mock()
        _update_config.reset_mock()
        _update_relation_endpoints.reset_mock()
        _primary_endpoint.return_value = None
        harness.charm._on_peer_relation_departed(event)
        _remove_raft_member.assert_called_once_with(mock_ip_address)
        event.defer.assert_not_called()
        _updated_synchronous_node_count.assert_called_once_with()
        _get_ips_to_remove.assert_called_once()
        _remove_from_members_ips.assert_called_once()
        _update_config.assert_called_once()
        _update_relation_endpoints.assert_not_called()
        assert isinstance(harness.charm.unit.status, WaitingStatus)


def test_update_new_unit_status(harness):
    with (
        patch(
            "relations.async_replication.PostgreSQLAsyncReplication.handle_read_only_mode"
        ) as handle_read_only_mode,
        patch(
            "charm.PostgresqlOperatorCharm._update_relation_endpoints"
        ) as _update_relation_endpoints,
        patch(
            "charm.PostgresqlOperatorCharm.primary_endpoint", new_callable=PropertyMock
        ) as _primary_endpoint,
    ):
        # Test when the primary endpoint is reachable.
        _primary_endpoint.return_value = "endpoint"
        harness.charm.unit.status = MaintenanceStatus("fake status")
        harness.charm._update_new_unit_status()
        _update_relation_endpoints.assert_called_once()
        handle_read_only_mode.assert_called_once()
        assert not isinstance(harness.charm.unit.status, WaitingStatus)

        # Test when the primary endpoint is not reachable yet.
        _update_relation_endpoints.reset_mock()
        handle_read_only_mode.reset_mock()
        _primary_endpoint.return_value = None
        harness.charm._update_new_unit_status()
        _update_relation_endpoints.assert_not_called()
        handle_read_only_mode.assert_not_called()
        assert isinstance(harness.charm.unit.status, WaitingStatus)


@pytest.mark.parametrize("is_leader", [True, False])
def test_set_primary_status_message(harness, is_leader):
    with (
        patch("charm.Patroni.has_raft_quorum", return_value=True),
        patch("charm.Patroni.get_running_cluster_members", return_value=["test"]),
        patch("charm.Patroni.member_started", new_callable=PropertyMock) as _member_started,
        patch(
            "charm.PostgresqlOperatorCharm.is_standby_leader", new_callable=PropertyMock
        ) as _is_standby_leader,
        patch("charm.Patroni.get_primary") as _get_primary,
    ):
        for values in itertools.product(
            [
                RetryError(last_attempt=1),
                ConnectionError,
                harness.charm.unit.name,
                f"{harness.charm.app.name}/2",
            ],
            [
                RetryError(last_attempt=1),
                ConnectionError,
                True,
                False,
            ],
            [True, False],
        ):
            harness.charm.unit.status = MaintenanceStatus("fake status")
            _member_started.return_value = values[2]
            if isinstance(values[0], str):
                _get_primary.side_effect = None
                _get_primary.return_value = values[0]
                if values[0] != harness.charm.unit.name and not isinstance(values[1], bool):
                    _is_standby_leader.side_effect = values[1]
                    _is_standby_leader.return_value = None
                    harness.charm._set_primary_status_message()
                    assert isinstance(harness.charm.unit.status, MaintenanceStatus)
                else:
                    _is_standby_leader.side_effect = None
                    _is_standby_leader.return_value = (
                        values[0] != harness.charm.unit.name and values[1]
                    )
                    harness.charm._set_primary_status_message()
                    assert isinstance(
                        harness.charm.unit.status,
                        ActiveStatus
                        if values[0] == harness.charm.unit.name or values[1] or values[2]
                        else MaintenanceStatus,
                    )
                    status = (
                        "Primary"
                        if values[0] == harness.charm.unit.name
                        else ("Standby" if values[1] else "" if values[2] else "fake status")
                    )
                    assert harness.charm.unit.status.message == status
            else:
                _get_primary.side_effect = values[0]
                _get_primary.return_value = None
                harness.charm._set_primary_status_message()
                assert isinstance(harness.charm.unit.status, MaintenanceStatus)


def test_override_patroni_restart_condition(harness):
    with (
        patch("charm.Patroni.update_patroni_restart_condition") as _update_restart_condition,
        patch("charm.Patroni.get_patroni_restart_condition") as _get_restart_condition,
        patch("charm.PostgresqlOperatorCharm._unit_ip") as _unit_ip,
    ):
        _get_restart_condition.return_value = "always"

        # Do override without repeat_cause
        assert harness.charm.override_patroni_restart_condition("no", None) is True
        _get_restart_condition.assert_called_once()
        _update_restart_condition.assert_called_once_with("no")
        _get_restart_condition.reset_mock()
        _update_restart_condition.reset_mock()

        _get_restart_condition.return_value = "no"

        # Must not be overridden twice without repeat_cause
        assert harness.charm.override_patroni_restart_condition("on-failure", None) is False
        _get_restart_condition.assert_called_once()
        _update_restart_condition.assert_not_called()
        _get_restart_condition.reset_mock()
        _update_restart_condition.reset_mock()

        # Reset override
        harness.charm.restore_patroni_restart_condition()
        _update_restart_condition.assert_called_once_with("always")
        _update_restart_condition.reset_mock()

        # Must not be reset twice
        harness.charm.restore_patroni_restart_condition()
        _update_restart_condition.assert_not_called()
        _update_restart_condition.reset_mock()

        _get_restart_condition.return_value = "always"

        # Do override with repeat_cause
        assert harness.charm.override_patroni_restart_condition("no", "test_charm") is True
        _get_restart_condition.assert_called_once()
        _update_restart_condition.assert_called_once_with("no")
        _get_restart_condition.reset_mock()
        _update_restart_condition.reset_mock()

        _get_restart_condition.return_value = "no"

        # Do re-override with repeat_cause
        assert harness.charm.override_patroni_restart_condition("on-success", "test_charm") is True
        _get_restart_condition.assert_called_once()
        _update_restart_condition.assert_called_once_with("on-success")
        _get_restart_condition.reset_mock()
        _update_restart_condition.reset_mock()

        _get_restart_condition.return_value = "on-success"

        # Must not be re-overridden with different repeat_cause
        assert (
            harness.charm.override_patroni_restart_condition("on-failure", "test_not_charm")
            is False
        )
        _get_restart_condition.assert_called_once()
        _update_restart_condition.assert_not_called()
        _get_restart_condition.reset_mock()
        _update_restart_condition.reset_mock()

        # Reset override
        harness.charm.restore_patroni_restart_condition()
        _update_restart_condition.assert_called_once_with("always")
        _update_restart_condition.reset_mock()


def test_restart_services_after_reboot(harness):
    with (
        patch(
            "backups.PostgreSQLBackups.start_stop_pgbackrest_service"
        ) as _start_stop_pgbackrest_service,
        patch("charm.Patroni.start_patroni") as _start_patroni,
        patch(
            "charm.PostgresqlOperatorCharm._unit_ip",
            new_callable=PropertyMock(return_value="1.1.1.1"),
        ) as _unit_ip,
    ):
        with harness.hooks_disabled():
            harness.update_relation_data(
                harness.model.get_relation(PEER).id,
                harness.charm.app.name,
                {"members_ips": json.dumps([])},
            )
        harness.charm._restart_services_after_reboot()
        _start_patroni.assert_not_called()
        _start_stop_pgbackrest_service.assert_not_called()

        with harness.hooks_disabled():
            harness.update_relation_data(
                harness.model.get_relation(PEER).id,
                harness.charm.app.name,
                {"members_ips": json.dumps([_unit_ip])},
            )
        harness.charm._restart_services_after_reboot()
        _start_patroni.assert_called_once()
        _start_stop_pgbackrest_service.assert_called_once()


def test_get_plugins(harness):
    with patch("charm.PostgresqlOperatorCharm._on_config_changed"):
        # Test when the charm has no plugins enabled.
        assert harness.charm.get_plugins() == ["pgaudit"]

        # Test when the charm has some plugins enabled.
        harness.update_config({
            "plugin_audit_enable": True,
            "plugin_citext_enable": True,
            "plugin_spi_enable": True,
        })
        assert harness.charm.get_plugins() == [
            "pgaudit",
            "citext",
            "refint",
            "autoinc",
            "insert_username",
            "moddatetime",
        ]

        # Test when the charm has the pgAudit plugin disabled.
        harness.update_config({"plugin_audit_enable": False})
        assert harness.charm.get_plugins() == [
            "citext",
            "refint",
            "autoinc",
            "insert_username",
            "moddatetime",
        ]


def test_on_promote_to_primary(harness):
    with (
        patch("charm.PostgresqlOperatorCharm._raft_reinitialisation") as _raft_reinitialisation,
        patch("charm.PostgreSQLAsyncReplication.promote_to_primary") as _promote_to_primary,
        patch("charm.Patroni.switchover") as _switchover,
    ):
        event = Mock()
        event.params = {"scope": "cluster"}

        # Cluster
        harness.charm._on_promote_to_primary(event)
        _promote_to_primary.assert_called_once_with(event)

        # Unit, no force, regular promotion
        event.params = {"scope": "unit"}

        harness.charm._on_promote_to_primary(event)

        _switchover.assert_called_once_with("postgresql-0")

        # Unit, no force, switchover failed
        event.params = {"scope": "unit"}
        _switchover.side_effect = SwitchoverFailedError

        harness.charm._on_promote_to_primary(event)

        event.fail.assert_called_once_with(
            "Switchover failed or timed out, check the logs for details"
        )
        event.fail.reset_mock()

        # Unit, no force, not sync
        event.params = {"scope": "unit"}
        _switchover.side_effect = SwitchoverNotSyncError

        harness.charm._on_promote_to_primary(event)

        event.fail.assert_called_once_with("Unit is not sync standby")
        event.fail.reset_mock()

        # Unit, no force, raft stuck
        event.params = {"scope": "unit"}
        rel_id = harness.model.get_relation(PEER).id
        with harness.hooks_disabled():
            harness.update_relation_data(rel_id, harness.charm.unit.name, {"raft_stuck": "True"})

        harness.charm._on_promote_to_primary(event)
        event.fail.assert_called_once_with(
            "Raft is stuck. Set force to reinitialise with new primary"
        )

        # Unit, raft reinit
        event.params = {"scope": "unit", "force": "true"}
        with harness.hooks_disabled():
            harness.set_leader()
        harness.charm._on_promote_to_primary(event)
        _raft_reinitialisation.assert_called_once_with()
        assert harness.charm.unit_peer_data["raft_candidate"] == "True"


def test_get_ldap_parameters(harness):
    with (
        patch("charm.PostgreSQLLDAP.get_relation_data") as _get_relation_data,
        patch(
            target="charm.PostgresqlOperatorCharm.is_cluster_initialised",
            new_callable=PropertyMock,
            return_value=True,
        ) as _cluster_initialised,
    ):
        with harness.hooks_disabled():
            harness.update_relation_data(
                harness.model.get_relation(PEER).id,
                harness.charm.app.name,
                {"ldap_enabled": "False"},
            )

        harness.charm.get_ldap_parameters()
        _get_relation_data.assert_not_called()
        _get_relation_data.reset_mock()

        with harness.hooks_disabled():
            harness.update_relation_data(
                harness.model.get_relation(PEER).id,
                harness.charm.app.name,
                {"ldap_enabled": "True"},
            )

        harness.charm.get_ldap_parameters()
        _get_relation_data.assert_called_once()
        _get_relation_data.reset_mock()<|MERGE_RESOLUTION|>--- conflicted
+++ resolved
@@ -601,21 +601,8 @@
             "charm.PostgresqlOperatorCharm._is_storage_attached",
             side_effect=[False, True, True, True, True, True],
         ) as _is_storage_attached,
-<<<<<<< HEAD
-        patch(
-            "charm.PostgresqlOperatorCharm._can_connect_to_postgresql",
-            new_callable=PropertyMock,
-            return_value=True,
-        ),
-        patch(
-            "charm.PostgresqlOperatorCharm.primary_endpoint",
-            new_callable=PropertyMock,
-            return_value=True,
-        ),
-=======
         patch("charm.PostgresqlOperatorCharm.get_secret"),
         patch("charm.TLS.generate_internal_peer_cert"),
->>>>>>> 6fa983ab
     ):
         _get_postgresql_version.return_value = "16.6"
 
