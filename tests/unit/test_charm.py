--- conflicted
+++ resolved
@@ -600,9 +600,7 @@
         patch(
             "charm.PostgresqlOperatorCharm._is_storage_attached",
             side_effect=[False, True, True, True, True, True],
-        ) as _is_storage_attached,
-<<<<<<< HEAD
-=======
+        ),
         patch(
             "charm.PostgresqlOperatorCharm._can_connect_to_postgresql",
             new_callable=PropertyMock,
@@ -613,7 +611,6 @@
             new_callable=PropertyMock,
             return_value=True,
         ),
->>>>>>> 0523e6c1
         patch("charm.PostgresqlOperatorCharm.get_secret"),
         patch("charm.TLS.generate_internal_peer_cert"),
     ):
