# Copyright 2021 Canonical Ltd.
# See LICENSE file for licensing details.
import subprocess
import unittest
from unittest.mock import MagicMock, Mock, PropertyMock, patch

from charms.operator_libs_linux.v1 import snap
from charms.postgresql_k8s.v0.postgresql import (
    PostgreSQLCreateUserError,
    PostgreSQLEnableDisableExtensionError,
    PostgreSQLUpdateUserPasswordError,
)
from ops.framework import EventBase
from ops.model import ActiveStatus, BlockedStatus, WaitingStatus
from ops.testing import Harness
from tenacity import RetryError, stop_after_delay, wait_fixed

from charm import NO_PRIMARY_MESSAGE, PostgresqlOperatorCharm
from cluster import RemoveRaftMemberFailedError
from constants import PEER
from tests.helpers import patch_network_get

CREATE_CLUSTER_CONF_PATH = "/etc/postgresql-common/createcluster.d/pgcharm.conf"


class TestCharm(unittest.TestCase):
    def setUp(self):
        self._peer_relation = PEER
        self._postgresql_container = "postgresql"

        self.harness = Harness(PostgresqlOperatorCharm)
        self.addCleanup(self.harness.cleanup)
        self.harness.begin()
        self.charm = self.harness.charm
        self.rel_id = self.harness.add_relation(self._peer_relation, self.charm.app.name)

    @patch_network_get(private_address="1.1.1.1")
    @patch("charm.PostgresqlOperatorCharm._patch_snap_seccomp_profile")
    @patch("charm.PostgresqlOperatorCharm._install_snap_packages")
    @patch("charm.PostgresqlOperatorCharm._reboot_on_detached_storage")
    @patch(
        "charm.PostgresqlOperatorCharm._is_storage_attached",
        side_effect=[False, True, True],
    )
    def test_on_install(
        self,
        _is_storage_attached,
        _reboot_on_detached_storage,
        _install_snap_packages,
        _patch_snap_seccomp_profile,
    ):
        # Test without storage.
        self.charm.on.install.emit()
        _reboot_on_detached_storage.assert_called_once()

        # Test without adding Patroni resource.
        self.charm.on.install.emit()
        # Assert that the needed calls were made.
        _install_snap_packages.assert_called_once()

        # Assert the status set by the event handler.
        self.assertTrue(isinstance(self.harness.model.unit.status, WaitingStatus))

    @patch_network_get(private_address="1.1.1.1")
    @patch("charm.PostgresqlOperatorCharm._patch_snap_seccomp_profile")
    @patch("charm.PostgresqlOperatorCharm._install_snap_packages")
    @patch("charm.PostgresqlOperatorCharm._is_storage_attached", return_value=True)
    def test_on_install_patch_failure(
        self,
        _is_storage_attached,
        _install_snap_packages,
        _patch_snap_seccomp_profile,
    ):
        # Mock the result of the call.
        _patch_snap_seccomp_profile.side_effect = subprocess.CalledProcessError(1, "fake command")
        # Trigger the hook.
        self.charm.on.install.emit()
        # Assert that the needed calls were made.
        _install_snap_packages.assert_called_once()
        _patch_snap_seccomp_profile.assert_called_once()
        self.assertTrue(isinstance(self.harness.model.unit.status, BlockedStatus))

    @patch_network_get(private_address="1.1.1.1")
    @patch("charm.PostgresqlOperatorCharm._install_snap_packages")
    @patch("charm.PostgresqlOperatorCharm._is_storage_attached", return_value=True)
    def test_on_install_snap_failure(
        self,
        _is_storage_attached,
        _install_snap_packages,
    ):
        # Mock the result of the call.
        _install_snap_packages.side_effect = snap.SnapError
        # Trigger the hook.
        self.charm.on.install.emit()
        # Assert that the needed calls were made.
        _install_snap_packages.assert_called_once()
        self.assertTrue(isinstance(self.harness.model.unit.status, BlockedStatus))

    @patch("charm.PostgresqlOperatorCharm._update_relation_endpoints", new_callable=PropertyMock)
    @patch(
        "charm.PostgresqlOperatorCharm.primary_endpoint",
        new_callable=PropertyMock,
    )
    @patch("charm.PostgresqlOperatorCharm.update_config")
    @patch_network_get(private_address="1.1.1.1")
    def test_on_leader_elected(
        self, _update_config, _primary_endpoint, _update_relation_endpoints
    ):
        # Assert that there is no password in the peer relation.
        self.assertIsNone(self.charm._peers.data[self.charm.app].get("operator-password", None))

        # Check that a new password was generated on leader election.
        _primary_endpoint.return_value = "1.1.1.1"
        self.harness.set_leader()
        password = self.charm._peers.data[self.charm.app].get("operator-password", None)
        _update_config.assert_called_once()
        _update_relation_endpoints.assert_not_called()
        self.assertIsNotNone(password)

        # Mark the cluster as initialised.
        self.charm._peers.data[self.charm.app].update({"cluster_initialised": "True"})

        # Trigger a new leader election and check that the password is still the same
        # and also that update_endpoints was called after the cluster was initialised.
        self.harness.set_leader(False)
        self.harness.set_leader()
        self.assertEqual(
            self.charm._peers.data[self.charm.app].get("operator-password", None), password
        )
        _update_relation_endpoints.assert_called_once()
        self.assertFalse(isinstance(self.harness.model.unit.status, BlockedStatus))

        # Check for a BlockedStatus when there is no primary endpoint.
        _primary_endpoint.return_value = None
        self.harness.set_leader(False)
        self.harness.set_leader()
        _update_relation_endpoints.assert_called_once()  # Assert it was not called again.
        self.assertTrue(isinstance(self.harness.model.unit.status, BlockedStatus))

<<<<<<< HEAD
    @patch("charm.PostgresqlOperatorCharm._enable_disable_extensions")
    @patch("charm.PostgresqlOperatorCharm.is_cluster_initialised", new_callable=PropertyMock)
    def test_on_config_changed(self, _is_cluster_initialised, _enable_disable_extensions):
        # Test when the cluster was not initialised yet.
        _is_cluster_initialised.return_value = False
        self.charm.on.config_changed.emit()
        _enable_disable_extensions.assert_not_called()

        # Test after the cluster was initialised.
        _is_cluster_initialised.return_value = True
        self.charm.on.config_changed.emit()
        _enable_disable_extensions.assert_called_once()

    def test_enable_disable_extensions(self):
        with patch.object(PostgresqlOperatorCharm, "postgresql", Mock()) as postgresql_mock:
            # Test when all extensions install/uninstall succeed.
            postgresql_mock.enable_disable_extension.side_effect = None
            with self.assertNoLogs("charm", "ERROR") as logs:
                self.charm._enable_disable_extensions()
                self.assertEqual(postgresql_mock.enable_disable_extension.call_count, 6)

            # Test when one extension install/uninstall fails.
            postgresql_mock.reset_mock()
            postgresql_mock.enable_disable_extension.side_effect = (
                PostgreSQLEnableDisableExtensionError
            )
            with self.assertLogs("charm", "ERROR") as logs:
                self.charm._enable_disable_extensions()
                self.assertEqual(postgresql_mock.enable_disable_extension.call_count, 6)
                self.assertIn("failed to disable citext plugin", "".join(logs.output))

    @patch("charm.PostgresqlOperatorCharm._enable_disable_extensions")
=======
    @patch("charm.snap.SnapCache")
>>>>>>> ee2c0a32
    @patch("charm.Patroni.get_postgresql_version")
    @patch_network_get(private_address="1.1.1.1")
    @patch("charm.PostgreSQLProvider.oversee_users")
    @patch("charm.PostgresqlOperatorCharm._update_relation_endpoints", new_callable=PropertyMock)
    @patch("charm.PostgresqlOperatorCharm.postgresql")
    @patch("charm.PostgreSQLProvider.update_endpoints")
    @patch("charm.PostgresqlOperatorCharm.update_config")
    @patch(
        "charm.Patroni.member_started",
        new_callable=PropertyMock,
    )
    @patch("charm.Patroni.bootstrap_cluster")
    @patch("charm.PostgresqlOperatorCharm._replication_password")
    @patch("charm.PostgresqlOperatorCharm._get_password")
    @patch("charm.PostgresqlOperatorCharm._reboot_on_detached_storage")
    @patch(
        "charm.PostgresqlOperatorCharm._is_storage_attached",
        side_effect=[False, True, True, True, True],
    )
    def test_on_start(
        self,
        _is_storage_attached,
        _reboot_on_detached_storage,
        _get_password,
        _replication_password,
        _bootstrap_cluster,
        _member_started,
        _,
        __,
        _postgresql,
        _update_relation_endpoints,
        _oversee_users,
        _get_postgresql_version,
<<<<<<< HEAD
        _enable_disable_extensions,
=======
        _snap_cache,
>>>>>>> ee2c0a32
    ):
        _get_postgresql_version.return_value = "14.0"

        # Test without storage.
        self.charm.on.start.emit()
        _reboot_on_detached_storage.assert_called_once()

        # Test before the passwords are generated.
        _member_started.return_value = False
        _get_password.return_value = None
        self.charm.on.start.emit()
        _bootstrap_cluster.assert_not_called()
        self.assertTrue(isinstance(self.harness.model.unit.status, WaitingStatus))

        # Mock the passwords.
        _get_password.return_value = "fake-operator-password"
        _replication_password.return_value = "fake-replication-password"

        # Mock cluster start and postgres user creation success values.
        _bootstrap_cluster.side_effect = [False, True, True]
        _postgresql.list_users.side_effect = [[], [], []]
        _postgresql.create_user.side_effect = [PostgreSQLCreateUserError, None, None, None]

        # Test for a failed cluster bootstrapping.
        # TODO: test replicas start (DPE-494).
        self.harness.set_leader()
        self.charm.on.start.emit()
        _bootstrap_cluster.assert_called_once()
        _oversee_users.assert_not_called()
        self.assertTrue(isinstance(self.harness.model.unit.status, BlockedStatus))
        # Set an initial waiting status (like after the install hook was triggered).
        self.harness.model.unit.status = WaitingStatus("fake message")

        # Test the event of an error happening when trying to create the default postgres user.
        _member_started.return_value = True
        self.charm.on.start.emit()
        _postgresql.create_user.assert_called_once()
        _oversee_users.assert_not_called()
        self.assertTrue(isinstance(self.harness.model.unit.status, BlockedStatus))

        # Set an initial waiting status again (like after the install hook was triggered).
        self.harness.model.unit.status = WaitingStatus("fake message")

        # Then test the event of a correct cluster bootstrapping.
        self.charm.on.start.emit()
        self.assertEqual(
            _postgresql.create_user.call_count, 4
        )  # Considering the previous failed call.
        _oversee_users.assert_called_once()
        _enable_disable_extensions.assert_called_once()
        self.assertTrue(isinstance(self.harness.model.unit.status, ActiveStatus))

    @patch("charm.snap.SnapCache")
    @patch("charm.Patroni.get_postgresql_version")
    @patch_network_get(private_address="1.1.1.1")
    @patch("charm.Patroni.configure_patroni_on_unit")
    @patch(
        "charm.Patroni.member_started",
        new_callable=PropertyMock,
    )
    @patch("charm.PostgresqlOperatorCharm._update_relation_endpoints", new_callable=PropertyMock)
    @patch.object(EventBase, "defer")
    @patch("charm.PostgresqlOperatorCharm._replication_password")
    @patch("charm.PostgresqlOperatorCharm._get_password")
    @patch(
        "charm.PostgresqlOperatorCharm._is_storage_attached",
        return_value=True,
    )
    def test_on_start_replica(
        self,
        _is_storage_attached,
        _get_password,
        _replication_password,
        _defer,
        _update_relation_endpoints,
        _member_started,
        _configure_patroni_on_unit,
        _get_postgresql_version,
        _snap_cache,
    ):
        _get_postgresql_version.return_value = "14.0"

        # Set the current unit to be a replica (non leader unit).
        self.harness.set_leader(False)

        # Mock the passwords.
        _get_password.return_value = "fake-operator-password"
        _replication_password.return_value = "fake-replication-password"

        # Test an uninitialized cluster.
        self.charm._peers.data[self.charm.app].update({"cluster_initialised": ""})
        self.charm.on.start.emit()
        _defer.assert_called_once()

        # Set an initial waiting status again (like after a machine restart).
        self.harness.model.unit.status = WaitingStatus("fake message")

        # Mark the cluster as initialised and with the workload up and running.
        self.charm._peers.data[self.charm.app].update({"cluster_initialised": "True"})
        _member_started.return_value = True
        self.charm.on.start.emit()
        _configure_patroni_on_unit.assert_not_called()
        self.assertTrue(isinstance(self.harness.model.unit.status, ActiveStatus))

        # Set an initial waiting status (like after the install hook was triggered).
        self.harness.model.unit.status = WaitingStatus("fake message")

        # Check that the unit status doesn't change when the workload is not running.
        # In that situation only Patroni is configured in the unit (but not started).
        _member_started.return_value = False
        self.charm.on.start.emit()
        _configure_patroni_on_unit.assert_called_once()
        self.assertTrue(isinstance(self.harness.model.unit.status, WaitingStatus))

    @patch_network_get(private_address="1.1.1.1")
    @patch("charm.snap.SnapCache")
    @patch("charm.PostgresqlOperatorCharm.postgresql")
    @patch("charm.Patroni")
    @patch("charm.PostgresqlOperatorCharm._get_password")
    @patch("charm.PostgresqlOperatorCharm._is_storage_attached", return_value=True)
    def test_on_start_no_patroni_member(
        self,
        _is_storage_attached,
        _get_password,
        patroni,
        _postgresql,
        _snap_cache,
    ):
        # Mock the passwords.
        patroni.return_value.member_started = False
        _get_password.return_value = "fake-operator-password"
        bootstrap_cluster = patroni.return_value.bootstrap_cluster
        bootstrap_cluster.return_value = True

        patroni.return_value.get_postgresql_version.return_value = "14.0"

        self.harness.set_leader()
        self.charm.on.start.emit()
        bootstrap_cluster.assert_called_once()
        _postgresql.create_user.assert_not_called()
        self.assertTrue(isinstance(self.harness.model.unit.status, WaitingStatus))
        self.assertEqual(self.harness.model.unit.status.message, "awaiting for member to start")

    @patch("charm.Patroni.bootstrap_cluster")
    @patch("charm.PostgresqlOperatorCharm._replication_password")
    @patch("charm.PostgresqlOperatorCharm._get_password")
    @patch("charm.PostgresqlOperatorCharm._is_storage_attached", return_value=True)
    def test_on_start_after_blocked_state(
        self, _is_storage_attached, _get_password, _replication_password, _bootstrap_cluster
    ):
        # Set an initial blocked status (like after the install hook was triggered).
        initial_status = BlockedStatus("fake message")
        self.harness.model.unit.status = initial_status

        # Test for a failed cluster bootstrapping.
        self.charm.on.start.emit()
        _get_password.assert_not_called()
        _replication_password.assert_not_called()
        _bootstrap_cluster.assert_not_called()
        # Assert the status didn't change.
        self.assertEqual(self.harness.model.unit.status, initial_status)

    def test_on_get_password(self):
        # Create a mock event and set passwords in peer relation data.
        mock_event = MagicMock(params={})
        self.harness.update_relation_data(
            self.rel_id,
            self.charm.app.name,
            {
                "operator-password": "test-password",
                "replication-password": "replication-test-password",
            },
        )

        # Test providing an invalid username.
        mock_event.params["username"] = "user"
        self.charm._on_get_password(mock_event)
        mock_event.fail.assert_called_once()
        mock_event.set_results.assert_not_called()

        # Test without providing the username option.
        mock_event.reset_mock()
        del mock_event.params["username"]
        self.charm._on_get_password(mock_event)
        mock_event.set_results.assert_called_once_with({"password": "test-password"})

        # Also test providing the username option.
        mock_event.reset_mock()
        mock_event.params["username"] = "replication"
        self.charm._on_get_password(mock_event)
        mock_event.set_results.assert_called_once_with({"password": "replication-test-password"})

    @patch_network_get(private_address="1.1.1.1")
    @patch("charm.PostgresqlOperatorCharm.update_config")
    @patch("charm.PostgresqlOperatorCharm.set_secret")
    @patch("charm.PostgresqlOperatorCharm.postgresql")
    @patch("charm.Patroni.are_all_members_ready")
    @patch("charm.PostgresqlOperatorCharm._on_leader_elected")
    def test_on_set_password(
        self,
        _,
        _are_all_members_ready,
        _postgresql,
        _set_secret,
        __,
    ):
        # Create a mock event.
        mock_event = MagicMock(params={})

        # Set some values for the other mocks.
        _are_all_members_ready.side_effect = [False, True, True, True, True]
        _postgresql.update_user_password = PropertyMock(
            side_effect=[PostgreSQLUpdateUserPasswordError, None, None, None]
        )

        # Test trying to set a password through a non leader unit.
        self.charm._on_set_password(mock_event)
        mock_event.fail.assert_called_once()
        _set_secret.assert_not_called()

        # Test providing an invalid username.
        self.harness.set_leader()
        mock_event.reset_mock()
        mock_event.params["username"] = "user"
        self.charm._on_set_password(mock_event)
        mock_event.fail.assert_called_once()
        _set_secret.assert_not_called()

        # Test without providing the username option but without all cluster members ready.
        mock_event.reset_mock()
        del mock_event.params["username"]
        self.charm._on_set_password(mock_event)
        mock_event.fail.assert_called_once()
        _set_secret.assert_not_called()

        # Test for an error updating when updating the user password in the database.
        mock_event.reset_mock()
        self.charm._on_set_password(mock_event)
        mock_event.fail.assert_called_once()
        _set_secret.assert_not_called()

        # Test without providing the username option.
        self.charm._on_set_password(mock_event)
        self.assertEqual(_set_secret.call_args_list[0][0][1], "operator-password")

        # Also test providing the username option.
        _set_secret.reset_mock()
        mock_event.params["username"] = "replication"
        self.charm._on_set_password(mock_event)
        self.assertEqual(_set_secret.call_args_list[0][0][1], "replication-password")

        # And test providing both the username and password options.
        _set_secret.reset_mock()
        mock_event.params["password"] = "replication-test-password"
        self.charm._on_set_password(mock_event)
        _set_secret.assert_called_once_with(
            "app", "replication-password", "replication-test-password"
        )

    @patch("charm.wait_fixed", return_vaule=wait_fixed(0))
    @patch("charm.stop_after_delay", return_value=stop_after_delay(0))
    @patch_network_get(private_address="1.1.1.1")
    @patch("charm.PostgresqlOperatorCharm._set_primary_status_message")
    @patch("charm.Patroni.restart_patroni")
    @patch("charm.Patroni.is_member_isolated")
    @patch("charm.Patroni.reinitialize_postgresql")
    @patch("charm.Patroni.member_replication_lag", new_callable=PropertyMock)
    @patch("charm.Patroni.member_started", new_callable=PropertyMock)
    @patch("charm.PostgresqlOperatorCharm._update_relation_endpoints")
    @patch("charm.PostgreSQLProvider.oversee_users")
    def test_on_update_status(
        self,
        _oversee_users,
        _update_relation_endpoints,
        _member_started,
        _member_replication_lag,
        _reinitialize_postgresql,
        _is_member_isolated,
        _restart_patroni,
        _set_primary_status_message,
        _,
        __,
    ):
        # Test before the cluster is initialised.
        self.charm.on.update_status.emit()
        _set_primary_status_message.assert_not_called()

        # Test after the cluster was initialised, but with the unit in a blocked state.
        with self.harness.hooks_disabled():
            self.harness.update_relation_data(
                self.rel_id, self.charm.app.name, {"cluster_initialised": "True"}
            )
        self.charm.unit.status = BlockedStatus("fake blocked status")
        self.charm.on.update_status.emit()
        _set_primary_status_message.assert_not_called()

        # Test with the unit in a status different that blocked.
        self.charm.unit.status = ActiveStatus()
        self.charm.on.update_status.emit()
        _set_primary_status_message.assert_called_once()

        # Test the reinitialisation of the replica when its lag is unknown
        # after a restart.
        _set_primary_status_message.reset_mock()
        _member_started.return_value = False
        _is_member_isolated.return_value = False
        _member_replication_lag.return_value = "unknown"
        with self.harness.hooks_disabled():
            self.harness.update_relation_data(
                self.rel_id, self.charm.unit.name, {"postgresql_restarted": "True"}
            )
        self.charm.on.update_status.emit()
        _reinitialize_postgresql.assert_called_once()
        _restart_patroni.assert_not_called()
        _set_primary_status_message.assert_not_called()

        # Test call to restart when the member is isolated from the cluster.
        _is_member_isolated.return_value = True
        with self.harness.hooks_disabled():
            self.harness.update_relation_data(
                self.rel_id, self.charm.unit.name, {"postgresql_restarted": ""}
            )
        self.charm.on.update_status.emit()
        _restart_patroni.assert_called_once()

    @patch("charm.snap.SnapCache")
    def test_install_snap_packages(self, _snap_cache):
        _snap_package = _snap_cache.return_value.__getitem__.return_value
        _snap_package.ensure.side_effect = snap.SnapError
        _snap_package.present = False

        # Test for problem with snap update.
        with self.assertRaises(snap.SnapError):
            self.charm._install_snap_packages([("postgresql", {"channel": "14/edge"})])
        _snap_cache.return_value.__getitem__.assert_called_once_with("postgresql")
        _snap_cache.assert_called_once_with()
        _snap_package.ensure.assert_called_once_with(snap.SnapState.Latest, channel="14/edge")

        # Test with a not found package.
        _snap_cache.reset_mock()
        _snap_package.reset_mock()
        _snap_package.ensure.side_effect = snap.SnapNotFoundError
        with self.assertRaises(snap.SnapNotFoundError):
            self.charm._install_snap_packages([("postgresql", {"channel": "14/edge"})])
        _snap_cache.return_value.__getitem__.assert_called_once_with("postgresql")
        _snap_cache.assert_called_once_with()
        _snap_package.ensure.assert_called_once_with(snap.SnapState.Latest, channel="14/edge")

        # Then test a valid one.
        _snap_cache.reset_mock()
        _snap_package.reset_mock()
        _snap_package.ensure.side_effect = None
        self.charm._install_snap_packages([("postgresql", {"channel": "14/edge"})])
        _snap_cache.assert_called_once_with()
        _snap_cache.return_value.__getitem__.assert_called_once_with("postgresql")
        _snap_package.ensure.assert_called_once_with(snap.SnapState.Latest, channel="14/edge")
        _snap_package.hold.assert_not_called()

        # Test revision
        _snap_cache.reset_mock()
        _snap_package.reset_mock()
        _snap_package.ensure.side_effect = None
        self.charm._install_snap_packages([("postgresql", {"revision": 42})])
        _snap_cache.assert_called_once_with()
        _snap_cache.return_value.__getitem__.assert_called_once_with("postgresql")
        _snap_package.ensure.assert_called_once_with(snap.SnapState.Latest, revision=42)
        _snap_package.hold.assert_called_once_with()

    @patch_network_get(private_address="1.1.1.1")
    @patch("charm.PostgresqlOperatorCharm._on_leader_elected")
    def test_get_secret(self, _):
        self.harness.set_leader()

        # Test application scope.
        assert self.charm.get_secret("app", "password") is None
        self.harness.update_relation_data(
            self.rel_id, self.charm.app.name, {"password": "test-password"}
        )
        assert self.charm.get_secret("app", "password") == "test-password"

        # Test unit scope.
        assert self.charm.get_secret("unit", "password") is None
        self.harness.update_relation_data(
            self.rel_id, self.charm.unit.name, {"password": "test-password"}
        )
        assert self.charm.get_secret("unit", "password") == "test-password"

    @patch_network_get(private_address="1.1.1.1")
    @patch("charm.PostgresqlOperatorCharm._on_leader_elected")
    def test_set_secret(self, _):
        self.harness.set_leader()

        # Test application scope.
        assert "password" not in self.harness.get_relation_data(self.rel_id, self.charm.app.name)
        self.charm.set_secret("app", "password", "test-password")
        assert (
            self.harness.get_relation_data(self.rel_id, self.charm.app.name)["password"]
            == "test-password"
        )

        # Test unit scope.
        assert "password" not in self.harness.get_relation_data(self.rel_id, self.charm.unit.name)
        self.charm.set_secret("unit", "password", "test-password")
        assert (
            self.harness.get_relation_data(self.rel_id, self.charm.unit.name)["password"]
            == "test-password"
        )

    @patch(
        "subprocess.check_call",
        side_effect=[None, subprocess.CalledProcessError(1, "fake command")],
    )
    def test_is_storage_attached(self, _check_call):
        # Test with attached storage.
        is_storage_attached = self.charm._is_storage_attached()
        _check_call.assert_called_once_with(["mountpoint", "-q", self.charm._storage_path])
        self.assertTrue(is_storage_attached)

        # Test with detached storage.
        is_storage_attached = self.charm._is_storage_attached()
        self.assertFalse(is_storage_attached)

    @patch("subprocess.check_call")
    def test_reboot_on_detached_storage(self, _check_call):
        mock_event = MagicMock()
        self.charm._reboot_on_detached_storage(mock_event)
        mock_event.defer.assert_called_once()
        self.assertTrue(isinstance(self.charm.unit.status, WaitingStatus))
        _check_call.assert_called_once_with(["systemctl", "reboot"])

    @patch_network_get(private_address="1.1.1.1")
    @patch("charm.Patroni.restart_postgresql")
    @patch("charm.Patroni.are_all_members_ready")
    def test_restart(self, _are_all_members_ready, _restart_postgresql):
        _are_all_members_ready.side_effect = [False, True, True]

        # Test when not all members are ready.
        mock_event = MagicMock()
        self.charm._restart(mock_event)
        mock_event.defer.assert_called_once()
        _restart_postgresql.assert_not_called()

        # Test a successful restart.
        mock_event.defer.reset_mock()
        self.charm._restart(mock_event)
        self.assertFalse(isinstance(self.charm.unit.status, BlockedStatus))
        mock_event.defer.assert_not_called()

        # Test a failed restart.
        _restart_postgresql.side_effect = RetryError(last_attempt=1)
        self.charm._restart(mock_event)
        self.assertTrue(isinstance(self.charm.unit.status, BlockedStatus))
        mock_event.defer.assert_not_called()

    @patch_network_get(private_address="1.1.1.1")
    @patch("charms.rolling_ops.v0.rollingops.RollingOpsManager._on_acquire_lock")
    @patch("charm.Patroni.reload_patroni_configuration")
    @patch("charm.Patroni.member_started", new_callable=PropertyMock)
    @patch("charm.Patroni.render_patroni_yml_file")
    @patch("charms.postgresql_k8s.v0.postgresql_tls.PostgreSQLTLS.get_tls_files")
    def test_update_config(
        self,
        _get_tls_files,
        _render_patroni_yml_file,
        _member_started,
        _reload_patroni_configuration,
        _restart,
    ):
        with patch.object(PostgresqlOperatorCharm, "postgresql", Mock()) as postgresql_mock:
            # Mock some properties.
            postgresql_mock.is_tls_enabled = PropertyMock(side_effect=[False, False, False])
            _member_started.side_effect = [True, True, False]

            # Test without TLS files available.
            self.harness.update_relation_data(
                self.rel_id, self.charm.unit.name, {"tls": "enabled"}
            )  # Mock some data in the relation to test that it change.
            _get_tls_files.return_value = [None]
            self.charm.update_config()
            _render_patroni_yml_file.assert_called_once_with(
                archive_mode="on", connectivity=True, enable_tls=False, backup_id=None, stanza=None
            )
            _reload_patroni_configuration.assert_called_once()
            _restart.assert_not_called()
            self.assertNotIn(
                "tls", self.harness.get_relation_data(self.rel_id, self.charm.unit.name)
            )

            # Test with TLS files available.
            self.harness.update_relation_data(
                self.rel_id, self.charm.unit.name, {"tls": ""}
            )  # Mock some data in the relation to test that it change.
            _get_tls_files.return_value = ["something"]
            _render_patroni_yml_file.reset_mock()
            _reload_patroni_configuration.reset_mock()
            self.charm.update_config()
            _render_patroni_yml_file.assert_called_once_with(
                archive_mode="on", connectivity=True, enable_tls=True, backup_id=None, stanza=None
            )
            _reload_patroni_configuration.assert_called_once()
            _restart.assert_called_once()
            self.assertEqual(
                self.harness.get_relation_data(self.rel_id, self.charm.unit.name)["tls"], "enabled"
            )

            # Test with member not started yet.
            self.harness.update_relation_data(
                self.rel_id, self.charm.unit.name, {"tls": ""}
            )  # Mock some data in the relation to test that it change.
            _reload_patroni_configuration.reset_mock()
            self.charm.update_config()
            _reload_patroni_configuration.assert_not_called()
            _restart.assert_called_once()
            self.assertEqual(
                self.harness.get_relation_data(self.rel_id, self.charm.unit.name)["tls"], "enabled"
            )

    @patch("charm.PostgresqlOperatorCharm._update_relation_endpoints")
    @patch("charm.PostgresqlOperatorCharm.primary_endpoint", new_callable=PropertyMock)
    def test_on_cluster_topology_change(self, _primary_endpoint, _update_relation_endpoints):
        # Mock the property value.
        _primary_endpoint.side_effect = [None, "1.1.1.1"]

        # Test without an elected primary.
        self.charm._on_cluster_topology_change(Mock())
        _update_relation_endpoints.assert_not_called()

        # Test with an elected primary.
        self.charm._on_cluster_topology_change(Mock())
        _update_relation_endpoints.assert_called_once()

    @patch(
        "charm.PostgresqlOperatorCharm.primary_endpoint",
        new_callable=PropertyMock,
        return_value=None,
    )
    @patch("charm.PostgresqlOperatorCharm._update_relation_endpoints")
    def test_on_cluster_topology_change_keep_blocked(
        self, _update_relation_endpoints, _primary_endpoint
    ):
        self.harness.model.unit.status = BlockedStatus(NO_PRIMARY_MESSAGE)

        self.charm._on_cluster_topology_change(Mock())

        _update_relation_endpoints.assert_not_called()
        self.assertEqual(_primary_endpoint.call_count, 2)
        _primary_endpoint.assert_called_with()
        self.assertTrue(isinstance(self.harness.model.unit.status, BlockedStatus))
        self.assertEqual(self.harness.model.unit.status.message, NO_PRIMARY_MESSAGE)

    @patch(
        "charm.PostgresqlOperatorCharm.primary_endpoint",
        new_callable=PropertyMock,
        return_value="fake-unit",
    )
    @patch("charm.PostgresqlOperatorCharm._update_relation_endpoints")
    def test_on_cluster_topology_change_clear_blocked(
        self, _update_relation_endpoints, _primary_endpoint
    ):
        self.harness.model.unit.status = BlockedStatus(NO_PRIMARY_MESSAGE)

        self.charm._on_cluster_topology_change(Mock())

        _update_relation_endpoints.assert_called_once_with()
        self.assertEqual(_primary_endpoint.call_count, 2)
        _primary_endpoint.assert_called_with()
        self.assertTrue(isinstance(self.harness.model.unit.status, ActiveStatus))

    @patch_network_get(private_address="1.1.1.1")
    @patch("charm.PostgresqlOperatorCharm._update_relation_endpoints")
    @patch("charm.PostgresqlOperatorCharm.primary_endpoint", new_callable=PropertyMock)
    @patch("charm.Patroni.member_started", new_callable=PropertyMock)
    @patch("charm.Patroni.start_patroni")
    @patch("charm.PostgresqlOperatorCharm.update_config")
    @patch("charm.PostgresqlOperatorCharm._update_member_ip")
    @patch("charm.PostgresqlOperatorCharm._reconfigure_cluster")
    def test_on_peer_relation_changed(
        self,
        _reconfigure_cluster,
        _update_member_ip,
        _update_config,
        _start_patroni,
        _member_started,
        _primary_endpoint,
        _update_relation_endpoints,
    ):
        # Test an uninitialized cluster.
        mock_event = Mock()
        with self.harness.hooks_disabled():
            self.harness.update_relation_data(
                self.rel_id, self.charm.app.name, {"cluster_initialised": ""}
            )
        self.charm._on_peer_relation_changed(mock_event)
        mock_event.defer.assert_called_once()
        _reconfigure_cluster.assert_not_called()

        # Test an initialized cluster and this is the leader unit
        # (but it fails to reconfigure the cluster).
        mock_event.defer.reset_mock()
        with self.harness.hooks_disabled():
            self.harness.update_relation_data(
                self.rel_id,
                self.charm.app.name,
                {"cluster_initialised": "True", "members_ips": '["1.1.1.1"]'},
            )
            self.harness.set_leader()
        _reconfigure_cluster.return_value = False
        self.charm._on_peer_relation_changed(mock_event)
        _reconfigure_cluster.assert_called_once_with(mock_event)
        mock_event.defer.assert_called_once()

        # Test when the leader can reconfigure the cluster.
        mock_event.defer.reset_mock()
        _reconfigure_cluster.reset_mock()
        _reconfigure_cluster.return_value = True
        _update_member_ip.return_value = False
        _member_started.return_value = True
        _primary_endpoint.return_value = "1.1.1.1"
        self.harness.model.unit.status = WaitingStatus("awaiting for cluster to start")
        self.charm._on_peer_relation_changed(mock_event)
        mock_event.defer.assert_not_called()
        _reconfigure_cluster.assert_called_once_with(mock_event)
        _update_member_ip.assert_called_once()
        _update_config.assert_called_once()
        _start_patroni.assert_called_once()
        _update_relation_endpoints.assert_called_once()
        self.assertIsInstance(self.harness.model.unit.status, ActiveStatus)

        # Test when the cluster member updates its IP.
        _update_member_ip.reset_mock()
        _update_config.reset_mock()
        _start_patroni.reset_mock()
        _update_relation_endpoints.reset_mock()
        _update_member_ip.return_value = True
        self.charm._on_peer_relation_changed(mock_event)
        _update_member_ip.assert_called_once()
        _update_config.assert_not_called()
        _start_patroni.assert_not_called()
        _update_relation_endpoints.assert_not_called()

        # Test when the unit fails to update the Patroni configuration.
        _update_member_ip.return_value = False
        _update_config.side_effect = RetryError(last_attempt=1)
        self.charm._on_peer_relation_changed(mock_event)
        _update_config.assert_called_once()
        _start_patroni.assert_not_called()
        _update_relation_endpoints.assert_not_called()
        self.assertIsInstance(self.harness.model.unit.status, BlockedStatus)

        # Test when Patroni hasn't started yet in the unit.
        _update_config.side_effect = None
        _member_started.return_value = False
        self.charm._on_peer_relation_changed(mock_event)
        _start_patroni.assert_called_once()
        _update_relation_endpoints.assert_not_called()
        self.assertIsInstance(self.harness.model.unit.status, WaitingStatus)

    @patch_network_get(private_address="1.1.1.1")
    @patch("charm.PostgresqlOperatorCharm._add_members")
    @patch("charm.PostgresqlOperatorCharm._remove_from_members_ips")
    @patch("charm.Patroni.remove_raft_member")
    def test_reconfigure_cluster(
        self, _remove_raft_member, _remove_from_members_ips, _add_members
    ):
        # Test when no change is needed in the member IP.
        mock_event = Mock()
        mock_event.unit = self.charm.unit
        mock_event.relation.data = {mock_event.unit: {}}
        self.assertTrue(self.charm._reconfigure_cluster(mock_event))
        _remove_raft_member.assert_not_called()
        _remove_from_members_ips.assert_not_called()
        _add_members.assert_called_once_with(mock_event)

        # Test when a change is needed in the member IP, but it fails.
        _remove_raft_member.side_effect = RemoveRaftMemberFailedError
        _add_members.reset_mock()
        mock_event.relation.data = {mock_event.unit: {"ip-to-remove": "1.1.1.1"}}
        self.assertFalse(self.charm._reconfigure_cluster(mock_event))
        _remove_raft_member.assert_called_once()
        _remove_from_members_ips.assert_not_called()
        _add_members.assert_not_called()

        # Test when a change is needed in the member IP and it succeeds.
        _remove_raft_member.reset_mock()
        _remove_raft_member.side_effect = None
        _add_members.reset_mock()
        mock_event.relation.data = {mock_event.unit: {"ip-to-remove": "1.1.1.1"}}
        self.assertTrue(self.charm._reconfigure_cluster(mock_event))
        _remove_raft_member.assert_called_once()
        _remove_from_members_ips.assert_called_once()
        _add_members.assert_called_once_with(mock_event)

    @patch("charms.postgresql_k8s.v0.postgresql_tls.PostgreSQLTLS._request_certificate")
    def test_update_certificate(self, _request_certificate):
        # If there is no current TLS files, _request_certificate should be called
        # only when the certificates relation is established.
        self.charm._update_certificate()
        _request_certificate.assert_not_called()

        # Test with already present TLS files (when they will be replaced by new ones).
        ca = "fake CA"
        cert = "fake certificate"
        key = private_key = "fake private key"
        with self.harness.hooks_disabled():
            self.harness.update_relation_data(
                self.rel_id,
                self.charm.unit.name,
                {
                    "ca": ca,
                    "cert": cert,
                    "key": key,
                    "private-key": private_key,
                },
            )
        self.charm._update_certificate()
        _request_certificate.assert_called_once_with(private_key)

    @patch_network_get(private_address="1.1.1.1")
    @patch("charm.PostgresqlOperatorCharm._update_certificate")
    @patch("charm.Patroni.stop_patroni")
    def test_update_member_ip(self, _stop_patroni, _update_certificate):
        # Test when the IP address of the unit hasn't changed.
        with self.harness.hooks_disabled():
            self.harness.update_relation_data(
                self.rel_id,
                self.charm.unit.name,
                {
                    "ip": "1.1.1.1",
                },
            )
        self.assertFalse(self.charm._update_member_ip())
        relation_data = self.harness.get_relation_data(self.rel_id, self.charm.unit.name)
        self.assertEqual(relation_data.get("ip-to-remove"), None)
        _stop_patroni.assert_not_called()
        _update_certificate.assert_not_called()

        # Test when the IP address of the unit has changed.
        with self.harness.hooks_disabled():
            self.harness.update_relation_data(
                self.rel_id,
                self.charm.unit.name,
                {
                    "ip": "2.2.2.2",
                },
            )
        self.assertTrue(self.charm._update_member_ip())
        relation_data = self.harness.get_relation_data(self.rel_id, self.charm.unit.name)
        self.assertEqual(relation_data.get("ip"), "1.1.1.1")
        self.assertEqual(relation_data.get("ip-to-remove"), "2.2.2.2")
        _stop_patroni.assert_called_once()
        _update_certificate.assert_called_once()<|MERGE_RESOLUTION|>--- conflicted
+++ resolved
@@ -137,7 +137,6 @@
         _update_relation_endpoints.assert_called_once()  # Assert it was not called again.
         self.assertTrue(isinstance(self.harness.model.unit.status, BlockedStatus))
 
-<<<<<<< HEAD
     @patch("charm.PostgresqlOperatorCharm._enable_disable_extensions")
     @patch("charm.PostgresqlOperatorCharm.is_cluster_initialised", new_callable=PropertyMock)
     def test_on_config_changed(self, _is_cluster_initialised, _enable_disable_extensions):
@@ -170,9 +169,7 @@
                 self.assertIn("failed to disable citext plugin", "".join(logs.output))
 
     @patch("charm.PostgresqlOperatorCharm._enable_disable_extensions")
-=======
     @patch("charm.snap.SnapCache")
->>>>>>> ee2c0a32
     @patch("charm.Patroni.get_postgresql_version")
     @patch_network_get(private_address="1.1.1.1")
     @patch("charm.PostgreSQLProvider.oversee_users")
@@ -206,11 +203,8 @@
         _update_relation_endpoints,
         _oversee_users,
         _get_postgresql_version,
-<<<<<<< HEAD
+        _snap_cache,
         _enable_disable_extensions,
-=======
-        _snap_cache,
->>>>>>> ee2c0a32
     ):
         _get_postgresql_version.return_value = "14.0"
 
