# Copyright 2021 Canonical Ltd.
# See LICENSE file for licensing details.
import itertools
import logging
import platform
import subprocess
from unittest import TestCase
from unittest.mock import MagicMock, Mock, PropertyMock, call, mock_open, patch, sentinel

import pytest
from charms.operator_libs_linux.v2 import snap
from charms.postgresql_k8s.v0.postgresql import (
    PostgreSQLCreateUserError,
    PostgreSQLEnableDisableExtensionError,
    PostgreSQLUpdateUserPasswordError,
)
from ops import Unit
from ops.framework import EventBase
from ops.model import (
    ActiveStatus,
    BlockedStatus,
    MaintenanceStatus,
    RelationDataTypeError,
    WaitingStatus,
)
from ops.testing import Harness
from psycopg2 import OperationalError
from tenacity import RetryError, wait_fixed

from backups import CANNOT_RESTORE_PITR
from charm import (
    EXTENSIONS_DEPENDENCY_MESSAGE,
    PRIMARY_NOT_REACHABLE_MESSAGE,
    PostgresqlOperatorCharm,
)
from cluster import RemoveRaftMemberFailedError
from constants import PEER, POSTGRESQL_SNAP_NAME, SECRET_INTERNAL_LABEL, SNAP_PACKAGES
from tests.helpers import patch_network_get

CREATE_CLUSTER_CONF_PATH = "/etc/postgresql-common/createcluster.d/pgcharm.conf"

# used for assert functions
tc = TestCase()


@pytest.fixture(autouse=True)
def harness():
    harness = Harness(PostgresqlOperatorCharm)
    harness.begin()
    harness.add_relation("upgrade", harness.charm.app.name)
    harness.add_relation(PEER, harness.charm.app.name)
    harness.add_relation("restart", harness.charm.app.name)
    yield harness
    harness.cleanup()


@patch_network_get(private_address="1.1.1.1")
def test_on_install(harness):
    with patch("charm.subprocess.check_call") as _check_call, patch(
        "charm.snap.SnapCache"
    ) as _snap_cache, patch(
        "charm.PostgresqlOperatorCharm._install_snap_packages"
    ) as _install_snap_packages, patch(
        "charm.PostgresqlOperatorCharm._reboot_on_detached_storage"
    ) as _reboot_on_detached_storage, patch(
        "charm.PostgresqlOperatorCharm._is_storage_attached",
        side_effect=[False, True, True],
    ) as _is_storage_attached:
        # Test without storage.
        harness.charm.on.install.emit()
        _reboot_on_detached_storage.assert_called_once()
        pg_snap = _snap_cache.return_value[POSTGRESQL_SNAP_NAME]

        # Test without adding Patroni resource.
        harness.charm.on.install.emit()
        # Assert that the needed calls were made.
        _install_snap_packages.assert_called_once_with(packages=SNAP_PACKAGES)
        assert pg_snap.alias.call_count == 2
        pg_snap.alias.assert_any_call("psql")
        pg_snap.alias.assert_any_call("patronictl")

        assert _check_call.call_count == 3
        _check_call.assert_any_call("mkdir -p /home/snap_daemon".split())
        _check_call.assert_any_call("chown snap_daemon:snap_daemon /home/snap_daemon".split())
        _check_call.assert_any_call("usermod -d /home/snap_daemon snap_daemon".split())

        # Assert the status set by the event handler.
        assert isinstance(harness.model.unit.status, WaitingStatus)


@patch_network_get(private_address="1.1.1.1")
def test_on_install_failed_to_create_home(harness):
    with patch("charm.subprocess.check_call") as _check_call, patch(
        "charm.snap.SnapCache"
    ) as _snap_cache, patch(
        "charm.PostgresqlOperatorCharm._install_snap_packages"
    ) as _install_snap_packages, patch(
        "charm.PostgresqlOperatorCharm._reboot_on_detached_storage"
    ) as _reboot_on_detached_storage, patch(
        "charm.PostgresqlOperatorCharm._is_storage_attached",
        side_effect=[False, True, True],
    ) as _is_storage_attached, patch("charm.logger.exception") as _logger_exception:
        # Test without storage.
        harness.charm.on.install.emit()
        _reboot_on_detached_storage.assert_called_once()
        pg_snap = _snap_cache.return_value[POSTGRESQL_SNAP_NAME]
        _check_call.side_effect = [subprocess.CalledProcessError(-1, ["test"])]

        # Test without adding Patroni resource.
        harness.charm.on.install.emit()
        # Assert that the needed calls were made.
        _install_snap_packages.assert_called_once_with(packages=SNAP_PACKAGES)
        assert pg_snap.alias.call_count == 2
        pg_snap.alias.assert_any_call("psql")
        pg_snap.alias.assert_any_call("patronictl")

        _logger_exception.assert_called_once_with("Unable to create snap_daemon home dir")

        # Assert the status set by the event handler.
        assert isinstance(harness.model.unit.status, WaitingStatus)


@patch_network_get(private_address="1.1.1.1")
def test_on_install_snap_failure(harness):
    with patch(
        "charm.PostgresqlOperatorCharm._install_snap_packages"
    ) as _install_snap_packages, patch(
        "charm.PostgresqlOperatorCharm._is_storage_attached", return_value=True
    ) as _is_storage_attached:
        # Mock the result of the call.
        _install_snap_packages.side_effect = snap.SnapError
        # Trigger the hook.
        harness.charm.on.install.emit()
        # Assert that the needed calls were made.
        _install_snap_packages.assert_called_once()
        assert isinstance(harness.model.unit.status, BlockedStatus)


@patch_network_get(private_address="1.1.1.1")
def test_patroni_scrape_config_no_tls(harness):
    result = harness.charm.patroni_scrape_config()

    assert result == [
        {
            "metrics_path": "/metrics",
            "scheme": "http",
            "static_configs": [{"targets": ["1.1.1.1:8008"]}],
            "tls_config": {"insecure_skip_verify": True},
        },
    ]


@patch_network_get(private_address="1.1.1.1")
def test_patroni_scrape_config_tls(harness):
    with patch(
        "charm.PostgresqlOperatorCharm.is_tls_enabled",
        return_value=True,
        new_callable=PropertyMock,
    ):
        result = harness.charm.patroni_scrape_config()

        assert result == [
            {
                "metrics_path": "/metrics",
                "scheme": "https",
                "static_configs": [{"targets": ["1.1.1.1:8008"]}],
                "tls_config": {"insecure_skip_verify": True},
            },
        ]


def test_primary_endpoint(harness):
    with patch("charm.stop_after_delay", new_callable=PropertyMock) as _stop_after_delay, patch(
        "charm.wait_fixed", new_callable=PropertyMock
    ) as _wait_fixed, patch(
        "charm.PostgresqlOperatorCharm._units_ips",
        new_callable=PropertyMock,
        return_value={"1.1.1.1", "1.1.1.2"},
    ), patch("charm.PostgresqlOperatorCharm._patroni", new_callable=PropertyMock) as _patroni:
        _patroni.return_value.get_member_ip.return_value = "1.1.1.1"
        _patroni.return_value.get_primary.return_value = sentinel.primary
        assert harness.charm.primary_endpoint == "1.1.1.1"

        # Check needed to ensure a fast charm deployment.
        _stop_after_delay.assert_called_once_with(5)
        _wait_fixed.assert_called_once_with(3)

        _patroni.return_value.get_member_ip.assert_called_once_with(sentinel.primary)
        _patroni.return_value.get_primary.assert_called_once_with()


def test_primary_endpoint_no_peers(harness):
    with patch(
        "charm.PostgresqlOperatorCharm._peers", new_callable=PropertyMock, return_value=None
    ), patch(
        "charm.PostgresqlOperatorCharm._units_ips",
        new_callable=PropertyMock,
        return_value={"1.1.1.1", "1.1.1.2"},
    ), patch("charm.PostgresqlOperatorCharm._patroni", new_callable=PropertyMock) as _patroni:
        assert harness.charm.primary_endpoint is None

        assert not _patroni.return_value.get_member_ip.called
        assert not _patroni.return_value.get_primary.called


@patch_network_get(private_address="1.1.1.1")
def test_on_leader_elected(harness):
    with patch(
        "charm.PostgresqlOperatorCharm._update_relation_endpoints", new_callable=PropertyMock
    ) as _update_relation_endpoints, patch(
        "charm.PostgresqlOperatorCharm.primary_endpoint",
        new_callable=PropertyMock,
    ) as _primary_endpoint, patch("charm.PostgresqlOperatorCharm.update_config") as _update_config:
        # Assert that there is no password in the peer relation.
        assert harness.charm._peers.data[harness.charm.app].get("operator-password", None) is None

        # Check that a new password was generated on leader election.
        _primary_endpoint.return_value = "1.1.1.1"
        harness.set_leader()
        password = harness.charm.get_secret("app", "operator-password")
        _update_config.assert_called_once()
        _update_relation_endpoints.assert_not_called()
        assert password is not None

        # Mark the cluster as initialised.
        harness.charm._peers.data[harness.charm.app].update({"cluster_initialised": "True"})

        # Trigger a new leader election and check that the password is still the same
        # and also that update_endpoints was called after the cluster was initialised.
        harness.set_leader(False)
        harness.set_leader()
        assert harness.charm.get_secret("app", "operator-password") == password
        _update_relation_endpoints.assert_called_once()
        assert not (isinstance(harness.model.unit.status, BlockedStatus))

        # Check for a WaitingStatus when the primary is not reachable yet.
        _primary_endpoint.return_value = None
        harness.set_leader(False)
        harness.set_leader()
        _update_relation_endpoints.assert_called_once()  # Assert it was not called again.
        assert isinstance(harness.model.unit.status, WaitingStatus)


def test_is_cluster_initialised(harness):
    rel_id = harness.model.get_relation(PEER).id
    # Test when the cluster was not initialised yet.
    assert not (harness.charm.is_cluster_initialised)

    # Test when the cluster was already initialised.
    with harness.hooks_disabled():
        harness.update_relation_data(
            rel_id, harness.charm.app.name, {"cluster_initialised": "True"}
        )
    assert harness.charm.is_cluster_initialised


def test_on_config_changed(harness):
    with patch(
        "charm.PostgresqlOperatorCharm._validate_config_options"
    ) as _validate_config_options, patch(
        "charm.PostgresqlOperatorCharm.update_config"
    ) as _update_config, patch(
        "relations.db.DbProvides.set_up_relation"
    ) as _set_up_relation, patch(
        "charm.PostgresqlOperatorCharm.enable_disable_extensions"
    ) as _enable_disable_extensions, patch(
        "charm.PostgresqlOperatorCharm.is_cluster_initialised", new_callable=PropertyMock
    ) as _is_cluster_initialised:
        # Test when the cluster was not initialised yet.
        _is_cluster_initialised.return_value = False
        harness.charm.on.config_changed.emit()
        _enable_disable_extensions.assert_not_called()
        _set_up_relation.assert_not_called()

        # Test when the unit is not the leader.
        _is_cluster_initialised.return_value = True
        harness.charm.on.config_changed.emit()
        _validate_config_options.assert_called_once()
        _enable_disable_extensions.assert_not_called()
        _set_up_relation.assert_not_called()

        # Test unable to connect to db
        _update_config.reset_mock()
        _validate_config_options.side_effect = OperationalError
        harness.charm.on.config_changed.emit()
        assert not _update_config.called
        _validate_config_options.side_effect = None

        # Test after the cluster was initialised.
        with harness.hooks_disabled():
            harness.set_leader()
        harness.charm.on.config_changed.emit()
        _enable_disable_extensions.assert_called_once()
        _set_up_relation.assert_not_called()

        # Test when the unit is in a blocked state due to extensions request,
        # but there are no established legacy relations.
        _enable_disable_extensions.reset_mock()
        harness.charm.unit.status = BlockedStatus(
            "extensions requested through relation, enable them through config options"
        )
        harness.charm.on.config_changed.emit()
        _enable_disable_extensions.assert_called_once()
        _set_up_relation.assert_not_called()

        # Test when the unit is in a blocked state due to extensions request,
        # but there are established legacy relations.
        _enable_disable_extensions.reset_mock()
        _set_up_relation.return_value = False
        db_relation_id = harness.add_relation("db", "application")
        harness.charm.on.config_changed.emit()
        _enable_disable_extensions.assert_called_once()
        _set_up_relation.assert_called_once()
        harness.remove_relation(db_relation_id)

        _enable_disable_extensions.reset_mock()
        _set_up_relation.reset_mock()
        harness.add_relation("db-admin", "application")
        harness.charm.on.config_changed.emit()
        _enable_disable_extensions.assert_called_once()
        _set_up_relation.assert_called_once()

        # Test when  there are established legacy relations,
        # but the charm fails to set up one of them.
        _enable_disable_extensions.reset_mock()
        _set_up_relation.reset_mock()
        _set_up_relation.return_value = False
        harness.add_relation("db", "application")
        harness.charm.on.config_changed.emit()
        _enable_disable_extensions.assert_called_once()
        _set_up_relation.assert_called_once()


def test_check_extension_dependencies(harness):
    with patch("charm.Patroni.get_primary") as _get_primary, patch(
        "subprocess.check_output", return_value=b"C"
    ), patch.object(PostgresqlOperatorCharm, "postgresql", Mock()):
        _get_primary.return_value = harness.charm.unit

        # Test when plugins dependencies exception is not caused
        config = {
            "plugin_address_standardizer_enable": False,
            "plugin_postgis_enable": False,
            "plugin_address_standardizer_data_us_enable": False,
            "plugin_jsonb_plperl_enable": False,
            "plugin_plperl_enable": False,
            "plugin_postgis_raster_enable": False,
            "plugin_postgis_tiger_geocoder_enable": False,
            "plugin_fuzzystrmatch_enable": False,
            "plugin_postgis_topology_enable": False,
        }
        harness.update_config(config)
        harness.charm.enable_disable_extensions()
        assert not (isinstance(harness.model.unit.status, BlockedStatus))

        # Test when plugins dependencies exception caused
        config["plugin_address_standardizer_enable"] = True
        harness.update_config(config)
        harness.charm.enable_disable_extensions()
        assert isinstance(harness.model.unit.status, BlockedStatus)
        assert harness.model.unit.status.message == EXTENSIONS_DEPENDENCY_MESSAGE


def test_enable_disable_extensions(harness, caplog):
    with patch("charm.Patroni.get_primary") as _get_primary, patch(
        "charm.PostgresqlOperatorCharm._unit_ip"
    ), patch("charm.PostgresqlOperatorCharm._patroni"), patch(
        "subprocess.check_output", return_value=b"C"
    ), patch.object(PostgresqlOperatorCharm, "postgresql", Mock()) as postgresql_mock:
        _get_primary.return_value = harness.charm.unit

        # Test when all extensions install/uninstall succeed.
        postgresql_mock.enable_disable_extension.side_effect = None
        with caplog.at_level(logging.ERROR):
            assert len(caplog.records) == 0
            harness.charm.enable_disable_extensions()
            assert postgresql_mock.enable_disable_extensions.call_count == 1

        # Test when one extension install/uninstall fails.
        postgresql_mock.reset_mock()
        postgresql_mock.enable_disable_extensions.side_effect = (
            PostgreSQLEnableDisableExtensionError
        )
        with caplog.at_level(logging.ERROR):
            harness.charm.enable_disable_extensions()
            assert postgresql_mock.enable_disable_extensions.call_count == 1
            assert "failed to change plugins: " in caplog.text

        # Test when one config option should be skipped (because it's not related
        # to a plugin/extension).
        postgresql_mock.reset_mock()
        postgresql_mock.enable_disable_extensions.side_effect = None
        with caplog.at_level(logging.ERROR):
            config = """options:
  plugin_citext_enable:
    default: false
    type: boolean
  plugin_hstore_enable:
    default: false
    type: boolean
  plugin_pg_trgm_enable:
    default: false
    type: boolean
  plugin_plpython3u_enable:
    default: false
    type: boolean
  plugin_unaccent_enable:
    default: false
    type: boolean
  plugin_debversion_enable:
    default: false
    type: boolean
  plugin_bloom_enable:
    default: false
    type: boolean
  plugin_btree_gin_enable:
    default: false
    type: boolean
  plugin_btree_gist_enable:
    default: false
    type: boolean
  plugin_cube_enable:
    default: false
    type: boolean
  plugin_dict_int_enable:
    default: false
    type: boolean
  plugin_dict_xsyn_enable:
    default: false
    type: boolean
  plugin_earthdistance_enable:
    default: false
    type: boolean
  plugin_fuzzystrmatch_enable:
    default: false
    type: boolean
  plugin_intarray_enable:
    default: false
    type: boolean
  plugin_isn_enable:
    default: false
    type: boolean
  plugin_lo_enable:
    default: false
    type: boolean
  plugin_ltree_enable:
    default: false
    type: boolean
  plugin_old_snapshot_enable:
    default: false
    type: boolean
  plugin_pg_freespacemap_enable:
    default: false
    type: boolean
  plugin_pgrowlocks_enable:
    default: false
    type: boolean
  plugin_pgstattuple_enable:
    default: false
    type: boolean
  plugin_pg_visibility_enable:
    default: false
    type: boolean
  plugin_seg_enable:
    default: false
    type: boolean
  plugin_tablefunc_enable:
    default: false
    type: boolean
  plugin_tcn_enable:
    default: false
    type: boolean
  plugin_tsm_system_rows_enable:
    default: false
    type: boolean
  plugin_tsm_system_time_enable:
    default: false
    type: boolean
  plugin_uuid_ossp_enable:
    default: false
    type: boolean
  plugin_spi_enable:
    default: false
    type: boolean
  plugin_bool_plperl_enable:
    default: false
    type: boolean
  plugin_hll_enable:
    default: false
    type: boolean
  plugin_hypopg_enable:
    default: false
    type: boolean
  plugin_ip4r_enable:
    default: false
    type: boolean
  plugin_plperl_enable:
    default: false
    type: boolean
  plugin_jsonb_plperl_enable:
    default: false
    type: boolean
  plugin_orafce_enable:
    default: false
    type: boolean
  plugin_pg_similarity_enable:
    default: false
    type: boolean
  plugin_prefix_enable:
    default: false
    type: boolean
  plugin_rdkit_enable:
    default: false
    type: boolean
  plugin_tds_fdw_enable:
    default: false
    type: boolean
  plugin_icu_ext_enable:
    default: false
    type: boolean
  plugin_pltcl_enable:
    default: false
    type: boolean
  plugin_postgis_enable:
    default: false
    type: boolean
  plugin_postgis_raster_enable:
    default: false
    type: boolean
  plugin_address_standardizer_enable:
    default: false
    type: boolean
  plugin_address_standardizer_data_us_enable:
    default: false
    type: boolean
  plugin_postgis_tiger_geocoder_enable:
    default: false
    type: boolean
  plugin_postgis_topology_enable:
    default: false
    type: boolean
  plugin_vector_enable:
    default: false
    type: boolean
  plugin_timescaledb_enable:
    default: false
    type: boolean
  profile:
    default: production
    type: string"""
            new_harness = Harness(PostgresqlOperatorCharm, config=config)
            new_harness.cleanup()
            new_harness.begin()
            new_harness.charm.enable_disable_extensions()
            assert postgresql_mock.enable_disable_extensions.call_count == 1


@patch_network_get(private_address="1.1.1.1")
def test_on_start(harness):
    with (
        patch(
            "charm.PostgresqlOperatorCharm._set_primary_status_message"
        ) as _set_primary_status_message,
        patch(
            "charm.PostgresqlOperatorCharm.enable_disable_extensions"
        ) as _enable_disable_extensions,
        patch("charm.snap.SnapCache") as _snap_cache,
        patch("charm.Patroni.get_postgresql_version") as _get_postgresql_version,
        patch("charm.PostgreSQLProvider.oversee_users") as _oversee_users,
        patch(
            "charm.PostgresqlOperatorCharm._update_relation_endpoints", new_callable=PropertyMock
        ) as _update_relation_endpoints,
        patch("charm.PostgresqlOperatorCharm.postgresql") as _postgresql,
        patch("charm.PostgreSQLProvider.update_endpoints"),
        patch("charm.PostgresqlOperatorCharm.update_config"),
        patch(
            "charm.Patroni.member_started",
            new_callable=PropertyMock,
        ) as _member_started,
        patch("charm.Patroni.bootstrap_cluster") as _bootstrap_cluster,
        patch("charm.PostgresqlOperatorCharm._replication_password") as _replication_password,
        patch("charm.PostgresqlOperatorCharm._get_password") as _get_password,
        patch(
            "charm.PostgresqlOperatorCharm._reboot_on_detached_storage"
        ) as _reboot_on_detached_storage,
        patch("upgrade.PostgreSQLUpgrade.idle", return_value=True) as _idle,
        patch(
            "charm.PostgresqlOperatorCharm._is_storage_attached",
            side_effect=[False, True, True, True, True],
        ) as _is_storage_attached,
    ):
        _get_postgresql_version.return_value = "14.0"

        # Test without storage.
        harness.charm.on.start.emit()
        _reboot_on_detached_storage.assert_called_once()

        # Test before the passwords are generated.
        _member_started.return_value = False
        _get_password.return_value = None
        harness.charm.on.start.emit()
        _bootstrap_cluster.assert_not_called()
        assert isinstance(harness.model.unit.status, WaitingStatus)

        # Mock the passwords.
        _get_password.return_value = "fake-operator-password"
        _replication_password.return_value = "fake-replication-password"

        # Mock cluster start and postgres user creation success values.
        _bootstrap_cluster.side_effect = [False, True, True]
        _postgresql.list_users.side_effect = [[], [], []]
        _postgresql.create_user.side_effect = [PostgreSQLCreateUserError, None, None, None]

        # Test for a failed cluster bootstrapping.
        # TODO: test replicas start (DPE-494).
        harness.set_leader()
        harness.charm.on.start.emit()
        _bootstrap_cluster.assert_called_once()
        _oversee_users.assert_not_called()
        assert isinstance(harness.model.unit.status, BlockedStatus)
        # Set an initial waiting status (like after the install hook was triggered).
        harness.model.unit.status = WaitingStatus("fake message")

        # Test the event of an error happening when trying to create the default postgres user.
        _member_started.return_value = True
        harness.charm.on.start.emit()
        _postgresql.create_user.assert_called_once()
        _oversee_users.assert_not_called()
        assert isinstance(harness.model.unit.status, BlockedStatus)

        # Set an initial waiting status again (like after the install hook was triggered).
        harness.model.unit.status = WaitingStatus("fake message")

        # Then test the event of a correct cluster bootstrapping.
        harness.charm.on.start.emit()
        assert _postgresql.create_user.call_count == 4  # Considering the previous failed call.
        _oversee_users.assert_called_once()
        _enable_disable_extensions.assert_called_once()
        _set_primary_status_message.assert_called_once()


@patch_network_get(private_address="1.1.1.1")
def test_on_start_replica(harness):
    with (
        patch("charm.snap.SnapCache") as _snap_cache,
        patch("charm.Patroni.get_postgresql_version") as _get_postgresql_version,
        patch("charm.Patroni.configure_patroni_on_unit") as _configure_patroni_on_unit,
        patch(
            "charm.Patroni.member_started",
            new_callable=PropertyMock,
        ) as _member_started,
        patch(
            "charm.PostgresqlOperatorCharm._update_relation_endpoints", new_callable=PropertyMock
        ) as _update_relation_endpoints,
        patch.object(EventBase, "defer") as _defer,
        patch("charm.PostgresqlOperatorCharm._replication_password") as _replication_password,
        patch("charm.PostgresqlOperatorCharm._get_password") as _get_password,
        patch("upgrade.PostgreSQLUpgrade.idle", return_value=True) as _idle,
        patch(
            "charm.PostgresqlOperatorCharm._is_storage_attached",
            return_value=True,
        ) as _is_storage_attached,
    ):
        _get_postgresql_version.return_value = "14.0"

        # Set the current unit to be a replica (non leader unit).
        harness.set_leader(False)

        # Mock the passwords.
        _get_password.return_value = "fake-operator-password"
        _replication_password.return_value = "fake-replication-password"

        # Test an uninitialized cluster.
        harness.charm._peers.data[harness.charm.app].update({"cluster_initialised": ""})
        harness.charm.on.start.emit()
        _defer.assert_called_once()

        # Set an initial waiting status again (like after a machine restart).
        harness.model.unit.status = WaitingStatus("fake message")

        # Mark the cluster as initialised and with the workload up and running.
        harness.charm._peers.data[harness.charm.app].update({"cluster_initialised": "True"})
        _member_started.return_value = True
        harness.charm.on.start.emit()
        _configure_patroni_on_unit.assert_not_called()
        assert isinstance(harness.model.unit.status, ActiveStatus)

        # Set an initial waiting status (like after the install hook was triggered).
        harness.model.unit.status = WaitingStatus("fake message")

        # Check that the unit status doesn't change when the workload is not running.
        # In that situation only Patroni is configured in the unit (but not started).
        _member_started.return_value = False
        harness.charm.on.start.emit()
        _configure_patroni_on_unit.assert_called_once()
        assert isinstance(harness.model.unit.status, WaitingStatus)


@patch_network_get(private_address="1.1.1.1")
def test_on_start_no_patroni_member(harness):
    with (
        patch("subprocess.check_output", return_value=b"C"),
        patch("charm.snap.SnapCache") as _snap_cache,
        patch("charm.PostgresqlOperatorCharm.postgresql") as _postgresql,
        patch("charm.Patroni") as patroni,
        patch("charm.PostgresqlOperatorCharm._get_password") as _get_password,
        patch("upgrade.PostgreSQLUpgrade.idle", return_value=True) as _idle,
        patch(
            "charm.PostgresqlOperatorCharm._is_storage_attached", return_value=True
        ) as _is_storage_attached,
    ):
        # Mock the passwords.
        patroni.return_value.member_started = False
        _get_password.return_value = "fake-operator-password"
        bootstrap_cluster = patroni.return_value.bootstrap_cluster
        bootstrap_cluster.return_value = True

        patroni.return_value.get_postgresql_version.return_value = "14.0"

        harness.set_leader()
        harness.charm.on.start.emit()
        bootstrap_cluster.assert_called_once()
        _postgresql.create_user.assert_not_called()
        assert isinstance(harness.model.unit.status, WaitingStatus)
        assert harness.model.unit.status.message == "awaiting for member to start"


def test_on_start_after_blocked_state(harness):
    with (
        patch("charm.Patroni.bootstrap_cluster") as _bootstrap_cluster,
        patch("charm.PostgresqlOperatorCharm._replication_password") as _replication_password,
        patch("charm.PostgresqlOperatorCharm._get_password") as _get_password,
        patch(
            "charm.PostgresqlOperatorCharm._is_storage_attached", return_value=True
        ) as _is_storage_attached,
    ):
        # Set an initial blocked status (like after the install hook was triggered).
        initial_status = BlockedStatus("fake message")
        harness.model.unit.status = initial_status

        # Test for a failed cluster bootstrapping.
        harness.charm.on.start.emit()
        _get_password.assert_not_called()
        _replication_password.assert_not_called()
        _bootstrap_cluster.assert_not_called()
        # Assert the status didn't change.
        assert harness.model.unit.status == initial_status


@patch_network_get(private_address="1.1.1.1")
def test_on_get_password(harness):
    with patch("charm.PostgresqlOperatorCharm.update_config"):
        rel_id = harness.model.get_relation(PEER).id
        # Create a mock event and set passwords in peer relation data.
        harness.set_leader(True)
        mock_event = MagicMock(params={})
        harness.update_relation_data(
            rel_id,
            harness.charm.app.name,
            {
                "operator-password": "test-password",
                "replication-password": "replication-test-password",
            },
        )

        # Test providing an invalid username.
        mock_event.params["username"] = "user"
        harness.charm._on_get_password(mock_event)
        mock_event.fail.assert_called_once()
        mock_event.set_results.assert_not_called()

        # Test without providing the username option.
        mock_event.reset_mock()
        del mock_event.params["username"]
        harness.charm._on_get_password(mock_event)
        mock_event.set_results.assert_called_once_with({"password": "test-password"})

        # Also test providing the username option.
        mock_event.reset_mock()
        mock_event.params["username"] = "replication"
        harness.charm._on_get_password(mock_event)
        mock_event.set_results.assert_called_once_with({"password": "replication-test-password"})


@patch_network_get(private_address="1.1.1.1")
def test_on_set_password(harness):
    with (
        patch("charm.PostgresqlOperatorCharm.update_config"),
        patch("charm.PostgresqlOperatorCharm.set_secret") as _set_secret,
        patch("charm.PostgresqlOperatorCharm.postgresql") as _postgresql,
        patch("charm.Patroni.are_all_members_ready") as _are_all_members_ready,
        patch("charm.PostgresqlOperatorCharm._on_leader_elected"),
    ):
        # Create a mock event.
        mock_event = MagicMock(params={})

        # Set some values for the other mocks.
        _are_all_members_ready.side_effect = [False, True, True, True, True]
        _postgresql.update_user_password = PropertyMock(
            side_effect=[PostgreSQLUpdateUserPasswordError, None, None, None]
        )

        # Test trying to set a password through a non leader unit.
        harness.charm._on_set_password(mock_event)
        mock_event.fail.assert_called_once()
        _set_secret.assert_not_called()

        # Test providing an invalid username.
        harness.set_leader()
        mock_event.reset_mock()
        mock_event.params["username"] = "user"
        harness.charm._on_set_password(mock_event)
        mock_event.fail.assert_called_once()
        _set_secret.assert_not_called()

        # Test without providing the username option but without all cluster members ready.
        mock_event.reset_mock()
        del mock_event.params["username"]
        harness.charm._on_set_password(mock_event)
        mock_event.fail.assert_called_once()
        _set_secret.assert_not_called()

        # Test for an error updating when updating the user password in the database.
        mock_event.reset_mock()
        harness.charm._on_set_password(mock_event)
        mock_event.fail.assert_called_once()
        _set_secret.assert_not_called()

        # Test without providing the username option.
        harness.charm._on_set_password(mock_event)
        assert _set_secret.call_args_list[0][0][1] == "operator-password"

        # Also test providing the username option.
        _set_secret.reset_mock()
        mock_event.params["username"] = "replication"
        harness.charm._on_set_password(mock_event)
        assert _set_secret.call_args_list[0][0][1] == "replication-password"

        # And test providing both the username and password options.
        _set_secret.reset_mock()
        mock_event.params["password"] = "replication-test-password"
        harness.charm._on_set_password(mock_event)
        _set_secret.assert_called_once_with(
            "app", "replication-password", "replication-test-password"
        )


@patch_network_get(private_address="1.1.1.1")
def test_on_update_status(harness):
    with (
        patch("charm.ClusterTopologyObserver.start_observer") as _start_observer,
        patch(
            "charm.PostgresqlOperatorCharm._set_primary_status_message"
        ) as _set_primary_status_message,
        patch("charm.Patroni.restart_patroni") as _restart_patroni,
        patch("charm.Patroni.is_member_isolated") as _is_member_isolated,
        patch("charm.Patroni.reinitialize_postgresql") as _reinitialize_postgresql,
        patch(
            "charm.Patroni.member_replication_lag", new_callable=PropertyMock
        ) as _member_replication_lag,
        patch("charm.Patroni.member_started", new_callable=PropertyMock) as _member_started,
        patch(
            "charm.PostgresqlOperatorCharm.is_standby_leader", new_callable=PropertyMock
        ) as _is_standby_leader,
        patch(
            "charm.PostgresqlOperatorCharm.is_primary", new_callable=PropertyMock
        ) as _is_primary,
        patch(
            "charm.PostgresqlOperatorCharm._update_relation_endpoints"
        ) as _update_relation_endpoints,
        patch(
            "charm.PostgresqlOperatorCharm.primary_endpoint",
            new_callable=PropertyMock(return_value=True),
        ) as _primary_endpoint,
        patch("charm.PostgreSQLProvider.oversee_users") as _oversee_users,
        patch("upgrade.PostgreSQLUpgrade.idle", return_value=True),
        patch("charm.Patroni.last_postgresql_logs") as _last_postgresql_logs,
        patch("charm.Patroni.patroni_logs") as _patroni_logs,
        patch("charm.Patroni.get_member_status") as _get_member_status,
        patch(
            "charm.PostgreSQLBackups.can_use_s3_repository", return_value=(True, None)
        ) as _can_use_s3_repository,
        patch("charm.PostgresqlOperatorCharm.update_config") as _update_config,
        patch("charm.PostgresqlOperatorCharm.log_pitr_last_transaction_time"),
    ):
        rel_id = harness.model.get_relation(PEER).id
        # Test before the cluster is initialised.
        harness.charm.on.update_status.emit()
        _set_primary_status_message.assert_not_called()

        # Test after the cluster was initialised, but with the unit in a blocked state.
        with harness.hooks_disabled():
            harness.set_leader()
            harness.update_relation_data(
                rel_id, harness.charm.app.name, {"cluster_initialised": "True"}
            )
        harness.charm.unit.status = BlockedStatus("fake blocked status")
        harness.charm.on.update_status.emit()
        _set_primary_status_message.assert_not_called()

        # Test the point-in-time-recovery fail.
        with harness.hooks_disabled():
            harness.update_relation_data(
                rel_id,
                harness.charm.app.name,
                {
                    "cluster_initialised": "True",
                    "restoring-backup": "valid",
                    "restore-to-time": "valid",
                },
            )
        harness.charm.unit.status = ActiveStatus()
        _patroni_logs.return_value = "2022-02-24 02:00:00 UTC patroni.exceptions.PatroniFatalException: Failed to bootstrap cluster"
        harness.charm.on.update_status.emit()
        _set_primary_status_message.assert_not_called()
        assert harness.charm.unit.status.message == CANNOT_RESTORE_PITR

        # Test with the unit in a status different that blocked.
        with harness.hooks_disabled():
            harness.update_relation_data(
                rel_id,
                harness.charm.app.name,
                {"cluster_initialised": "True", "restoring-backup": "", "restore-to-time": ""},
            )
        harness.charm.unit.status = ActiveStatus()
        harness.charm.on.update_status.emit()
        _set_primary_status_message.assert_called_once()

        # Test the reinitialisation of the replica when its lag is unknown
        # after a restart.
        _set_primary_status_message.reset_mock()
        _is_primary.return_value = False
        _is_standby_leader.return_value = False
        _member_started.return_value = False
        _is_member_isolated.return_value = False
        _member_replication_lag.return_value = "unknown"
        with harness.hooks_disabled():
            harness.update_relation_data(
                rel_id, harness.charm.unit.name, {"postgresql_restarted": "True"}
            )
        harness.charm.on.update_status.emit()
        _reinitialize_postgresql.assert_called_once()
        _restart_patroni.assert_not_called()
        _set_primary_status_message.assert_not_called()

        # Test call to restart when the member is isolated from the cluster.
        _is_member_isolated.return_value = True
        with harness.hooks_disabled():
            harness.update_relation_data(
                rel_id, harness.charm.unit.name, {"postgresql_restarted": ""}
            )
        harness.charm.on.update_status.emit()
        _restart_patroni.assert_called_once()
        _start_observer.assert_called_once()


@patch_network_get(private_address="1.1.1.1")
def test_on_update_status_after_restore_operation(harness):
    with (
        patch("charm.ClusterTopologyObserver.start_observer"),
        patch(
            "charm.PostgresqlOperatorCharm._set_primary_status_message"
        ) as _set_primary_status_message,
        patch(
            "charm.PostgresqlOperatorCharm._handle_workload_failures"
        ) as _handle_workload_failures,
        patch(
            "charm.PostgresqlOperatorCharm._update_relation_endpoints"
        ) as _update_relation_endpoints,
        patch(
            "charm.PostgresqlOperatorCharm.primary_endpoint",
            new_callable=PropertyMock(return_value=True),
        ) as _primary_endpoint,
        patch("charm.PostgreSQLProvider.oversee_users") as _oversee_users,
        patch(
            "charm.PostgresqlOperatorCharm._handle_processes_failures"
        ) as _handle_processes_failures,
        patch("charm.PostgreSQLBackups.can_use_s3_repository") as _can_use_s3_repository,
        patch("charm.PostgresqlOperatorCharm.update_config") as _update_config,
        patch("charm.Patroni.member_started", new_callable=PropertyMock) as _member_started,
        patch("charm.Patroni.get_member_status") as _get_member_status,
        patch("upgrade.PostgreSQLUpgrade.idle", return_value=True),
    ):
        rel_id = harness.model.get_relation(PEER).id
        # Test when the restore operation fails.
        with harness.hooks_disabled():
            harness.set_leader()
            harness.update_relation_data(
                rel_id,
                harness.charm.app.name,
                {"cluster_initialised": "True", "restoring-backup": "2023-01-01T09:00:00Z"},
            )
        _get_member_status.return_value = "failed"
        harness.charm.on.update_status.emit()
        _update_config.assert_not_called()
        _handle_processes_failures.assert_not_called()
        _oversee_users.assert_not_called()
        _update_relation_endpoints.assert_not_called()
        _handle_workload_failures.assert_not_called()
        _set_primary_status_message.assert_not_called()
        assert isinstance(harness.charm.unit.status, BlockedStatus)

        # Test when the restore operation hasn't finished yet.
        harness.charm.unit.status = ActiveStatus()
        _get_member_status.return_value = "running"
        _member_started.return_value = False
        harness.charm.on.update_status.emit()
        _update_config.assert_not_called()
        _handle_processes_failures.assert_not_called()
        _oversee_users.assert_not_called()
        _update_relation_endpoints.assert_not_called()
        _handle_workload_failures.assert_not_called()
        _set_primary_status_message.assert_not_called()
        assert isinstance(harness.charm.unit.status, ActiveStatus)

        # Assert that the backup id is still in the application relation databag.
        assert harness.get_relation_data(rel_id, harness.charm.app) == {
            "cluster_initialised": "True",
            "restoring-backup": "2023-01-01T09:00:00Z",
        }

        # Test when the restore operation finished successfully.
        _member_started.return_value = True
        _can_use_s3_repository.return_value = (True, None)
        _handle_processes_failures.return_value = False
        _handle_workload_failures.return_value = False
        harness.charm.on.update_status.emit()
        _update_config.assert_called_once()
        _handle_processes_failures.assert_called_once()
        _oversee_users.assert_called_once()
        _update_relation_endpoints.assert_called_once()
        _handle_workload_failures.assert_called_once()
        _set_primary_status_message.assert_called_once()
        assert isinstance(harness.charm.unit.status, ActiveStatus)

        # Assert that the backup id is not in the application relation databag anymore.
        assert harness.get_relation_data(rel_id, harness.charm.app) == {
            "cluster_initialised": "True"
        }

        # Test when it's not possible to use the configured S3 repository.
        _update_config.reset_mock()
        _handle_processes_failures.reset_mock()
        _oversee_users.reset_mock()
        _update_relation_endpoints.reset_mock()
        _handle_workload_failures.reset_mock()
        _set_primary_status_message.reset_mock()
        with harness.hooks_disabled():
            harness.update_relation_data(
                rel_id,
                harness.charm.app.name,
                {"restoring-backup": "2023-01-01T09:00:00Z"},
            )
        _can_use_s3_repository.return_value = (False, "fake validation message")
        harness.charm.on.update_status.emit()
        _update_config.assert_called_once()
        _handle_processes_failures.assert_not_called()
        _oversee_users.assert_not_called()
        _update_relation_endpoints.assert_not_called()
        _handle_workload_failures.assert_not_called()
        _set_primary_status_message.assert_not_called()
        assert isinstance(harness.charm.unit.status, BlockedStatus)
        assert harness.charm.unit.status.message == "fake validation message"

        # Assert that the backup id is not in the application relation databag anymore.
        assert harness.get_relation_data(rel_id, harness.charm.app) == {
            "cluster_initialised": "True"
        }


def test_install_snap_packages(harness):
    with patch("charm.snap.SnapCache") as _snap_cache:
        _snap_package = _snap_cache.return_value.__getitem__.return_value
        _snap_package.ensure.side_effect = snap.SnapError
        _snap_package.present = False

        # Test for problem with snap update.
        with pytest.raises(snap.SnapError):
            harness.charm._install_snap_packages([("postgresql", {"channel": "14/edge"})])
        _snap_cache.return_value.__getitem__.assert_called_once_with("postgresql")
        _snap_cache.assert_called_once_with()
        _snap_package.ensure.assert_called_once_with(snap.SnapState.Latest, channel="14/edge")

        # Test with a not found package.
        _snap_cache.reset_mock()
        _snap_package.reset_mock()
        _snap_package.ensure.side_effect = snap.SnapNotFoundError
        with pytest.raises(snap.SnapNotFoundError):
            harness.charm._install_snap_packages([("postgresql", {"channel": "14/edge"})])
        _snap_cache.return_value.__getitem__.assert_called_once_with("postgresql")
        _snap_cache.assert_called_once_with()
        _snap_package.ensure.assert_called_once_with(snap.SnapState.Latest, channel="14/edge")

        # Then test a valid one.
        _snap_cache.reset_mock()
        _snap_package.reset_mock()
        _snap_package.ensure.side_effect = None
        harness.charm._install_snap_packages([("postgresql", {"channel": "14/edge"})])
        _snap_cache.assert_called_once_with()
        _snap_cache.return_value.__getitem__.assert_called_once_with("postgresql")
        _snap_package.ensure.assert_called_once_with(snap.SnapState.Latest, channel="14/edge")
        _snap_package.hold.assert_not_called()

        # Test revision
        _snap_cache.reset_mock()
        _snap_package.reset_mock()
        _snap_package.ensure.side_effect = None
        harness.charm._install_snap_packages([
            ("postgresql", {"revision": {platform.machine(): "42"}})
        ])
        _snap_cache.assert_called_once_with()
        _snap_cache.return_value.__getitem__.assert_called_once_with("postgresql")
        _snap_package.ensure.assert_called_once_with(
            snap.SnapState.Latest, revision="42", channel=""
        )
        _snap_package.hold.assert_called_once_with()

        # Test with refresh
        _snap_cache.reset_mock()
        _snap_package.reset_mock()
        _snap_package.present = True
        harness.charm._install_snap_packages(
            [("postgresql", {"revision": {platform.machine(): "42"}, "channel": "latest/test"})],
            refresh=True,
        )
        _snap_cache.assert_called_once_with()
        _snap_cache.return_value.__getitem__.assert_called_once_with("postgresql")
        _snap_package.ensure.assert_called_once_with(
            snap.SnapState.Latest, revision="42", channel="latest/test"
        )
        _snap_package.hold.assert_called_once_with()

        # Test without refresh
        _snap_cache.reset_mock()
        _snap_package.reset_mock()
        harness.charm._install_snap_packages([
            ("postgresql", {"revision": {platform.machine(): "42"}})
        ])
        _snap_cache.assert_called_once_with()
        _snap_cache.return_value.__getitem__.assert_called_once_with("postgresql")
        _snap_package.ensure.assert_not_called()
        _snap_package.hold.assert_not_called()

        # test missing architecture
        _snap_cache.reset_mock()
        _snap_package.reset_mock()
        _snap_package.present = True
        with pytest.raises(KeyError):
            harness.charm._install_snap_packages(
                [("postgresql", {"revision": {"missingarch": "42"}})],
                refresh=True,
            )
        _snap_cache.assert_called_once_with()
        _snap_cache.return_value.__getitem__.assert_called_once_with("postgresql")
        assert not _snap_package.ensure.called
        assert not _snap_package.hold.called


def test_is_storage_attached(harness):
    with patch(
        "subprocess.check_call",
        side_effect=[None, subprocess.CalledProcessError(1, "fake command")],
    ) as _check_call:
        # Test with attached storage.
        is_storage_attached = harness.charm._is_storage_attached()
        _check_call.assert_called_once_with(["mountpoint", "-q", harness.charm._storage_path])
        assert is_storage_attached

        # Test with detached storage.
        is_storage_attached = harness.charm._is_storage_attached()
        assert not (is_storage_attached)


def test_reboot_on_detached_storage(harness):
    with patch("subprocess.check_call") as _check_call:
        mock_event = MagicMock()
        harness.charm._reboot_on_detached_storage(mock_event)
        mock_event.defer.assert_called_once()
        assert isinstance(harness.charm.unit.status, WaitingStatus)
        _check_call.assert_called_once_with(["systemctl", "reboot"])


@patch_network_get(private_address="1.1.1.1")
def test_restart(harness):
    with (
        patch("charm.Patroni.restart_postgresql") as _restart_postgresql,
        patch("charm.Patroni.are_all_members_ready") as _are_all_members_ready,
        patch("charm.PostgresqlOperatorCharm._can_connect_to_postgresql", return_value=True),
    ):
        _are_all_members_ready.side_effect = [False, True, True]

        # Test when not all members are ready.
        mock_event = MagicMock()
        harness.charm._restart(mock_event)
        mock_event.defer.assert_called_once()
        _restart_postgresql.assert_not_called()

        # Test a successful restart.
        mock_event.defer.reset_mock()
        harness.charm._restart(mock_event)
        assert not (isinstance(harness.charm.unit.status, BlockedStatus))
        mock_event.defer.assert_not_called()

        # Test a failed restart.
        _restart_postgresql.side_effect = RetryError(last_attempt=1)
        harness.charm._restart(mock_event)
        assert isinstance(harness.charm.unit.status, BlockedStatus)
        mock_event.defer.assert_not_called()


@patch_network_get(private_address="1.1.1.1")
def test_update_config(harness):
    with (
        patch("subprocess.check_output", return_value=b"C"),
        patch("charm.snap.SnapCache"),
        patch(
            "charm.PostgresqlOperatorCharm._handle_postgresql_restart_need"
        ) as _handle_postgresql_restart_need,
        patch("charm.Patroni.bulk_update_parameters_controller_by_patroni"),
        patch("charm.Patroni.member_started", new_callable=PropertyMock) as _member_started,
        patch(
            "charm.PostgresqlOperatorCharm._is_workload_running", new_callable=PropertyMock
        ) as _is_workload_running,
        patch("charm.Patroni.render_patroni_yml_file") as _render_patroni_yml_file,
        patch(
            "charm.PostgresqlOperatorCharm.is_tls_enabled", new_callable=PropertyMock
        ) as _is_tls_enabled,
        patch.object(PostgresqlOperatorCharm, "postgresql", Mock()) as postgresql_mock,
    ):
        rel_id = harness.model.get_relation(PEER).id
        # Mock some properties.
        postgresql_mock.is_tls_enabled = PropertyMock(side_effect=[False, False, False, False])
        _is_workload_running.side_effect = [False, False, True, True, False, True]
        _member_started.side_effect = [True, True, False]
        postgresql_mock.build_postgresql_parameters.return_value = {"test": "test"}

        # Test when only one of the two config options for profile limit memory is set.
        harness.update_config({"profile-limit-memory": 1000})
        harness.charm.update_config()

        # Test when only one of the two config options for profile limit memory is set.
        harness.update_config({"profile_limit_memory": 1000}, unset={"profile-limit-memory"})
        harness.charm.update_config()

        # Test when the two config options for profile limit memory are set at the same time.
        _render_patroni_yml_file.reset_mock()
        harness.update_config({"profile-limit-memory": 1000})
        with pytest.raises(ValueError):
            harness.charm.update_config()

        # Test without TLS files available.
        harness.update_config(unset={"profile-limit-memory", "profile_limit_memory"})
        with harness.hooks_disabled():
            harness.update_relation_data(rel_id, harness.charm.unit.name, {"tls": ""})
        _is_tls_enabled.return_value = False
        harness.charm.update_config()
        _render_patroni_yml_file.assert_called_once_with(
            connectivity=True,
            is_creating_backup=False,
            enable_tls=False,
            backup_id=None,
            stanza=None,
            restore_stanza=None,
            pitr_target=None,
            restore_to_latest=False,
            disable_pgbackrest_archiving=False,
            parameters={"test": "test"},
        )
        _handle_postgresql_restart_need.assert_called_once_with(False)
        assert "tls" not in harness.get_relation_data(rel_id, harness.charm.unit.name)

        # Test with TLS files available.
        _handle_postgresql_restart_need.reset_mock()
        harness.update_relation_data(
            rel_id, harness.charm.unit.name, {"tls": ""}
        )  # Mock some data in the relation to test that it change.
        _is_tls_enabled.return_value = True
        _render_patroni_yml_file.reset_mock()
        harness.charm.update_config()
        _render_patroni_yml_file.assert_called_once_with(
            connectivity=True,
            is_creating_backup=False,
            enable_tls=True,
            backup_id=None,
            stanza=None,
            restore_stanza=None,
            pitr_target=None,
            restore_to_latest=False,
            disable_pgbackrest_archiving=False,
            parameters={"test": "test"},
        )
        _handle_postgresql_restart_need.assert_called_once()
        assert "tls" not in harness.get_relation_data(
            rel_id, harness.charm.unit.name
        )  # The "tls" flag is set in handle_postgresql_restart_need.

        # Test with workload not running yet.
        harness.update_relation_data(
            rel_id, harness.charm.unit.name, {"tls": ""}
        )  # Mock some data in the relation to test that it change.
        _handle_postgresql_restart_need.reset_mock()
        harness.charm.update_config()
        _handle_postgresql_restart_need.assert_not_called()
        assert harness.get_relation_data(rel_id, harness.charm.unit.name)["tls"] == "enabled"

        # Test with member not started yet.
        harness.update_relation_data(
            rel_id, harness.charm.unit.name, {"tls": ""}
        )  # Mock some data in the relation to test that it doesn't change.
        harness.charm.update_config()
        _handle_postgresql_restart_need.assert_not_called()
        assert "tls" not in harness.get_relation_data(rel_id, harness.charm.unit.name)


def test_on_cluster_topology_change(harness):
    with (
        patch(
            "charm.PostgresqlOperatorCharm._update_relation_endpoints"
        ) as _update_relation_endpoints,
        patch(
            "charm.PostgresqlOperatorCharm.primary_endpoint", new_callable=PropertyMock
        ) as _primary_endpoint,
    ):
        # Mock the property value.
        _primary_endpoint.side_effect = [None, "1.1.1.1"]

        # Test without an elected primary.
        harness.charm._on_cluster_topology_change(Mock())
        _update_relation_endpoints.assert_not_called()

        # Test with an elected primary.
        harness.charm._on_cluster_topology_change(Mock())
        _update_relation_endpoints.assert_called_once()


def test_on_cluster_topology_change_keep_blocked(harness):
    with (
        patch(
            "charm.PostgresqlOperatorCharm.primary_endpoint",
            new_callable=PropertyMock,
            return_value=None,
        ) as _primary_endpoint,
        patch(
            "charm.PostgresqlOperatorCharm._update_relation_endpoints"
        ) as _update_relation_endpoints,
    ):
        harness.model.unit.status = WaitingStatus(PRIMARY_NOT_REACHABLE_MESSAGE)

        harness.charm._on_cluster_topology_change(Mock())

        _update_relation_endpoints.assert_not_called()
        _primary_endpoint.assert_called_once_with()
        assert isinstance(harness.model.unit.status, WaitingStatus)
        assert harness.model.unit.status.message == PRIMARY_NOT_REACHABLE_MESSAGE


def test_on_cluster_topology_change_clear_blocked(harness):
    with (
        patch(
            "charm.PostgresqlOperatorCharm.primary_endpoint",
            new_callable=PropertyMock,
            return_value="fake-unit",
        ) as _primary_endpoint,
        patch(
            "charm.PostgresqlOperatorCharm._update_relation_endpoints"
        ) as _update_relation_endpoints,
    ):
        harness.model.unit.status = WaitingStatus(PRIMARY_NOT_REACHABLE_MESSAGE)

        harness.charm._on_cluster_topology_change(Mock())

        _update_relation_endpoints.assert_called_once_with()
        _primary_endpoint.assert_called_once_with()
        assert isinstance(harness.model.unit.status, ActiveStatus)


def test_validate_config_options(harness):
    with (
        patch("charm.PostgresqlOperatorCharm.postgresql", new_callable=PropertyMock) as _charm_lib,
        patch("config.subprocess"),
    ):
        _charm_lib.return_value.get_postgresql_text_search_configs.return_value = []
        _charm_lib.return_value.validate_date_style.return_value = []
        _charm_lib.return_value.get_postgresql_timezones.return_value = []

        # Test instance_default_text_search_config exception
        with harness.hooks_disabled():
            harness.update_config({"instance_default_text_search_config": "pg_catalog.test"})

        with pytest.raises(ValueError) as e:
            harness.charm._validate_config_options()
            assert (
                e.msg == "instance_default_text_search_config config option has an invalid value"
            )

        _charm_lib.return_value.get_postgresql_text_search_configs.assert_called_once_with()
        _charm_lib.return_value.get_postgresql_text_search_configs.return_value = [
            "pg_catalog.test"
        ]

        # Test request_date_style exception
        with harness.hooks_disabled():
            harness.update_config({"request_date_style": "ISO, TEST"})

        with pytest.raises(ValueError) as e:
            harness.charm._validate_config_options()
            assert e.msg == "request_date_style config option has an invalid value"

        _charm_lib.return_value.validate_date_style.assert_called_once_with("ISO, TEST")
        _charm_lib.return_value.validate_date_style.return_value = ["ISO, TEST"]

        # Test request_time_zone exception
        with harness.hooks_disabled():
            harness.update_config({"request_time_zone": "TEST_ZONE"})

        with pytest.raises(ValueError) as e:
            harness.charm._validate_config_options()
            assert e.msg == "request_time_zone config option has an invalid value"

        _charm_lib.return_value.get_postgresql_timezones.assert_called_once_with()
        _charm_lib.return_value.get_postgresql_timezones.return_value = ["TEST_ZONE"]


@patch_network_get(private_address="1.1.1.1")
def test_on_peer_relation_changed(harness):
    with (
        patch("charm.snap.SnapCache"),
        patch("charm.PostgresqlOperatorCharm._update_new_unit_status") as _update_new_unit_status,
        patch(
            "charm.PostgresqlOperatorCharm.primary_endpoint", new_callable=PropertyMock
        ) as _primary_endpoint,
        patch("backups.PostgreSQLBackups.check_stanza") as _check_stanza,
        patch("backups.PostgreSQLBackups.coordinate_stanza_fields") as _coordinate_stanza_fields,
        patch(
            "backups.PostgreSQLBackups.start_stop_pgbackrest_service"
        ) as _start_stop_pgbackrest_service,
        patch("charm.Patroni.reinitialize_postgresql") as _reinitialize_postgresql,
        patch(
            "charm.Patroni.member_replication_lag", new_callable=PropertyMock
        ) as _member_replication_lag,
        patch("charm.PostgresqlOperatorCharm.is_standby_leader") as _is_standby_leader,
        patch("charm.PostgresqlOperatorCharm.is_primary") as _is_primary,
        patch("charm.Patroni.member_started", new_callable=PropertyMock) as _member_started,
        patch("charm.Patroni.start_patroni") as _start_patroni,
        patch("charm.PostgresqlOperatorCharm.update_config") as _update_config,
        patch("charm.PostgresqlOperatorCharm._update_member_ip") as _update_member_ip,
        patch("charm.PostgresqlOperatorCharm._reconfigure_cluster") as _reconfigure_cluster,
        patch("ops.framework.EventBase.defer") as _defer,
    ):
        rel_id = harness.model.get_relation(PEER).id
        # Test an uninitialized cluster.
        mock_event = Mock()
        with harness.hooks_disabled():
            harness.update_relation_data(
                rel_id, harness.charm.app.name, {"cluster_initialised": ""}
            )
        harness.charm._on_peer_relation_changed(mock_event)
        mock_event.defer.assert_called_once()
        _reconfigure_cluster.assert_not_called()

        # Test an initialized cluster and this is the leader unit
        # (but it fails to reconfigure the cluster).
        mock_event.defer.reset_mock()
        with harness.hooks_disabled():
            harness.update_relation_data(
                rel_id,
                harness.charm.app.name,
                {"cluster_initialised": "True", "members_ips": '["1.1.1.1"]'},
            )
            harness.set_leader()
        _reconfigure_cluster.return_value = False
        harness.charm._on_peer_relation_changed(mock_event)
        _reconfigure_cluster.assert_called_once_with(mock_event)
        mock_event.defer.assert_called_once()

        # Test when the leader can reconfigure the cluster.
        mock_event.defer.reset_mock()
        _reconfigure_cluster.reset_mock()
        _reconfigure_cluster.return_value = True
        _update_member_ip.return_value = False
        _member_started.return_value = True
        _primary_endpoint.return_value = "1.1.1.1"
        harness.model.unit.status = WaitingStatus("awaiting for cluster to start")
        harness.charm._on_peer_relation_changed(mock_event)
        mock_event.defer.assert_not_called()
        _reconfigure_cluster.assert_called_once_with(mock_event)
        _update_member_ip.assert_called_once()
        _update_config.assert_called_once()
        _start_patroni.assert_called_once()
        _update_new_unit_status.assert_called_once()

        # Test when the cluster member updates its IP.
        _update_member_ip.reset_mock()
        _update_config.reset_mock()
        _start_patroni.reset_mock()
        _update_member_ip.return_value = True
        _update_new_unit_status.reset_mock()
        harness.charm._on_peer_relation_changed(mock_event)
        _update_member_ip.assert_called_once()
        _update_config.assert_not_called()
        _start_patroni.assert_not_called()
        _update_new_unit_status.assert_not_called()

        # Test when the unit fails to update the Patroni configuration.
        _update_member_ip.return_value = False
        _update_config.side_effect = RetryError(last_attempt=1)
        harness.charm._on_peer_relation_changed(mock_event)
        _update_config.assert_called_once()
        _start_patroni.assert_not_called()
        _update_new_unit_status.assert_not_called()
        assert isinstance(harness.model.unit.status, BlockedStatus)

        # Test when Patroni hasn't started yet in the unit.
        _update_config.side_effect = None
        _member_started.return_value = False
        harness.charm._on_peer_relation_changed(mock_event)
        _start_patroni.assert_called_once()
        _update_new_unit_status.assert_not_called()
        assert isinstance(harness.model.unit.status, WaitingStatus)

        # Test when Patroni has already started but this is a replica with a
        # huge or unknown lag.
        relation = harness.model.get_relation(PEER, rel_id)
        _member_started.return_value = True
        for values in itertools.product([True, False], ["0", "1000", "1001", "unknown"]):
            _defer.reset_mock()
            _check_stanza.reset_mock()
            _start_stop_pgbackrest_service.reset_mock()
            _is_primary.return_value = values[0]
            _is_standby_leader.return_value = values[0]
            _member_replication_lag.return_value = values[1]
            harness.charm.unit.status = ActiveStatus()
            harness.charm.on.database_peers_relation_changed.emit(relation)
            if _is_primary.return_value == values[0] or int(values[1]) <= 1000:
                _defer.assert_not_called()
                _check_stanza.assert_called_once()
                _start_stop_pgbackrest_service.assert_called_once()
                assert isinstance(harness.charm.unit.status, ActiveStatus)
            else:
                _defer.assert_called_once()
                _check_stanza.assert_not_called()
                _start_stop_pgbackrest_service.assert_not_called()
                assert isinstance(harness.charm.unit.status, MaintenanceStatus)

        # Test when it was not possible to start the pgBackRest service yet.
        relation = harness.model.get_relation(PEER, rel_id)
        _member_started.return_value = True
        _defer.reset_mock()
        _coordinate_stanza_fields.reset_mock()
        _check_stanza.reset_mock()
        _start_stop_pgbackrest_service.return_value = False
        harness.charm.on.database_peers_relation_changed.emit(relation)
        _defer.assert_called_once()
        _coordinate_stanza_fields.assert_not_called()
        _check_stanza.assert_not_called()

        # Test the last calls been made when it was possible to start the
        # pgBackRest service.
        _defer.reset_mock()
        _start_stop_pgbackrest_service.return_value = True
        harness.charm.on.database_peers_relation_changed.emit(relation)
        _defer.assert_not_called()
        _coordinate_stanza_fields.assert_called_once()
        _check_stanza.assert_called_once()


@patch_network_get(private_address="1.1.1.1")
def test_reconfigure_cluster(harness):
    with (
        patch("charm.PostgresqlOperatorCharm._add_members") as _add_members,
        patch(
            "charm.PostgresqlOperatorCharm._remove_from_members_ips"
        ) as _remove_from_members_ips,
        patch("charm.Patroni.remove_raft_member") as _remove_raft_member,
    ):
        rel_id = harness.model.get_relation(PEER).id
        # Test when no change is needed in the member IP.
        mock_event = Mock()
        mock_event.unit = harness.charm.unit
        mock_event.relation.data = {mock_event.unit: {}}
        assert harness.charm._reconfigure_cluster(mock_event)
        _remove_raft_member.assert_not_called()
        _remove_from_members_ips.assert_not_called()
        _add_members.assert_called_once_with(mock_event)

        # Test when a change is needed in the member IP, but it fails.
        _remove_raft_member.side_effect = RemoveRaftMemberFailedError
        _add_members.reset_mock()
        ip_to_remove = "1.1.1.1"
        relation_data = {mock_event.unit: {"ip-to-remove": ip_to_remove}}
        mock_event.relation.data = relation_data
        assert not (harness.charm._reconfigure_cluster(mock_event))
        _remove_raft_member.assert_called_once_with(ip_to_remove)
        _remove_from_members_ips.assert_not_called()
        _add_members.assert_not_called()

        # Test when a change is needed in the member IP, and it succeeds
        # (but the old IP was already been removed).
        _remove_raft_member.reset_mock()
        _remove_raft_member.side_effect = None
        _add_members.reset_mock()
        mock_event.relation.data = relation_data
        assert harness.charm._reconfigure_cluster(mock_event)
        _remove_raft_member.assert_called_once_with(ip_to_remove)
        _remove_from_members_ips.assert_not_called()
        _add_members.assert_called_once_with(mock_event)

        # Test when the old IP wasn't removed yet.
        _remove_raft_member.reset_mock()
        _add_members.reset_mock()
        mock_event.relation.data = relation_data
        with harness.hooks_disabled():
            harness.update_relation_data(
                rel_id, harness.charm.app.name, {"members_ips": '["' + ip_to_remove + '"]'}
            )
        assert harness.charm._reconfigure_cluster(mock_event)
        _remove_raft_member.assert_called_once_with(ip_to_remove)
        _remove_from_members_ips.assert_called_once_with(ip_to_remove)
        _add_members.assert_called_once_with(mock_event)


def test_update_certificate(harness):
    with (
        patch(
            "charms.postgresql_k8s.v0.postgresql_tls.PostgreSQLTLS._request_certificate"
        ) as _request_certificate,
    ):
        # If there is no current TLS files, _request_certificate should be called
        # only when the certificates relation is established.
        harness.charm._update_certificate()
        _request_certificate.assert_not_called()

        # Test with already present TLS files (when they will be replaced by new ones).
        ca = "fake CA"
        cert = "fake certificate"
        key = private_key = "fake private key"
        harness.charm.set_secret("unit", "ca", ca)
        harness.charm.set_secret("unit", "cert", cert)
        harness.charm.set_secret("unit", "key", key)
        harness.charm.set_secret("unit", "private-key", private_key)

        harness.charm._update_certificate()
        _request_certificate.assert_called_once_with(private_key)

        assert harness.charm.get_secret("unit", "ca") == ca
        assert harness.charm.get_secret("unit", "cert") == cert
        assert harness.charm.get_secret("unit", "key") == key
        assert harness.charm.get_secret("unit", "private-key") == private_key


@patch_network_get(private_address="1.1.1.1")
def test_update_member_ip(harness):
    with (
        patch("charm.PostgresqlOperatorCharm._update_certificate") as _update_certificate,
        patch("charm.Patroni.stop_patroni") as _stop_patroni,
    ):
        rel_id = harness.model.get_relation(PEER).id
        # Test when the IP address of the unit hasn't changed.
        with harness.hooks_disabled():
            harness.update_relation_data(
                rel_id,
                harness.charm.unit.name,
                {
                    "ip": "1.1.1.1",
                },
            )
        assert not (harness.charm._update_member_ip())
        relation_data = harness.get_relation_data(rel_id, harness.charm.unit.name)
        assert relation_data.get("ip-to-remove") is None
        _stop_patroni.assert_not_called()
        _update_certificate.assert_not_called()

        # Test when the IP address of the unit has changed.
        with harness.hooks_disabled():
            harness.update_relation_data(
                rel_id,
                harness.charm.unit.name,
                {
                    "ip": "2.2.2.2",
                },
            )
        assert harness.charm._update_member_ip()
        relation_data = harness.get_relation_data(rel_id, harness.charm.unit.name)
        assert relation_data.get("ip") == "1.1.1.1"
        assert relation_data.get("ip-to-remove") == "2.2.2.2"
        _stop_patroni.assert_called_once()
        _update_certificate.assert_called_once()


@patch_network_get(private_address="1.1.1.1")
def test_push_tls_files_to_workload(harness):
    with (
        patch("charm.PostgresqlOperatorCharm.update_config") as _update_config,
        patch("charm.Patroni.render_file") as _render_file,
        patch(
            "charms.postgresql_k8s.v0.postgresql_tls.PostgreSQLTLS.get_tls_files"
        ) as _get_tls_files,
    ):
        _get_tls_files.side_effect = [
            ("key", "ca", "cert"),
            ("key", "ca", None),
            ("key", None, "cert"),
            (None, "ca", "cert"),
        ]
        _update_config.side_effect = [True, False, False, False]

        # Test when all TLS files are available.
        assert harness.charm.push_tls_files_to_workload()
        assert _render_file.call_count == 3

        # Test when not all TLS files are available.
        for _ in range(3):
            _render_file.reset_mock()
            assert not (harness.charm.push_tls_files_to_workload())
            assert _render_file.call_count == 2


def test_is_workload_running(harness):
    with patch("charm.snap.SnapCache") as _snap_cache:
        pg_snap = _snap_cache.return_value[POSTGRESQL_SNAP_NAME]

        pg_snap.present = False
        assert not (harness.charm._is_workload_running)

        pg_snap.present = True
        assert harness.charm._is_workload_running


def test_get_available_memory(harness):
    meminfo = (
        "MemTotal:       16089488 kB"
        "MemFree:          799284 kB"
        "MemAvailable:    3926924 kB"
        "Buffers:          187232 kB"
        "Cached:          4445936 kB"
        "SwapCached:       156012 kB"
        "Active:         11890336 kB"
    )

    with patch("builtins.open", mock_open(read_data=meminfo)):
        assert harness.charm.get_available_memory() == 16475635712

    with patch("builtins.open", mock_open(read_data="")):
        assert harness.charm.get_available_memory() == 0


def test_juju_run_exec_divergence(harness):
    with (
        patch("charm.ClusterTopologyObserver") as _topology_observer,
        patch("charm.JujuVersion") as _juju_version,
    ):
        # Juju 2
        _juju_version.from_environ.return_value.major = 2
        harness = Harness(PostgresqlOperatorCharm)
        harness.begin()
        _topology_observer.assert_called_once_with(harness.charm, "/usr/bin/juju-run")
        _topology_observer.reset_mock()

        # Juju 3
        _juju_version.from_environ.return_value.major = 3
        harness = Harness(PostgresqlOperatorCharm)
        harness.begin()
        _topology_observer.assert_called_once_with(harness.charm, "/usr/bin/juju-exec")


def test_client_relations(harness):
    # Test when the charm has no relations.
    assert len(harness.charm.client_relations) == 0

    # Test when the charm has some relations.
    harness.add_relation("database", "application")
    harness.add_relation("db", "legacy-application")
    harness.add_relation("db-admin", "legacy-admin-application")
    database_relation = harness.model.get_relation("database")
    db_relation = harness.model.get_relation("db")
    db_admin_relation = harness.model.get_relation("db-admin")
    assert harness.charm.client_relations == [database_relation, db_relation, db_admin_relation]


#
# Secrets
#


def test_scope_obj(harness):
    assert harness.charm._scope_obj("app") == harness.charm.framework.model.app
    assert harness.charm._scope_obj("unit") == harness.charm.framework.model.unit
    assert harness.charm._scope_obj("test") is None


@patch_network_get(private_address="1.1.1.1")
def test_get_secret_from_databag(harness):
    """Asserts that get_secret method can read secrets from databag.

    This must be backwards-compatible so it runs on both juju2 and juju3.
    """
    with patch("charm.PostgresqlOperatorCharm._on_leader_elected"):
        rel_id = harness.model.get_relation(PEER).id
        # App level changes require leader privileges
        harness.set_leader()
        # Test application scope.
        assert harness.charm.get_secret("app", "operator_password") is None
        harness.update_relation_data(
            rel_id, harness.charm.app.name, {"operator_password": "test-password"}
        )
        assert harness.charm.get_secret("app", "operator_password") == "test-password"

        # Unit level changes don't require leader privileges
        harness.set_leader(False)
        # Test unit scope.
        assert harness.charm.get_secret("unit", "operator_password") is None
        harness.update_relation_data(
            rel_id, harness.charm.unit.name, {"operator_password": "test-password"}
        )
        assert harness.charm.get_secret("unit", "operator_password") == "test-password"


@patch_network_get(private_address="1.1.1.1")
def test_on_get_password_secrets(harness):
    with (
        patch("charm.PostgresqlOperatorCharm._on_leader_elected"),
    ):
        # Create a mock event and set passwords in peer relation data.
        harness.set_leader()
        mock_event = MagicMock(params={})
        harness.charm.set_secret("app", "operator-password", "test-password")
        harness.charm.set_secret("app", "replication-password", "replication-test-password")

        # Test providing an invalid username.
        mock_event.params["username"] = "user"
        harness.charm._on_get_password(mock_event)
        mock_event.fail.assert_called_once()
        mock_event.set_results.assert_not_called()

        # Test without providing the username option.
        mock_event.reset_mock()
        del mock_event.params["username"]
        harness.charm._on_get_password(mock_event)
        mock_event.set_results.assert_called_once_with({"password": "test-password"})

        # Also test providing the username option.
        mock_event.reset_mock()
        mock_event.params["username"] = "replication"
        harness.charm._on_get_password(mock_event)
        mock_event.set_results.assert_called_once_with({"password": "replication-test-password"})


@pytest.mark.parametrize("scope,field", [("app", "operator-password"), ("unit", "csr")])
@patch_network_get(private_address="1.1.1.1")
def test_get_secret_secrets(harness, scope, field):
    with (
        patch("charm.PostgresqlOperatorCharm._on_leader_elected"),
    ):
        harness.set_leader()

        assert harness.charm.get_secret(scope, field) is None
        harness.charm.set_secret(scope, field, "test")
        assert harness.charm.get_secret(scope, field) == "test"


@patch_network_get(private_address="1.1.1.1")
def test_set_secret_in_databag(harness, only_without_juju_secrets):
    """Asserts that set_secret method writes to relation databag.

    This is juju2 specific. In juju3, set_secret writes to juju secrets.
    """
    with patch("charm.PostgresqlOperatorCharm._on_leader_elected"):
        rel_id = harness.model.get_relation(PEER).id
        harness.set_leader()

        # Test application scope.
        assert "password" not in harness.get_relation_data(rel_id, harness.charm.app.name)
        harness.charm.set_secret("app", "password", "test-password")
        assert (
            harness.get_relation_data(rel_id, harness.charm.app.name)["password"]
            == "test-password"
        )
        harness.charm.set_secret("app", "password", None)
        assert "password" not in harness.get_relation_data(rel_id, harness.charm.app.name)

        # Test unit scope.
        assert "password" not in harness.get_relation_data(rel_id, harness.charm.unit.name)
        harness.charm.set_secret("unit", "password", "test-password")
        assert (
            harness.get_relation_data(rel_id, harness.charm.unit.name)["password"]
            == "test-password"
        )
        harness.charm.set_secret("unit", "password", None)
        assert "password" not in harness.get_relation_data(rel_id, harness.charm.unit.name)

        with pytest.raises(RuntimeError):
            harness.charm.set_secret("test", "password", "test")


@pytest.mark.parametrize("scope,is_leader", [("app", True), ("unit", True), ("unit", False)])
@patch_network_get(private_address="1.1.1.1")
def test_set_reset_new_secret(harness, scope, is_leader):
    with (
        patch("charm.PostgresqlOperatorCharm._on_leader_elected"),
    ):
        """NOTE: currently ops.testing seems to allow for non-leader to set secrets too!"""
        # App has to be leader, unit can be either
        harness.set_leader(is_leader)
        # Getting current password
        harness.charm.set_secret(scope, "new-secret", "bla")
        assert harness.charm.get_secret(scope, "new-secret") == "bla"

        # Reset new secret
        harness.charm.set_secret(scope, "new-secret", "blablabla")
        assert harness.charm.get_secret(scope, "new-secret") == "blablabla"

        # Set another new secret
        harness.charm.set_secret(scope, "new-secret2", "blablabla")
        assert harness.charm.get_secret(scope, "new-secret2") == "blablabla"


@pytest.mark.parametrize("scope,is_leader", [("app", True), ("unit", True), ("unit", False)])
@patch_network_get(private_address="1.1.1.1")
def test_invalid_secret(harness, scope, is_leader):
    with (
        patch("charm.PostgresqlOperatorCharm._on_leader_elected"),
    ):
        # App has to be leader, unit can be either
        harness.set_leader(is_leader)

        with pytest.raises((RelationDataTypeError, TypeError)):
            harness.charm.set_secret(scope, "somekey", 1)

        harness.charm.set_secret(scope, "somekey", "")
        assert harness.charm.get_secret(scope, "somekey") is None


@patch_network_get(private_address="1.1.1.1")
def test_delete_password(harness, _has_secrets, caplog):
    with (
        patch("charm.PostgresqlOperatorCharm._on_leader_elected"),
    ):
        """NOTE: currently ops.testing seems to allow for non-leader to remove secrets too!"""
        harness.set_leader(True)
        harness.charm.set_secret("app", "operator-password", "somepw")
        harness.charm.remove_secret("app", "operator-password")
        assert harness.charm.get_secret("app", "operator-password") is None

        harness.set_leader(False)
        harness.charm.set_secret("unit", "operator-password", "somesecret")
        harness.charm.remove_secret("unit", "operator-password")
        assert harness.charm.get_secret("unit", "operator-password") is None

        harness.set_leader(True)
        with caplog.at_level(logging.DEBUG):
            if _has_secrets:
                error_message = (
                    "Non-existing secret operator-password was attempted to be removed."
                )
            else:
                error_message = (
                    "Non-existing field 'operator-password' was attempted to be removed"
                )

            harness.charm.remove_secret("app", "operator-password")
            assert error_message in caplog.text

            harness.charm.remove_secret("unit", "operator-password")
            assert error_message in caplog.text

            harness.charm.remove_secret("app", "non-existing-secret")
            assert (
                "Non-existing field 'non-existing-secret' was attempted to be removed"
                in caplog.text
            )

            harness.charm.remove_secret("unit", "non-existing-secret")
            assert (
                "Non-existing field 'non-existing-secret' was attempted to be removed"
                in caplog.text
            )


@pytest.mark.parametrize("scope,is_leader", [("app", True), ("unit", True), ("unit", False)])
@patch_network_get(private_address="1.1.1.1")
def test_migration_from_databag(harness, only_with_juju_secrets, scope, is_leader):
    """Check if we're moving on to use secrets when live upgrade from databag to Secrets usage.

    Since it checks for a migration from databag to juju secrets, it's specific to juju3.
    """
    with (
        patch("charm.PostgresqlOperatorCharm._on_leader_elected"),
    ):
        rel_id = harness.model.get_relation(PEER).id
        # App has to be leader, unit can be either
        harness.set_leader(is_leader)

        # Getting current password
        entity = getattr(harness.charm, scope)
        harness.update_relation_data(rel_id, entity.name, {"operator_password": "bla"})
        assert harness.charm.get_secret(scope, "operator_password") == "bla"

        # Reset new secret
        harness.charm.set_secret(scope, "operator-password", "blablabla")
        assert harness.charm.model.get_secret(label=f"{PEER}.postgresql.{scope}")
        assert harness.charm.get_secret(scope, "operator-password") == "blablabla"
        assert "operator-password" not in harness.get_relation_data(
            rel_id, getattr(harness.charm, scope).name
        )


@pytest.mark.parametrize("scope,is_leader", [("app", True), ("unit", True), ("unit", False)])
@patch_network_get(private_address="1.1.1.1")
def test_migration_from_single_secret(harness, only_with_juju_secrets, scope, is_leader):
    """Check if we're moving on to use secrets when live upgrade from databag to Secrets usage.

    Since it checks for a migration from databag to juju secrets, it's specific to juju3.
    """
    with (
        patch("charm.PostgresqlOperatorCharm._on_leader_elected"),
    ):
        rel_id = harness.model.get_relation(PEER).id

        # App has to be leader, unit can be either
        harness.set_leader(is_leader)

        secret = harness.charm.app.add_secret({"operator-password": "bla"})

        # Getting current password
        entity = getattr(harness.charm, scope)
        harness.update_relation_data(rel_id, entity.name, {SECRET_INTERNAL_LABEL: secret.id})
        assert harness.charm.get_secret(scope, "operator-password") == "bla"

        # Reset new secret
        # Only the leader can set app secret content.
        with harness.hooks_disabled():
            harness.set_leader(True)
        harness.charm.set_secret(scope, "operator-password", "blablabla")
        with harness.hooks_disabled():
            harness.set_leader(is_leader)
        assert harness.charm.model.get_secret(label=f"{PEER}.postgresql.{scope}")
        assert harness.charm.get_secret(scope, "operator-password") == "blablabla"
        assert SECRET_INTERNAL_LABEL not in harness.get_relation_data(
            rel_id, getattr(harness.charm, scope).name
        )


def test_handle_postgresql_restart_need(harness):
    with (
        patch("charms.rolling_ops.v0.rollingops.RollingOpsManager._on_acquire_lock") as _restart,
        patch("charm.wait_fixed", return_value=wait_fixed(0)),
        patch("charm.Patroni.reload_patroni_configuration") as _reload_patroni_configuration,
        patch("charm.PostgresqlOperatorCharm._unit_ip"),
        patch(
            "charm.PostgresqlOperatorCharm.is_tls_enabled", new_callable=PropertyMock
        ) as _is_tls_enabled,
        patch.object(PostgresqlOperatorCharm, "postgresql", Mock()) as postgresql_mock,
    ):
        rel_id = harness.model.get_relation(PEER).id
        for values in itertools.product(
            [True, False], [True, False], [True, False], [True, False], [True, False]
        ):
            _reload_patroni_configuration.reset_mock()
            _restart.reset_mock()
            with harness.hooks_disabled():
                harness.update_relation_data(rel_id, harness.charm.unit.name, {"tls": ""})
                harness.update_relation_data(
                    rel_id,
                    harness.charm.unit.name,
                    {"postgresql_restarted": ("True" if values[4] else "")},
                )

            _is_tls_enabled.return_value = values[1]
            postgresql_mock.is_tls_enabled = PropertyMock(return_value=values[2])
            postgresql_mock.is_restart_pending = PropertyMock(return_value=values[3])

            harness.charm._handle_postgresql_restart_need(values[0])
            _reload_patroni_configuration.assert_called_once()
            if values[0]:
                assert "tls" in harness.get_relation_data(rel_id, harness.charm.unit)
            else:
                assert "tls" not in harness.get_relation_data(rel_id, harness.charm.unit)

            if (values[1] != values[2]) or values[3]:
                assert "postgresql_restarted" not in harness.get_relation_data(
                    rel_id, harness.charm.unit
                )
                _restart.assert_called_once()
            else:
                if values[4]:
                    assert "postgresql_restarted" in harness.get_relation_data(
                        rel_id, harness.charm.unit
                    )
                else:
                    assert "postgresql_restarted" not in harness.get_relation_data(
                        rel_id, harness.charm.unit
                    )
                _restart.assert_not_called()


def test_on_peer_relation_departed(harness):
    with (
        patch(
            "charm.PostgresqlOperatorCharm._update_relation_endpoints"
        ) as _update_relation_endpoints,
        patch(
            "charm.PostgresqlOperatorCharm.primary_endpoint", new_callable=PropertyMock
        ) as _primary_endpoint,
        patch("charm.PostgresqlOperatorCharm.update_config") as _update_config,
        patch(
            "charm.PostgresqlOperatorCharm._remove_from_members_ips"
        ) as _remove_from_members_ips,
        patch("charm.Patroni.are_all_members_ready") as _are_all_members_ready,
        patch("charm.PostgresqlOperatorCharm._get_ips_to_remove") as _get_ips_to_remove,
        patch(
            "charm.PostgresqlOperatorCharm._updated_synchronous_node_count"
        ) as _updated_synchronous_node_count,
        patch("charm.Patroni.remove_raft_member") as _remove_raft_member,
        patch("charm.PostgresqlOperatorCharm._unit_ip") as _unit_ip,
        patch("charm.Patroni.get_member_ip") as _get_member_ip,
    ):
        rel_id = harness.model.get_relation(PEER).id
        # Test when the current unit is the departing unit.
        harness.charm.unit.status = ActiveStatus()
        event = Mock()
        event.departing_unit = harness.charm.unit
        harness.charm._on_peer_relation_departed(event)
        _remove_raft_member.assert_not_called()
        event.defer.assert_not_called()
        _updated_synchronous_node_count.assert_not_called()
        _get_ips_to_remove.assert_not_called()
        _remove_from_members_ips.assert_not_called()
        _update_config.assert_not_called()
        _update_relation_endpoints.assert_not_called()
        assert isinstance(harness.charm.unit.status, ActiveStatus)

        # Test when the current unit is not the departing unit, but removing
        # the member from the raft cluster fails.
        _remove_raft_member.side_effect = RemoveRaftMemberFailedError
        event.departing_unit = Unit(
            f"{harness.charm.app.name}/1", None, harness.charm.app._backend, {}
        )
        mock_ip_address = "1.1.1.1"
        _get_member_ip.return_value = mock_ip_address
        harness.charm._on_peer_relation_departed(event)
        _remove_raft_member.assert_called_once_with(mock_ip_address)
        event.defer.assert_called_once()
        _updated_synchronous_node_count.assert_not_called()
        _get_ips_to_remove.assert_not_called()
        _remove_from_members_ips.assert_not_called()
        _update_config.assert_not_called()
        _update_relation_endpoints.assert_not_called()
        assert isinstance(harness.charm.unit.status, ActiveStatus)

        # Test when the member is successfully removed from the raft cluster,
        # but the unit is not the leader.
        _remove_raft_member.reset_mock()
        event.defer.reset_mock()
        _remove_raft_member.side_effect = None
        harness.charm._on_peer_relation_departed(event)
        _remove_raft_member.assert_called_once_with(mock_ip_address)
        event.defer.assert_not_called()
        _updated_synchronous_node_count.assert_not_called()
        _get_ips_to_remove.assert_not_called()
        _remove_from_members_ips.assert_not_called()
        _update_config.assert_not_called()
        _update_relation_endpoints.assert_not_called()
        assert isinstance(harness.charm.unit.status, ActiveStatus)

        # Test when the unit is the leader, but the cluster hasn't initialized yet,
        # or it was unable to set synchronous_node_count.
        _remove_raft_member.reset_mock()
        with harness.hooks_disabled():
            harness.set_leader()
        harness.charm._on_peer_relation_departed(event)
        _remove_raft_member.assert_called_once_with(mock_ip_address)
        event.defer.assert_called_once()
        _updated_synchronous_node_count.assert_not_called()
        _get_ips_to_remove.assert_not_called()
        _remove_from_members_ips.assert_not_called()
        _update_config.assert_not_called()
        _update_relation_endpoints.assert_not_called()
        assert isinstance(harness.charm.unit.status, ActiveStatus)

        _remove_raft_member.reset_mock()
        event.defer.reset_mock()
        _updated_synchronous_node_count.return_value = False
        with harness.hooks_disabled():
            harness.update_relation_data(
                rel_id, harness.charm.app.name, {"cluster_initialised": "True"}
            )
        harness.charm._on_peer_relation_departed(event)
        _remove_raft_member.assert_called_once_with(mock_ip_address)
        event.defer.assert_called_once()
        _updated_synchronous_node_count.assert_called_once_with(1)
        _get_ips_to_remove.assert_not_called()
        _remove_from_members_ips.assert_not_called()
        _update_config.assert_not_called()
        _update_relation_endpoints.assert_not_called()
        assert isinstance(harness.charm.unit.status, ActiveStatus)

        # Test when there is more units in the cluster.
        _remove_raft_member.reset_mock()
        event.defer.reset_mock()
        _updated_synchronous_node_count.reset_mock()
        harness.add_relation_unit(rel_id, f"{harness.charm.app.name}/2")
        harness.charm._on_peer_relation_departed(event)
        _remove_raft_member.assert_called_once_with(mock_ip_address)
        event.defer.assert_called_once()
        _updated_synchronous_node_count.assert_called_once_with(2)
        _get_ips_to_remove.assert_not_called()
        _remove_from_members_ips.assert_not_called()
        _update_config.assert_not_called()
        _update_relation_endpoints.assert_not_called()
        assert isinstance(harness.charm.unit.status, ActiveStatus)

        # Test when the cluster is initialised, and it could set synchronous_node_count,
        # but there is no IPs to be removed from the members list.
        _remove_raft_member.reset_mock()
        event.defer.reset_mock()
        _updated_synchronous_node_count.reset_mock()
        _updated_synchronous_node_count.return_value = True
        harness.charm._on_peer_relation_departed(event)
        _remove_raft_member.assert_called_once_with(mock_ip_address)
        event.defer.assert_not_called()
        _updated_synchronous_node_count.assert_called_once_with(2)
        _get_ips_to_remove.assert_called_once()
        _remove_from_members_ips.assert_not_called()
        _update_config.assert_not_called()
        _update_relation_endpoints.assert_not_called()
        assert isinstance(harness.charm.unit.status, ActiveStatus)

        # Test when there are IPs to be removed from the members list, but not all
        # the members are ready yet.
        _remove_raft_member.reset_mock()
        _updated_synchronous_node_count.reset_mock()
        _get_ips_to_remove.reset_mock()
        ips_to_remove = ["2.2.2.2", "3.3.3.3"]
        _get_ips_to_remove.return_value = ips_to_remove
        _are_all_members_ready.return_value = False
        harness.charm._on_peer_relation_departed(event)
        _remove_raft_member.assert_called_once_with(mock_ip_address)
        event.defer.assert_called_once()
        _updated_synchronous_node_count.assert_called_once_with(2)
        _get_ips_to_remove.assert_called_once()
        _remove_from_members_ips.assert_not_called()
        _update_config.assert_not_called()
        _update_relation_endpoints.assert_not_called()
        assert isinstance(harness.charm.unit.status, ActiveStatus)

        # Test when all members are ready.
        _remove_raft_member.reset_mock()
        event.defer.reset_mock()
        _updated_synchronous_node_count.reset_mock()
        _get_ips_to_remove.reset_mock()
        _are_all_members_ready.return_value = True
        harness.charm._on_peer_relation_departed(event)
        _remove_raft_member.assert_called_once_with(mock_ip_address)
        event.defer.assert_not_called()
        _updated_synchronous_node_count.assert_called_once_with(2)
        _get_ips_to_remove.assert_called_once()
        _remove_from_members_ips.assert_has_calls([call(ips_to_remove[0]), call(ips_to_remove[1])])
        assert _update_config.call_count == 2
        assert _update_relation_endpoints.call_count == 2
        assert isinstance(harness.charm.unit.status, ActiveStatus)

        # Test when the primary is not reachable yet.
        _remove_raft_member.reset_mock()
        event.defer.reset_mock()
        _updated_synchronous_node_count.reset_mock()
        _get_ips_to_remove.reset_mock()
        _remove_from_members_ips.reset_mock()
        _update_config.reset_mock()
        _update_relation_endpoints.reset_mock()
        _primary_endpoint.return_value = None
        harness.charm._on_peer_relation_departed(event)
        _remove_raft_member.assert_called_once_with(mock_ip_address)
        event.defer.assert_not_called()
        _updated_synchronous_node_count.assert_called_once_with(2)
        _get_ips_to_remove.assert_called_once()
        _remove_from_members_ips.assert_called_once()
        _update_config.assert_called_once()
        _update_relation_endpoints.assert_not_called()
        assert isinstance(harness.charm.unit.status, WaitingStatus)


def test_update_new_unit_status(harness):
    with (
        patch(
            "relations.async_replication.PostgreSQLAsyncReplication.handle_read_only_mode"
        ) as handle_read_only_mode,
        patch(
            "charm.PostgresqlOperatorCharm._update_relation_endpoints"
        ) as _update_relation_endpoints,
        patch(
            "charm.PostgresqlOperatorCharm.primary_endpoint", new_callable=PropertyMock
        ) as _primary_endpoint,
    ):
        # Test when the primary endpoint is reachable.
        _primary_endpoint.return_value = "endpoint"
        harness.charm.unit.status = MaintenanceStatus("fake status")
        harness.charm._update_new_unit_status()
        _update_relation_endpoints.assert_called_once()
        handle_read_only_mode.assert_called_once()
        assert not isinstance(harness.charm.unit.status, WaitingStatus)

        # Test when the primary endpoint is not reachable yet.
        _update_relation_endpoints.reset_mock()
        handle_read_only_mode.reset_mock()
        _primary_endpoint.return_value = None
        harness.charm._update_new_unit_status()
        _update_relation_endpoints.assert_not_called()
        handle_read_only_mode.assert_not_called()
        assert isinstance(harness.charm.unit.status, WaitingStatus)


def test_set_primary_status_message(harness):
    with (
        patch("charm.Patroni.member_started", new_callable=PropertyMock) as _member_started,
        patch(
            "charm.PostgresqlOperatorCharm.is_standby_leader", new_callable=PropertyMock
        ) as _is_standby_leader,
        patch("charm.Patroni.get_primary") as _get_primary,
    ):
        for values in itertools.product(
            [
                RetryError(last_attempt=1),
                ConnectionError,
                harness.charm.unit.name,
                f"{harness.charm.app.name}/2",
            ],
            [
                RetryError(last_attempt=1),
                ConnectionError,
                True,
                False,
            ],
            [True, False],
        ):
            harness.charm.unit.status = MaintenanceStatus("fake status")
            _member_started.return_value = values[2]
            if isinstance(values[0], str):
                _get_primary.side_effect = None
                _get_primary.return_value = values[0]
                if values[0] != harness.charm.unit.name and not isinstance(values[1], bool):
                    _is_standby_leader.side_effect = values[1]
                    _is_standby_leader.return_value = None
                    harness.charm._set_primary_status_message()
                    tc.assertIsInstance(harness.charm.unit.status, MaintenanceStatus)
                else:
                    _is_standby_leader.side_effect = None
                    _is_standby_leader.return_value = values[1]
                    harness.charm._set_primary_status_message()
                    tc.assertIsInstance(
                        harness.charm.unit.status,
                        ActiveStatus
                        if values[0] == harness.charm.unit.name or values[1] or values[2]
                        else MaintenanceStatus,
                    )
                    tc.assertEqual(
                        harness.charm.unit.status.message,
                        "Primary"
                        if values[0] == harness.charm.unit.name
                        else ("Standby" if values[1] else ("" if values[2] else "fake status")),
                    )
            else:
                _get_primary.side_effect = values[0]
                _get_primary.return_value = None
<<<<<<< HEAD
                self.charm._set_active_status()
                self.assertIsInstance(self.charm.unit.status, MaintenanceStatus)

    @patch("charm.Patroni.update_patroni_restart_condition")
    @patch("charm.Patroni.get_patroni_restart_condition")
    @patch("charm.PostgresqlOperatorCharm._unit_ip")
    def test_override_patroni_restart_condition(
        self, _unit_ip, get_restart_condition, update_restart_condition
    ):
        get_restart_condition.return_value = "always"

        # Do override without repeat_cause
        assert self.charm.override_patroni_restart_condition("no") is True
        get_restart_condition.assert_called_once()
        update_restart_condition.assert_called_once_with("no")
        get_restart_condition.reset_mock()
        update_restart_condition.reset_mock()

        get_restart_condition.return_value = "no"

        # Must not be overridden twice without repeat_cause
        assert self.charm.override_patroni_restart_condition("on-failure") is False
        get_restart_condition.assert_called_once()
        update_restart_condition.assert_not_called()
        get_restart_condition.reset_mock()
        update_restart_condition.reset_mock()

        # Reset override
        self.charm.restore_patroni_restart_condition()
        update_restart_condition.assert_called_once_with("always")
        update_restart_condition.reset_mock()

        # Must not be reset twice
        self.charm.restore_patroni_restart_condition()
        update_restart_condition.assert_not_called()
        update_restart_condition.reset_mock()

        get_restart_condition.return_value = "always"

        # Do override with repeat_cause
        assert self.charm.override_patroni_restart_condition("no", "test_charm") is True
        get_restart_condition.assert_called_once()
        update_restart_condition.assert_called_once_with("no")
        get_restart_condition.reset_mock()
        update_restart_condition.reset_mock()

        get_restart_condition.return_value = "no"

        # Do re-override with repeat_cause
        assert self.charm.override_patroni_restart_condition("on-success", "test_charm") is True
        get_restart_condition.assert_called_once()
        update_restart_condition.assert_called_once_with("on-success")
        get_restart_condition.reset_mock()
        update_restart_condition.reset_mock()

        get_restart_condition.return_value = "on-success"

        # Must not be re-overridden with different repeat_cause
        assert (
            self.charm.override_patroni_restart_condition("on-failure", "test_not_charm") is False
        )
        get_restart_condition.assert_called_once()
        update_restart_condition.assert_not_called()
        get_restart_condition.reset_mock()
        update_restart_condition.reset_mock()

        # Reset override
        self.charm.restore_patroni_restart_condition()
        update_restart_condition.assert_called_once_with("always")
        update_restart_condition.reset_mock()
=======
                harness.charm._set_primary_status_message()
                tc.assertIsInstance(harness.charm.unit.status, MaintenanceStatus)
>>>>>>> 885ab0c7
<|MERGE_RESOLUTION|>--- conflicted
+++ resolved
@@ -2361,9 +2361,8 @@
             else:
                 _get_primary.side_effect = values[0]
                 _get_primary.return_value = None
-<<<<<<< HEAD
-                self.charm._set_active_status()
-                self.assertIsInstance(self.charm.unit.status, MaintenanceStatus)
+                harness.charm._set_primary_status_message()
+                tc.assertIsInstance(harness.charm.unit.status, MaintenanceStatus)
 
     @patch("charm.Patroni.update_patroni_restart_condition")
     @patch("charm.Patroni.get_patroni_restart_condition")
@@ -2431,8 +2430,4 @@
         # Reset override
         self.charm.restore_patroni_restart_condition()
         update_restart_condition.assert_called_once_with("always")
-        update_restart_condition.reset_mock()
-=======
-                harness.charm._set_primary_status_message()
-                tc.assertIsInstance(harness.charm.unit.status, MaintenanceStatus)
->>>>>>> 885ab0c7
+        update_restart_condition.reset_mock()