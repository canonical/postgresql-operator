# Copyright 2023 Canonical Ltd.
# See LICENSE file for licensing details.
import signal
import sys
from json import dumps
<<<<<<< HEAD
from unittest.mock import Mock, PropertyMock, patch
=======
from unittest.mock import Mock, PropertyMock, call, mock_open, patch, sentinel
>>>>>>> 0523e6c1

import pytest
from ops.charm import CharmBase
from ops.model import ActiveStatus, Relation, WaitingStatus
from ops.testing import Harness

from cluster import Patroni
from cluster_topology_observer import (
    ClusterTopologyChangeCharmEvents,
    ClusterTopologyObserver,
)
from scripts.cluster_topology_observer import (
    UnreachableUnitsError,
    check_for_authorisation_rules_changes,
    check_for_database_changes,
    dispatch,
    main,
)


class MockCharm(CharmBase):
    on = ClusterTopologyChangeCharmEvents()

    def __init__(self, *args):
        super().__init__(*args)

        self.observer = ClusterTopologyObserver(self, "test-command")
        self.framework.observe(self.on.cluster_topology_change, self._on_cluster_topology_change)

    def _on_cluster_topology_change(self, _) -> None:
        self.unit.status = ActiveStatus("cluster topology changed")

    @property
    def _patroni(self) -> Patroni:
        return Mock(_patroni_url="http://1.1.1.1:8008/", peers_ips={}, verify=True)

    @property
    def _peers(self) -> Relation | None:
        return None


@pytest.fixture(autouse=True)
def harness():
    harness = Harness(MockCharm, meta="name: test-charm")
    harness.begin()
    yield harness
    harness.cleanup()


def test_start_observer(harness):
    with (
        patch("builtins.open") as _open,
        patch("subprocess.Popen") as _popen,
        patch.object(MockCharm, "_peers", new_callable=PropertyMock) as _peers,
    ):
        # Test that nothing is done if there is already a running process.
        _peers.return_value = Mock(data={harness.charm.unit: {"observer-pid": "1"}})
        harness.charm.observer.start_observer()
        _popen.assert_not_called()

        # Test that nothing is done if the charm is not in an active status.
        harness.charm.unit.status = WaitingStatus()
        _peers.return_value = Mock(data={harness.charm.unit: {}})
        harness.charm.observer.start_observer()
        _popen.assert_not_called()

        # Test that nothing is done if peer relation is not available yet.
        harness.charm.unit.status = ActiveStatus()
        _peers.return_value = None
        harness.charm.observer.start_observer()
        _popen.assert_not_called()

        # Test that nothing is done if there is already a running process.
        _peers.return_value = Mock(data={harness.charm.unit: {}})
        _popen.return_value = Mock(pid=1)
        harness.charm.observer.start_observer()
        _popen.assert_called_once()


def test_start_observer_already_running(harness):
    with (
        patch("builtins.open") as _open,
        patch("subprocess.Popen") as _popen,
        patch("os.kill") as _kill,
        patch.object(MockCharm, "_peers", new_callable=PropertyMock) as _peers,
    ):
        harness.charm.unit.status = ActiveStatus()
        _peers.return_value = Mock(data={harness.charm.unit: {"observer-pid": "1234"}})
        harness.charm.observer.start_observer()
        _kill.assert_called_once_with(1234, 0)
        assert not _popen.called
        _kill.reset_mock()

        # If process is already dead, it should restart
        _kill.side_effect = OSError
        harness.charm.observer.start_observer()
        _kill.assert_called_once_with(1234, 0)
        _popen.assert_called_once()
        _kill.reset_mock()


def test_stop_observer(harness):
    with (
        patch("os.kill") as _kill,
        patch.object(MockCharm, "_peers", new_callable=PropertyMock) as _peers,
    ):
        # Test that nothing is done if there is no process running.
        harness.charm.observer.stop_observer()
        _kill.assert_not_called()

        _peers.return_value = Mock(data={harness.charm.unit: {}})
        harness.charm.observer.stop_observer()
        _kill.assert_not_called()

        # Test that the process is killed.
        _peers.return_value = Mock(data={harness.charm.unit: {"observer-pid": "1"}})
        harness.charm.observer.stop_observer()
        _kill.assert_called_once_with(1, signal.SIGINT)
        _kill.reset_mock()

        # Dead process doesn't break the script
        _peers.return_value = Mock(data={harness.charm.unit: {"observer-pid": "1"}})
        _kill.side_effect = OSError
        harness.charm.observer.stop_observer()
        _kill.assert_called_once_with(1, signal.SIGINT)
        _kill.reset_mock()


def test_dispatch(harness):
    with patch("subprocess.run") as _run:
        command = "test-command"
        charm_dir = "/path"
        dispatch(command, harness.charm.unit.name, charm_dir, "cluster_topology_change")
        _run.assert_called_once_with([
            command,
            "-u",
            harness.charm.unit.name,
            f"JUJU_DISPATCH_PATH=hooks/cluster_topology_change {charm_dir}/dispatch",
        ])


async def test_main():
    with (
        patch("scripts.cluster_topology_observer.check_for_database_changes"),
        patch("scripts.cluster_topology_observer.check_for_authorisation_rules_changes"),
        patch.object(
            sys,
            "argv",
            ["cmd", "http://server1:8008,http://server2:8008", "run_cmd", "unit/0", "charm_dir"],
        ),
        patch("scripts.cluster_topology_observer.sleep", return_value=None),
        patch("scripts.cluster_topology_observer.urlopen") as _urlopen,
        patch("scripts.cluster_topology_observer.subprocess") as _subprocess,
        patch("scripts.cluster_topology_observer.create_default_context") as _context,
    ):
        response1 = {
            "members": [
                {"name": "unit-2", "api_url": "http://server3:8008/patroni", "role": "standby"},
                {"name": "unit-0", "api_url": "http://server1:8008/patroni", "role": "leader"},
            ]
        }
        mock1 = Mock()
        mock1.read.return_value = dumps(response1)
        response2 = {
            "members": [
                {"name": "unit-2", "api_url": "https://server3:8008/patroni", "role": "leader"},
            ]
        }
        mock2 = Mock()
        mock2.read.return_value = dumps(response2)
        _urlopen.side_effect = [mock1, Exception, mock2]
        with pytest.raises(UnreachableUnitsError):
            await main()
        _urlopen.assert_any_call(
            "http://server1:8008/cluster", timeout=5, context=_context.return_value
        )
        _urlopen.assert_any_call(
            "http://server3:8008/cluster", timeout=5, context=_context.return_value
        )

        _subprocess.run.assert_called_once_with([
            "run_cmd",
            "-u",
            "unit/0",
            "JUJU_DISPATCH_PATH=hooks/cluster_topology_change charm_dir/dispatch",
        ])


def test_check_for_authorisation_rules_changes():
    with patch("scripts.cluster_topology_observer.subprocess") as _subprocess:
        run_cmd = "run_cmd"
        unit = "unit/0"
        charm_dir = "charm_dir"

        # Test the first time this function is called.
        mock = mock_open(
            read_data="""local               database1  user1  trust
host                database1  user2  address     scram-sha-256
hostssl             database1,database2  user3  address     scram-sha-256"""
        )
        with patch("builtins.open", mock, create=True):
            result = check_for_authorisation_rules_changes(run_cmd, unit, charm_dir, [])
            assert result == [
                "local               database1  user1  trust",
                "host                database1  user2  address     scram-sha-256",
                "hostssl             database1,database2  user3  address     scram-sha-256",
            ]
            _subprocess.run.assert_not_called()

        # Test when the authorisation rules file has been changed.
        mock = mock_open(
            read_data="""local               database1  user1  trust
host                database1  user2  address     scram-sha-256
hostssl             database1,database2  user3  address     scram-sha-256
hostssl             database3  user4  address     scram-sha-256"""
        )
        with patch("builtins.open", mock, create=True):
            result = check_for_authorisation_rules_changes(run_cmd, unit, charm_dir, result)
            assert result == [
                "local               database1  user1  trust",
                "host                database1  user2  address     scram-sha-256",
                "hostssl             database1,database2  user3  address     scram-sha-256",
                "hostssl             database3  user4  address     scram-sha-256",
            ]
            _subprocess.run.assert_called_once_with([
                run_cmd,
                "-u",
                unit,
                f"JUJU_DISPATCH_PATH=hooks/authorisation_rules_change {charm_dir}/dispatch",
            ])

            # Test when the authorisation rules file hasn't been changed.
            _subprocess.reset_mock()
            result = check_for_authorisation_rules_changes(run_cmd, unit, charm_dir, result)
            assert result == [
                "local               database1  user1  trust",
                "host                database1  user2  address     scram-sha-256",
                "hostssl             database1,database2  user3  address     scram-sha-256",
                "hostssl             database3  user4  address     scram-sha-256",
            ]
            _subprocess.run.assert_not_called()


def test_check_for_database_changes():
    with patch("scripts.cluster_topology_observer.subprocess") as _subprocess:
        run_cmd = "run_cmd"
        unit = "unit/0"
        charm_dir = "charm_dir"
        mock = mock_open(
            read_data="""postgresql:
  authentication:
    superuser:
      username: test_user
      password: test_password"""
        )
        with patch("builtins.open", mock, create=True):
            # Test the first time this function is called.
            _subprocess.check_output.return_value = b"datname\tdatacl\ntemplate1\t{=c/operator,operator=CTc/operator}\ntemplate0\t{=c/operator,operator=CTc/operator}\npostgres\t{operator=CTc/operator,backup=c/operator,replication=CTc/operator,rewind=CTc/operator,monitoring=CTc/operator}\n"
            result = check_for_database_changes(run_cmd, unit, charm_dir, None)
            assert result == _subprocess.check_output.return_value
            _subprocess.run.assert_not_called()

            # Test when the databases changed.
            _subprocess.check_output.return_value = b"datname\tdatacl\ntemplate1\t{=c/operator,operator=CTc/operator}\ntemplate0\t{=c/operator,operator=CTc/operator}\npostgres\t{operator=CTc/operator,backup=c/operator,replication=CTc/operator,rewind=CTc/operator,monitoring=CTc/operator}\npgbouncer\t{charmed_databases_owner=Tc/charmed_databases_owner,pgbouncer_admin=c/charmed_databases_owner}\n"
            result = check_for_database_changes(run_cmd, unit, charm_dir, result)
            assert result == _subprocess.check_output.return_value
            _subprocess.run.assert_called_once_with([
                run_cmd,
                "-u",
                unit,
                f"JUJU_DISPATCH_PATH=hooks/databases_change {charm_dir}/dispatch",
            ])

            # Test when the databases haven't changed.
            _subprocess.reset_mock()
            result = check_for_database_changes(run_cmd, unit, charm_dir, result)
            assert result == _subprocess.check_output.return_value
            _subprocess.run.assert_not_called()<|MERGE_RESOLUTION|>--- conflicted
+++ resolved
@@ -3,11 +3,7 @@
 import signal
 import sys
 from json import dumps
-<<<<<<< HEAD
-from unittest.mock import Mock, PropertyMock, patch
-=======
-from unittest.mock import Mock, PropertyMock, call, mock_open, patch, sentinel
->>>>>>> 0523e6c1
+from unittest.mock import Mock, PropertyMock, mock_open, patch
 
 import pytest
 from ops.charm import CharmBase
