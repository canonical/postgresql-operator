# Copyright 2021 Canonical Ltd.
# See LICENSE file for licensing details.

from pathlib import Path
from unittest.mock import MagicMock, Mock, PropertyMock, mock_open, patch, sentinel

import pytest
import requests
from charms.operator_libs_linux.v2 import snap
from jinja2 import Template
from ops.testing import Harness
from pysyncobj.utility import UtilityException
from tenacity import (
    AttemptManager,
    RetryCallState,
    RetryError,
    Retrying,
    stop_after_delay,
    wait_fixed,
)

from charm import PostgresqlOperatorCharm
from cluster import PATRONI_TIMEOUT, Patroni, RemoveRaftMemberFailedError
from constants import (
    PATRONI_CONF_PATH,
    PATRONI_LOGS_PATH,
    POSTGRESQL_DATA_PATH,
    POSTGRESQL_LOGS_PATH,
    REWIND_USER,
)

PATRONI_SERVICE = "patroni"
CREATE_CLUSTER_CONF_PATH = "/var/snap/charmed-postgresql/current/etc/postgresql/postgresql.conf"


# This method will be used by the mock to replace requests.get
def mocked_requests_get(*args, **kwargs):
    class MockResponse:
        def __init__(self, json_data):
            self.json_data = json_data

        def json(self):
            return self.json_data

    data = {
        "http://server1/cluster": {
            "members": [{"name": "postgresql-0", "host": "1.1.1.1", "role": "leader", "lag": "1"}]
        },
        "http://server1/health": {"state": "running"},
        "http://server4/cluster": {"members": []},
    }
    if args[0] in data:
        return MockResponse(data[args[0]])

    raise requests.exceptions.Timeout()


@pytest.fixture(autouse=True)
def peers_ips():
    peers_ips = {"2.2.2.2", "3.3.3.3"}
    yield peers_ips


@pytest.fixture()
def harness():
    harness = Harness(PostgresqlOperatorCharm)
    harness.begin()
    yield harness
    harness.cleanup()


@pytest.fixture(autouse=True)
def patroni(harness, peers_ips):
    patroni = Patroni(
        harness.charm,
        "1.1.1.1",
        "postgresql",
        "postgresql-0",
        1,
        peers_ips,
        "fake-superuser-password",
        "fake-replication-password",
        "fake-rewind-password",
        False,
        "fake-raft-password",
        "fake-patroni-password",
    )
    yield patroni


def test_get_alternative_patroni_url(peers_ips, patroni):
    # Mock tenacity attempt.
    retry = Retrying()
    retry_state = RetryCallState(retry, None, None, None)
    attempt = AttemptManager(retry_state)

    # Test the first URL that is returned (it should have the current unit IP).
    url = patroni._get_alternative_patroni_url(attempt)
    assert url == f"http://{patroni.unit_ip}:8008"

    # Test returning the other servers URLs.
    for attempt_number in range(attempt.retry_state.attempt_number + 1, len(peers_ips) + 2):
        attempt.retry_state.attempt_number = attempt_number
        url = patroni._get_alternative_patroni_url(attempt)
        assert url.split("http://")[1].split(":8008")[0] in peers_ips


def test_get_member_ip(peers_ips, patroni):
    with (
        patch("requests.get", side_effect=mocked_requests_get) as _get,
        patch("charm.Patroni._get_alternative_patroni_url") as _get_alternative_patroni_url,
    ):
        # Test error on trying to get the member IP.
        _get_alternative_patroni_url.side_effect = "http://server2"
        with pytest.raises(RetryError):
            patroni.get_member_ip(patroni.member_name)
            assert False

        # Test using an alternative Patroni URL.
        _get_alternative_patroni_url.side_effect = [
            "http://server3",
            "http://server2",
            "http://server1",
        ]
        ip = patroni.get_member_ip(patroni.member_name)
        assert ip == "1.1.1.1"

        # Test using the current Patroni URL.
        _get_alternative_patroni_url.side_effect = ["http://server1"]
        ip = patroni.get_member_ip(patroni.member_name)
        assert ip == "1.1.1.1"

        # Test when not having that specific member in the cluster.
        _get_alternative_patroni_url.side_effect = ["http://server1"]
        ip = patroni.get_member_ip("other-member-name")
        assert ip is None


def test_get_patroni_health(peers_ips, patroni):
    with (
        patch("cluster.stop_after_delay", new_callable=PropertyMock) as _stop_after_delay,
        patch("cluster.wait_fixed", new_callable=PropertyMock) as _wait_fixed,
        patch("charm.Patroni._patroni_url", new_callable=PropertyMock) as _patroni_url,
        patch("requests.get", side_effect=mocked_requests_get) as _get,
    ):
        # Test when the Patroni API is reachable.
        _patroni_url.return_value = "http://server1"
        health = patroni.get_patroni_health()

        # Check needed to ensure a fast charm deployment.
        _stop_after_delay.assert_called_once_with(60)
        _wait_fixed.assert_called_once_with(7)

        assert health == {"state": "running"}

        # Test when the Patroni API is not reachable.
        _patroni_url.return_value = "http://server2"
        with pytest.raises(RetryError):
            patroni.get_patroni_health()
            assert False


def test_get_postgresql_version(peers_ips, patroni):
    with patch("charm.snap.SnapClient") as _snap_client:
        # TODO test a real implementation
        _get_installed_snaps = _snap_client.return_value.get_installed_snaps
        _get_installed_snaps.return_value = [
            {"name": "something"},
            {"name": "charmed-postgresql", "version": "14.0"},
        ]
        version = patroni.get_postgresql_version()

        assert version == "14.0"
        _snap_client.assert_called_once_with()
        _get_installed_snaps.assert_called_once_with()


def test_get_primary(peers_ips, patroni):
    with (
        patch("requests.get", side_effect=mocked_requests_get) as _get,
        patch("charm.Patroni._get_alternative_patroni_url") as _get_alternative_patroni_url,
    ):
        # Test error on trying to get the member IP.
        _get_alternative_patroni_url.side_effect = "http://server2"
        with pytest.raises(RetryError):
            patroni.get_primary(patroni.member_name)
            assert False

        # Test using an alternative Patroni URL.
        _get_alternative_patroni_url.side_effect = [
            "http://server3",
            "http://server2",
            "http://server1",
        ]
        primary = patroni.get_primary()
        assert primary == "postgresql-0"

        # Test using the current Patroni URL.
        _get_alternative_patroni_url.side_effect = ["http://server1"]
        primary = patroni.get_primary()
        assert primary == "postgresql-0"

        # Test requesting the primary in the unit name pattern.
        _get_alternative_patroni_url.side_effect = ["http://server1"]
        primary = patroni.get_primary(unit_name_pattern=True)
        assert primary == "postgresql/0"


def test_is_creating_backup(peers_ips, patroni):
    with patch("requests.get") as _get:
        # Test when one member is creating a backup.
        response = _get.return_value
        response.json.return_value = {
            "members": [
                {"name": "postgresql-0"},
                {"name": "postgresql-1", "tags": {"is_creating_backup": True}},
            ]
        }
        assert patroni.is_creating_backup

        # Test when no member is creating a backup.
        response.json.return_value = {
            "members": [{"name": "postgresql-0"}, {"name": "postgresql-1"}]
        }
        assert not patroni.is_creating_backup


def test_is_replication_healthy(peers_ips, patroni):
    with (
        patch("requests.get") as _get,
        patch("charm.Patroni.get_primary"),
        patch("cluster.stop_after_delay", return_value=stop_after_delay(0)),
    ):
        # Test when replication is healthy.
        _get.return_value.status_code = 200
        assert patroni.is_replication_healthy()

        # Test when replication is not healthy.
        _get.side_effect = [
            MagicMock(status_code=200),
            MagicMock(status_code=200),
            MagicMock(status_code=503),
        ]
        assert not patroni.is_replication_healthy()


def test_is_member_isolated(peers_ips, patroni):
    with (
        patch("cluster.stop_after_delay", return_value=stop_after_delay(0)),
        patch("cluster.wait_fixed", return_value=wait_fixed(0)),
        patch("requests.get", side_effect=mocked_requests_get) as _get,
        patch("charm.Patroni._patroni_url", new_callable=PropertyMock) as _patroni_url,
    ):
        # Test when it wasn't possible to connect to the Patroni API.
        _patroni_url.return_value = "http://server3"
        assert not patroni.is_member_isolated

        # Test when the member isn't isolated from the cluster.
        _patroni_url.return_value = "http://server1"
        assert not patroni.is_member_isolated

        # Test when the member is isolated from the cluster.
        _patroni_url.return_value = "http://server4"
        assert patroni.is_member_isolated


def test_render_file(peers_ips, patroni):
    with (
        patch("os.chmod") as _chmod,
        patch("os.chown") as _chown,
        patch("pwd.getpwnam") as _pwnam,
        patch("tempfile.NamedTemporaryFile") as _temp_file,
    ):
        # Set a mocked temporary filename.
        filename = "/tmp/temporaryfilename"
        _temp_file.return_value.name = filename
        # Setup a mock for the `open` method.
        mock = mock_open()
        # Patch the `open` method with our mock.
        with patch("builtins.open", mock, create=True):
            # Set the uid/gid return values for lookup of 'postgres' user.
            _pwnam.return_value.pw_uid = 35
            _pwnam.return_value.pw_gid = 35
            # Call the method using a temporary configuration file.
            patroni.render_file(filename, "rendered-content", 0o640)

        # Check the rendered file is opened with "w+" mode.
        assert mock.call_args_list[0][0] == (filename, "w+")
        # Ensure that the correct user is lookup up.
        _pwnam.assert_called_with("snap_daemon")
        # Ensure the file is chmod'd correctly.
        _chmod.assert_called_with(filename, 0o640)
        # Ensure the file is chown'd correctly.
        _chown.assert_called_with(filename, uid=35, gid=35)

        # Test when it's requested to not change the file owner.
        mock.reset_mock()
        _pwnam.reset_mock()
        _chmod.reset_mock()
        _chown.reset_mock()
        with patch("builtins.open", mock, create=True):
            patroni.render_file(filename, "rendered-content", 0o640, change_owner=False)
        _pwnam.assert_not_called()
        _chmod.assert_called_once_with(filename, 0o640)
        _chown.assert_not_called()


def test_render_patroni_yml_file(peers_ips, patroni):
    with (
        patch(
            "relations.async_replication.PostgreSQLAsyncReplication.get_partner_addresses",
            return_value=["2.2.2.2", "3.3.3.3"],
        ) as _get_partner_addresses,
        patch("charm.Patroni.get_postgresql_version") as _get_postgresql_version,
        patch("charm.Patroni.render_file") as _render_file,
        patch("charm.Patroni._create_directory"),
    ):
        _get_postgresql_version.return_value = "14.7"

        # Define variables to render in the template.
        member_name = "postgresql-0"
        scope = "postgresql"
        superuser_password = "fake-superuser-password"
        replication_password = "fake-replication-password"
        rewind_password = "fake-rewind-password"
        raft_password = "fake-raft-password"
        patroni_password = "fake-patroni-password"
        postgresql_version = "14"

        # Get the expected content from a file.
        with open("templates/patroni.yml.j2") as file:
            template = Template(file.read())
        expected_content = template.render(
            conf_path=PATRONI_CONF_PATH,
            data_path=POSTGRESQL_DATA_PATH,
            log_path=PATRONI_LOGS_PATH,
            postgresql_log_path=POSTGRESQL_LOGS_PATH,
            member_name=member_name,
            partner_addrs=["2.2.2.2", "3.3.3.3"],
            peers_ips=peers_ips,
            scope=scope,
            self_ip=patroni.unit_ip,
            superuser="operator",
            superuser_password=superuser_password,
            replication_password=replication_password,
            rewind_user=REWIND_USER,
            rewind_password=rewind_password,
            version=postgresql_version,
            minority_count=patroni.planned_units // 2,
            raft_password=raft_password,
            patroni_password=patroni_password,
        )

        # Setup a mock for the `open` method, set returned data to patroni.yml template.
        with open("templates/patroni.yml.j2") as f:
            mock = mock_open(read_data=f.read())

        # Patch the `open` method with our mock.
        with patch("builtins.open", mock, create=True):
            # Call the method.
            patroni.render_patroni_yml_file()

        # Check the template is opened read-only in the call to open.
        assert mock.call_args_list[0][0] == ("templates/patroni.yml.j2",)
        # Ensure the correct rendered template is sent to _render_file method.
        _render_file.assert_called_once_with(
            "/var/snap/charmed-postgresql/current/etc/patroni/patroni.yaml",
            expected_content,
            0o600,
        )


def test_start_patroni(peers_ips, patroni):
    with (
        patch("charm.snap.SnapCache") as _snap_cache,
        patch("charm.Patroni._create_directory") as _create_directory,
    ):
        _cache = _snap_cache.return_value
        _selected_snap = _cache.__getitem__.return_value
        _selected_snap.start.side_effect = [None, snap.SnapError]

        # Test a success scenario.
        assert patroni.start_patroni()
        _cache.__getitem__.assert_called_once_with("charmed-postgresql")
        _selected_snap.start.assert_called_once_with(services=[PATRONI_SERVICE])

        # Test a fail scenario.
        assert not patroni.start_patroni()


def test_stop_patroni(peers_ips, patroni):
    with (
        patch("charm.snap.SnapCache") as _snap_cache,
        patch("charm.Patroni._create_directory") as _create_directory,
    ):
        _cache = _snap_cache.return_value
        _selected_snap = _cache.__getitem__.return_value
        _selected_snap.stop.side_effect = [None, snap.SnapError]
        _selected_snap.services.__getitem__.return_value.__getitem__.return_value = False

        # Test a success scenario.
        assert patroni.stop_patroni()
        _cache.__getitem__.assert_called_once_with("charmed-postgresql")
        _selected_snap.stop.assert_called_once_with(services=[PATRONI_SERVICE])
        _selected_snap.services.__getitem__.return_value.__getitem__.assert_called_once_with(
            "active"
        )

        # Test a fail scenario.
        assert not patroni.stop_patroni()


def test_member_replication_lag(peers_ips, patroni):
    with (
        patch("requests.get", side_effect=mocked_requests_get) as _get,
        patch("charm.Patroni._patroni_url", new_callable=PropertyMock) as _patroni_url,
    ):
        # Test when the cluster member has a value for the lag field.
        _patroni_url.return_value = "http://server1"
        lag = patroni.member_replication_lag
        assert lag == "1"

        # Test when the cluster member doesn't have a value for the lag field.
        patroni.member_name = "postgresql-1"
        lag = patroni.member_replication_lag
        assert lag == "unknown"

        # Test when the API call fails.
        _patroni_url.return_value = "http://server2"
        with patch.object(Retrying, "iter", Mock(side_effect=RetryError(None))):
            lag = patroni.member_replication_lag
            assert lag == "unknown"


def test_reinitialize_postgresql(peers_ips, patroni):
    with patch("requests.post") as _post:
        patroni.reinitialize_postgresql()
        _post.assert_called_once_with(
            f"http://{patroni.unit_ip}:8008/reinitialize",
            verify=True,
            auth=patroni._patroni_auth,
            timeout=PATRONI_TIMEOUT,
        )


def test_switchover(peers_ips, patroni):
    with (
        patch("requests.post") as _post,
        patch("cluster.Patroni.get_primary", return_value="primary"),
    ):
        response = _post.return_value
        response.status_code = 200

        patroni.switchover()

        _post.assert_called_once_with(
            "http://1.1.1.1:8008/switchover",
            json={"leader": "primary"},
            verify=True,
            auth=patroni._patroni_auth,
            timeout=PATRONI_TIMEOUT,
        )


def test_update_synchronous_node_count(peers_ips, patroni):
    with (
        patch("cluster.stop_after_delay", return_value=stop_after_delay(0)) as _wait_fixed,
        patch("cluster.wait_fixed", return_value=wait_fixed(0)) as _wait_fixed,
        patch("requests.patch") as _patch,
    ):
        response = _patch.return_value
        response.status_code = 200

        patroni.update_synchronous_node_count()

        _patch.assert_called_once_with(
            "http://1.1.1.1:8008/config",
            json={"synchronous_node_count": 0},
            verify=True,
            auth=patroni._patroni_auth,
            timeout=PATRONI_TIMEOUT,
        )

        # Test when the request fails.
        response.status_code = 500
        with pytest.raises(RetryError):
            patroni.update_synchronous_node_count()
            assert False


def test_configure_patroni_on_unit(peers_ips, patroni):
    with (
        patch("os.chmod") as _chmod,
        patch("builtins.open") as _open,
        patch("os.chown") as _chown,
        patch("pwd.getpwnam") as _getpwnam,
    ):
        _getpwnam.return_value.pw_uid = sentinel.uid
        _getpwnam.return_value.pw_gid = sentinel.gid

        patroni.configure_patroni_on_unit()

        _getpwnam.assert_called_once_with("snap_daemon")

        _chown.assert_any_call(
            "/var/snap/charmed-postgresql/common/var/lib/postgresql",
            uid=sentinel.uid,
            gid=sentinel.gid,
        )

        _open.assert_called_once_with(CREATE_CLUSTER_CONF_PATH, "a")
        _chmod.assert_called_once_with(
            "/var/snap/charmed-postgresql/common/var/lib/postgresql", 488
        )


def test_member_started_true(peers_ips, patroni):
    with (
        patch("cluster.requests.get") as _get,
        patch("cluster.stop_after_delay", return_value=stop_after_delay(0)),
        patch("cluster.wait_fixed", return_value=wait_fixed(0)),
    ):
        _get.return_value.json.return_value = {"state": "running"}

        assert patroni.member_started

        _get.assert_called_once_with(
            "http://1.1.1.1:8008/health", verify=True, timeout=5, auth=patroni._patroni_auth
        )


def test_member_started_false(peers_ips, patroni):
    with (
        patch("cluster.requests.get") as _get,
        patch("cluster.stop_after_delay", return_value=stop_after_delay(0)),
        patch("cluster.wait_fixed", return_value=wait_fixed(0)),
    ):
        _get.return_value.json.return_value = {"state": "stopped"}

        assert not patroni.member_started

        _get.assert_called_once_with(
            "http://1.1.1.1:8008/health", verify=True, timeout=5, auth=patroni._patroni_auth
        )


def test_member_started_error(peers_ips, patroni):
    with (
        patch("cluster.requests.get") as _get,
        patch("cluster.stop_after_delay", return_value=stop_after_delay(0)),
        patch("cluster.wait_fixed", return_value=wait_fixed(0)),
    ):
        _get.side_effect = Exception

        assert not patroni.member_started

        _get.assert_called_once_with(
            "http://1.1.1.1:8008/health", verify=True, timeout=5, auth=patroni._patroni_auth
        )


def test_member_inactive_true(peers_ips, patroni):
    with (
        patch("cluster.requests.get") as _get,
        patch("cluster.stop_after_delay", return_value=stop_after_delay(0)),
        patch("cluster.wait_fixed", return_value=wait_fixed(0)),
    ):
        _get.return_value.json.return_value = {"state": "stopped"}

        assert patroni.member_inactive

        _get.assert_called_once_with(
            "http://1.1.1.1:8008/health", verify=True, timeout=5, auth=patroni._patroni_auth
        )


def test_member_inactive_false(peers_ips, patroni):
    with (
        patch("cluster.requests.get") as _get,
        patch("cluster.stop_after_delay", return_value=stop_after_delay(0)),
        patch("cluster.wait_fixed", return_value=wait_fixed(0)),
    ):
        _get.return_value.json.return_value = {"state": "starting"}

        assert not patroni.member_inactive

        _get.assert_called_once_with(
            "http://1.1.1.1:8008/health", verify=True, timeout=5, auth=patroni._patroni_auth
        )


def test_member_inactive_error(peers_ips, patroni):
    with (
        patch("cluster.requests.get") as _get,
        patch("cluster.stop_after_delay", return_value=stop_after_delay(0)),
        patch("cluster.wait_fixed", return_value=wait_fixed(0)),
    ):
        _get.side_effect = Exception

        assert patroni.member_inactive

        _get.assert_called_once_with(
            "http://1.1.1.1:8008/health", verify=True, timeout=5, auth=patroni._patroni_auth
        )


def test_patroni_logs(patroni):
    with patch("charm.snap.SnapCache") as _snap_cache:
        # Test when the logs are returned successfully.
        logs = _snap_cache.return_value.__getitem__.return_value.logs
        logs.return_value = "fake-logs"
        assert patroni.patroni_logs() == "fake-logs"

        # Test the charm fails to get the logs.
        logs.side_effect = snap.SnapError
        assert patroni.patroni_logs() == ""


def test_last_postgresql_logs(patroni):
    with (
        patch("glob.glob") as _glob,
        patch("builtins.open", mock_open(read_data="fake-logs")) as _open,
    ):
        # Test when there are no files to read.
        assert patroni.last_postgresql_logs() == ""
        _open.assert_not_called()

        # Test when there are multiple files in the logs directory.
        _glob.return_value = [
            "/var/snap/charmed-postgresql/common/var/log/postgresql/postgresql.log.1",
            "/var/snap/charmed-postgresql/common/var/log/postgresql/postgresql.log.2",
            "/var/snap/charmed-postgresql/common/var/log/postgresql/postgresql.log.3",
        ]
        assert patroni.last_postgresql_logs() == "fake-logs"
        _open.assert_called_once_with(
            "/var/snap/charmed-postgresql/common/var/log/postgresql/postgresql.log.3"
        )

        # Test when the charm fails to read the logs.
        _open.reset_mock()
        _open.side_effect = OSError
        assert patroni.last_postgresql_logs() == ""
        _open.assert_called_with(
            "/var/snap/charmed-postgresql/common/var/log/postgresql/postgresql.log.3"
        )


def test_get_patroni_restart_condition(patroni):
    mock = mock_open()
    with patch("builtins.open", mock) as _open:
        # Test when there is a restart condition set.
        _open.return_value.__enter__.return_value.read.return_value = "Restart=always"
        assert patroni.get_patroni_restart_condition() == "always"

        # Test when there is no restart condition set.
        _open.return_value.__enter__.return_value.read.return_value = ""
        with pytest.raises(RuntimeError):
            patroni.get_patroni_restart_condition()
            assert False


@pytest.mark.parametrize("new_restart_condition", ["on-success", "on-failure"])
def test_update_patroni_restart_condition(patroni, new_restart_condition):
    with (
        patch("builtins.open", mock_open(read_data="Restart=always")) as _open,
        patch("subprocess.run") as _run,
    ):
        _open.return_value.__enter__.return_value.read.return_value = "Restart=always"
        patroni.update_patroni_restart_condition(new_restart_condition)
        _open.return_value.__enter__.return_value.write.assert_called_once_with(
            f"Restart={new_restart_condition}"
        )
        _run.assert_called_once_with(["/bin/systemctl", "daemon-reload"])


<<<<<<< HEAD
def test_remove_raft_member(patroni):
    with patch("cluster.TcpUtility") as _tcp_utility:
        # Member already removed
        _tcp_utility.return_value.executeCommand.return_value = ""

        patroni.remove_raft_member("1.2.3.4")

        _tcp_utility.assert_called_once_with(password="fake-raft-password", timeout=3)
        _tcp_utility.return_value.executeCommand.assert_called_once_with(
            "127.0.0.1:2222", ["status"]
        )
        _tcp_utility.reset_mock()

        # Removing member
        _tcp_utility.return_value.executeCommand.side_effect = [
            {"partner_node_status_server_1.2.3.4:2222": 0, "has_quorum": True},
            "SUCCESS",
        ]

        patroni.remove_raft_member("1.2.3.4")

        _tcp_utility.assert_called_once_with(password="fake-raft-password", timeout=3)
        assert _tcp_utility.return_value.executeCommand.call_count == 2
        _tcp_utility.return_value.executeCommand.assert_any_call("127.0.0.1:2222", ["status"])
        _tcp_utility.return_value.executeCommand.assert_any_call(
            "127.0.0.1:2222", ["remove", "1.2.3.4:2222"]
        )
        _tcp_utility.reset_mock()

        # Raises on failed status
        _tcp_utility.return_value.executeCommand.side_effect = [
            {"partner_node_status_server_1.2.3.4:2222": 0, "has_quorum": True},
            "FAIL",
        ]

        with pytest.raises(RemoveRaftMemberFailedError):
            patroni.remove_raft_member("1.2.3.4")
            assert False

        # Raises on remove error
        _tcp_utility.return_value.executeCommand.side_effect = [
            {"partner_node_status_server_1.2.3.4:2222": 0, "has_quorum": True},
            UtilityException,
        ]

        with pytest.raises(RemoveRaftMemberFailedError):
            patroni.remove_raft_member("1.2.3.4")
            assert False

        # Raises on status error
        _tcp_utility.return_value.executeCommand.side_effect = [
            UtilityException,
        ]

        with pytest.raises(RemoveRaftMemberFailedError):
            patroni.remove_raft_member("1.2.3.4")
            assert False


def test_remove_raft_member_no_quorum(patroni, harness):
    with (
        patch("cluster.TcpUtility") as _tcp_utility,
        patch("cluster.Patroni.get_patroni_health") as _get_patroni_health,
        patch(
            "charm.PostgresqlOperatorCharm.unit_peer_data", new_callable=PropertyMock
        ) as _unit_peer_data,
    ):
        # Async replica
        _unit_peer_data.return_value = {}
        _tcp_utility.return_value.executeCommand.return_value = {
            "partner_node_status_server_1.2.3.4:2222": 0,
            "has_quorum": False,
            "leader": None,
        }
        _get_patroni_health.return_value = {"role": "replica", "sync_standby": False}

        patroni.remove_raft_member("1.2.3.4")
        assert harness.charm.unit_peer_data == {"raft_stuck": "True"}

        # No health
        _unit_peer_data.return_value = {}
        _tcp_utility.return_value.executeCommand.return_value = {
            "partner_node_status_server_1.2.3.4:2222": 0,
            "has_quorum": False,
            "leader": None,
        }
        _get_patroni_health.side_effect = Exception

        patroni.remove_raft_member("1.2.3.4")

        assert harness.charm.unit_peer_data == {"raft_stuck": "True"}

        # Sync replica
        _unit_peer_data.return_value = {}
        leader_mock = Mock()
        leader_mock.host = "1.2.3.4"
        _tcp_utility.return_value.executeCommand.return_value = {
            "partner_node_status_server_1.2.3.4:2222": 0,
            "has_quorum": False,
            "leader": leader_mock,
        }
        _get_patroni_health.side_effect = None
        _get_patroni_health.return_value = {"role": "replica", "sync_standby": True}

        patroni.remove_raft_member("1.2.3.4")

        assert harness.charm.unit_peer_data == {"raft_candidate": "True", "raft_stuck": "True"}


def test_remove_raft_data(patroni):
    with (
        patch("cluster.Patroni.stop_patroni") as _stop_patroni,
        patch("cluster.psutil") as _psutil,
        patch("cluster.wait_fixed", return_value=wait_fixed(0)),
        patch("shutil.rmtree") as _rmtree,
        patch("pathlib.Path.is_dir") as _is_dir,
        patch("pathlib.Path.exists") as _exists,
    ):
        mock_proc_pg = Mock()
        mock_proc_not_pg = Mock()
        mock_proc_pg.name.return_value = "postgres"
        mock_proc_not_pg.name.return_value = "something_else"
        _psutil.process_iter.side_effect = [[mock_proc_not_pg, mock_proc_pg], [mock_proc_not_pg]]

        patroni.remove_raft_data()

        _stop_patroni.assert_called_once_with()
        assert _psutil.process_iter.call_count == 2
        _psutil.process_iter.assert_any_call(["name"])
        _rmtree.assert_called_once_with(Path(f"{PATRONI_CONF_PATH}/raft"))


def test_reinitialise_raft_data(patroni):
    with (
        patch("cluster.Patroni.get_patroni_health") as _get_patroni_health,
        patch("charm.PostgresqlOperatorCharm.update_config") as _update_config,
        patch("cluster.Patroni.start_patroni") as _start_patroni,
        patch("cluster.Patroni.restart_patroni") as _restart_patroni,
        patch("cluster.psutil") as _psutil,
        patch("cluster.wait_fixed", return_value=wait_fixed(0)),
    ):
        mock_proc_pg = Mock()
        mock_proc_not_pg = Mock()
        mock_proc_pg.name.return_value = "postgres"
        mock_proc_not_pg.name.return_value = "something_else"
        _psutil.process_iter.side_effect = [[mock_proc_not_pg], [mock_proc_not_pg, mock_proc_pg]]
        _get_patroni_health.side_effect = [
            {"role": "replica", "state": "streaming"},
            {"role": "leader", "state": "running"},
        ]

        patroni.reinitialise_raft_data()

        _update_config.assert_called_once_with(no_peers=True)
        _start_patroni.assert_called_once_with()
        _restart_patroni.assert_called_once_with()
        assert _psutil.process_iter.call_count == 2
        _psutil.process_iter.assert_any_call(["name"])
=======
def test_are_replicas_up(patroni):
    with (
        patch("requests.get") as _get,
    ):
        _get.return_value.json.return_value = {
            "members": [
                {"host": "1.1.1.1", "state": "running"},
                {"host": "2.2.2.2", "state": "streaming"},
                {"host": "3.3.3.3", "state": "other state"},
            ]
        }
        assert patroni.are_replicas_up() == {"1.1.1.1": True, "2.2.2.2": True, "3.3.3.3": False}

        # Return None on error
        _get.side_effect = Exception
        assert patroni.are_replicas_up() is None
>>>>>>> 3eb537d9
<|MERGE_RESOLUTION|>--- conflicted
+++ resolved
@@ -673,7 +673,6 @@
         _run.assert_called_once_with(["/bin/systemctl", "daemon-reload"])
 
 
-<<<<<<< HEAD
 def test_remove_raft_member(patroni):
     with patch("cluster.TcpUtility") as _tcp_utility:
         # Member already removed
@@ -832,7 +831,8 @@
         _restart_patroni.assert_called_once_with()
         assert _psutil.process_iter.call_count == 2
         _psutil.process_iter.assert_any_call(["name"])
-=======
+
+
 def test_are_replicas_up(patroni):
     with (
         patch("requests.get") as _get,
@@ -848,5 +848,4 @@
 
         # Return None on error
         _get.side_effect = Exception
-        assert patroni.are_replicas_up() is None
->>>>>>> 3eb537d9
+        assert patroni.are_replicas_up() is None