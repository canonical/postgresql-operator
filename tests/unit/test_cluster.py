# Copyright 2021 Canonical Ltd.
# See LICENSE file for licensing details.

import unittest
from unittest import mock
from unittest.mock import Mock, PropertyMock, mock_open, patch, sentinel

import requests as requests
import tenacity as tenacity
from charms.operator_libs_linux.v1 import snap
from jinja2 import Template

from cluster import Patroni
<<<<<<< HEAD
from constants import REWIND_USER
from tests.helpers import STORAGE_PATH

PATRONI_SERVICE = "patroni"
CREATE_CLUSTER_CONF_PATH = "/var/snap/charmed-postgresql/current/postgresql/postgresql.conf"
=======
from constants import (
    PATRONI_CONF_PATH,
    PATRONI_LOGS_PATH,
    POSTGRESQL_DATA_PATH,
    REWIND_USER,
)

PATRONI_SERVICE = "patroni"
CREATE_CLUSTER_CONF_PATH = "/var/snap/charmed-postgresql/current/etc/postgresql/postgresql.conf"
>>>>>>> 27e71079


# This method will be used by the mock to replace requests.get
def mocked_requests_get(*args, **kwargs):
    class MockResponse:
        def __init__(self, json_data):
            self.json_data = json_data

        def json(self):
            return self.json_data

    data = {
        "http://server1/cluster": {
            "members": [{"name": "postgresql-0", "host": "1.1.1.1", "role": "leader", "lag": "1"}]
        },
        "http://server4/cluster": {"members": []},
    }
    if args[0] in data:
        return MockResponse(data[args[0]])

    raise requests.exceptions.Timeout()


class TestCluster(unittest.TestCase):
    def setUp(self):
        # Setup a cluster.
        self.peers_ips = {"2.2.2.2", "3.3.3.3"}

        self.patroni = Patroni(
            "on",
            "1.1.1.1",
            "postgresql",
            "postgresql-0",
            1,
            self.peers_ips,
            "fake-superuser-password",
            "fake-replication-password",
            "fake-rewind-password",
            False,
        )

    def test_get_alternative_patroni_url(self):
        # Mock tenacity attempt.
        retry = tenacity.Retrying()
        retry_state = tenacity.RetryCallState(retry, None, None, None)
        attempt = tenacity.AttemptManager(retry_state)

        # Test the first URL that is returned (it should have the current unit IP).
        url = self.patroni._get_alternative_patroni_url(attempt)
        self.assertEqual(url, f"http://{self.patroni.unit_ip}:8008")

        # Test returning the other servers URLs.
        for attempt_number in range(
            attempt.retry_state.attempt_number + 1, len(self.peers_ips) + 2
        ):
            attempt.retry_state.attempt_number = attempt_number
            url = self.patroni._get_alternative_patroni_url(attempt)
            self.assertIn(url.split("http://")[1].split(":8008")[0], self.peers_ips)

    @mock.patch("requests.get", side_effect=mocked_requests_get)
    @patch("charm.Patroni._get_alternative_patroni_url")
    def test_get_member_ip(self, _get_alternative_patroni_url, _get):
        # Test error on trying to get the member IP.
        _get_alternative_patroni_url.side_effect = "http://server2"
        with self.assertRaises(tenacity.RetryError):
            self.patroni.get_member_ip(self.patroni.member_name)

        # Test using an alternative Patroni URL.
        _get_alternative_patroni_url.side_effect = [
            "http://server3",
            "http://server2",
            "http://server1",
        ]
        ip = self.patroni.get_member_ip(self.patroni.member_name)
        self.assertEqual(ip, "1.1.1.1")

        # Test using the current Patroni URL.
        _get_alternative_patroni_url.side_effect = ["http://server1"]
        ip = self.patroni.get_member_ip(self.patroni.member_name)
        self.assertEqual(ip, "1.1.1.1")

        # Test when not having that specific member in the cluster.
        _get_alternative_patroni_url.side_effect = ["http://server1"]
        ip = self.patroni.get_member_ip("other-member-name")
        self.assertIsNone(ip)

    @patch("charm.snap.SnapClient")
    def test_get_postgresql_version(self, _snap_client):
        # TODO test a real implementation
        _get_installed_snaps = _snap_client.return_value.get_installed_snaps
        _get_installed_snaps.return_value = [
            {"name": "something"},
            {"name": "charmed-postgresql", "version": "14.0"},
        ]
        version = self.patroni.get_postgresql_version()

        self.assertEqual(version, "14.0")
        _snap_client.assert_called_once_with()
        _get_installed_snaps.assert_called_once_with()

    @mock.patch("requests.get", side_effect=mocked_requests_get)
    @patch("charm.Patroni._get_alternative_patroni_url")
    def test_get_primary(self, _get_alternative_patroni_url, _get):
        # Test error on trying to get the member IP.
        _get_alternative_patroni_url.side_effect = "http://server2"
        with self.assertRaises(tenacity.RetryError):
            self.patroni.get_primary(self.patroni.member_name)

        # Test using an alternative Patroni URL.
        _get_alternative_patroni_url.side_effect = [
            "http://server3",
            "http://server2",
            "http://server1",
        ]
        primary = self.patroni.get_primary()
        self.assertEqual(primary, "postgresql-0")

        # Test using the current Patroni URL.
        _get_alternative_patroni_url.side_effect = ["http://server1"]
        primary = self.patroni.get_primary()
        self.assertEqual(primary, "postgresql-0")

        # Test requesting the primary in the unit name pattern.
        _get_alternative_patroni_url.side_effect = ["http://server1"]
        primary = self.patroni.get_primary(unit_name_pattern=True)
        self.assertEqual(primary, "postgresql/0")

    @mock.patch("requests.get", side_effect=mocked_requests_get)
    @patch("charm.Patroni._patroni_url", new_callable=PropertyMock)
    def test_is_member_isolated(self, _patroni_url, _get):
        # Test when it wasn't possible to connect to the Patroni API.
        _patroni_url.return_value = "http://server3"
        self.assertFalse(self.patroni.is_member_isolated)

        # Test when the member isn't isolated from the cluster.
        _patroni_url.return_value = "http://server1"
        self.assertFalse(self.patroni.is_member_isolated)

        # Test when the member is isolated from the cluster.
        _patroni_url.return_value = "http://server4"
        self.assertTrue(self.patroni.is_member_isolated)

    @patch("os.chmod")
    @patch("os.chown")
    @patch("pwd.getpwnam")
    @patch("tempfile.NamedTemporaryFile")
    def test_render_file(self, _temp_file, _pwnam, _chown, _chmod):
        # Set a mocked temporary filename.
        filename = "/tmp/temporaryfilename"
        _temp_file.return_value.name = filename
        # Setup a mock for the `open` method.
        mock = mock_open()
        # Patch the `open` method with our mock.
        with patch("builtins.open", mock, create=True):
            # Set the uid/gid return values for lookup of 'postgres' user.
            _pwnam.return_value.pw_uid = 35
            _pwnam.return_value.pw_gid = 35
            # Call the method using a temporary configuration file.
            self.patroni.render_file(filename, "rendered-content", 0o640)

        # Check the rendered file is opened with "w+" mode.
        self.assertEqual(mock.call_args_list[0][0], (filename, "w+"))
        # Ensure that the correct user is lookup up.
        _pwnam.assert_called_with("snap_daemon")
        # Ensure the file is chmod'd correctly.
        _chmod.assert_called_with(filename, 0o640)
        # Ensure the file is chown'd correctly.
        _chown.assert_called_with(filename, uid=35, gid=35)

    @patch("charm.Patroni.get_postgresql_version")
    @patch("charm.Patroni.render_file")
    @patch("charm.Patroni._create_directory")
    def test_render_patroni_yml_file(self, _, _render_file, _get_postgresql_version):
        _get_postgresql_version.return_value = "14.7"

        # Define variables to render in the template.
        member_name = "postgresql-0"
        scope = "postgresql"
        superuser_password = "fake-superuser-password"
        replication_password = "fake-replication-password"
        rewind_password = "fake-rewind-password"
        postgresql_version = "14"

        # Get the expected content from a file.
        with open("templates/patroni.yml.j2") as file:
            template = Template(file.read())
        expected_content = template.render(
            archive_mode="on",
            conf_path=PATRONI_CONF_PATH,
            data_path=POSTGRESQL_DATA_PATH,
            log_path=PATRONI_LOGS_PATH,
            member_name=member_name,
            peers_ips=self.peers_ips,
            scope=scope,
            self_ip=self.patroni.unit_ip,
            superuser="operator",
            superuser_password=superuser_password,
            replication_password=replication_password,
            rewind_user=REWIND_USER,
            rewind_password=rewind_password,
            version=postgresql_version,
            minority_count=self.patroni.planned_units // 2,
        )

        # Setup a mock for the `open` method, set returned data to patroni.yml template.
        with open("templates/patroni.yml.j2", "r") as f:
            mock = mock_open(read_data=f.read())

        # Patch the `open` method with our mock.
        with patch("builtins.open", mock, create=True):
            # Call the method.
            self.patroni.render_patroni_yml_file(archive_mode="on")

        # Check the template is opened read-only in the call to open.
        self.assertEqual(mock.call_args_list[0][0], ("templates/patroni.yml.j2", "r"))
        # Ensure the correct rendered template is sent to _render_file method.
        _render_file.assert_called_once_with(
<<<<<<< HEAD
            "/var/snap/charmed-postgresql/common/postgresql/patroni.yaml",
=======
            "/var/snap/charmed-postgresql/current/etc/patroni/patroni.yaml",
>>>>>>> 27e71079
            expected_content,
            0o644,
        )

    @patch("charm.snap.SnapCache")
    @patch("charm.Patroni._create_directory")
    def test_start_patroni(self, _create_directory, _snap_cache):
        _cache = _snap_cache.return_value
        _selected_snap = _cache.__getitem__.return_value
        _selected_snap.start.side_effect = [None, snap.SnapError]
<<<<<<< HEAD

        # Test a success scenario.
        assert self.patroni.start_patroni()
        _cache.__getitem__.assert_called_once_with("charmed-postgresql")
        _selected_snap.start.assert_called_once_with(services=[PATRONI_SERVICE])

        # Test a fail scenario.
        assert not self.patroni.start_patroni()

    @patch("charm.snap.SnapCache")
    @patch("charm.Patroni._create_directory")
    def test_stop_patroni(self, _create_directory, _snap_cache):
        _cache = _snap_cache.return_value
        _selected_snap = _cache.__getitem__.return_value
        _selected_snap.stop.side_effect = [None, snap.SnapError]
        _selected_snap.services.__getitem__.return_value.__getitem__.return_value = False

        # Test a success scenario.
        assert self.patroni.stop_patroni()
        _cache.__getitem__.assert_called_once_with("charmed-postgresql")
        _selected_snap.stop.assert_called_once_with(services=[PATRONI_SERVICE])
        _selected_snap.services.__getitem__.return_value.__getitem__.assert_called_once_with(
            "active"
        )

        # Test a fail scenario.
=======

        # Test a success scenario.
        assert self.patroni.start_patroni()
        _cache.__getitem__.assert_called_once_with("charmed-postgresql")
        _selected_snap.start.assert_called_once_with(services=[PATRONI_SERVICE])

        # Test a fail scenario.
        assert not self.patroni.start_patroni()

    @patch("charm.snap.SnapCache")
    @patch("charm.Patroni._create_directory")
    def test_stop_patroni(self, _create_directory, _snap_cache):
        _cache = _snap_cache.return_value
        _selected_snap = _cache.__getitem__.return_value
        _selected_snap.stop.side_effect = [None, snap.SnapError]
        _selected_snap.services.__getitem__.return_value.__getitem__.return_value = False

        # Test a success scenario.
        assert self.patroni.stop_patroni()
        _cache.__getitem__.assert_called_once_with("charmed-postgresql")
        _selected_snap.stop.assert_called_once_with(services=[PATRONI_SERVICE])
        _selected_snap.services.__getitem__.return_value.__getitem__.assert_called_once_with(
            "active"
        )

        # Test a fail scenario.
>>>>>>> 27e71079
        assert not self.patroni.stop_patroni()

    @mock.patch("requests.get", side_effect=mocked_requests_get)
    @patch("charm.Patroni._patroni_url", new_callable=PropertyMock)
    def test_member_replication_lag(self, _patroni_url, _get):
        # Test when the cluster member has a value for the lag field.
        _patroni_url.return_value = "http://server1"
        lag = self.patroni.member_replication_lag
        assert lag == "1"

        # Test when the cluster member doesn't have a value for the lag field.
        self.patroni.member_name = "postgresql-1"
        lag = self.patroni.member_replication_lag
        assert lag == "unknown"

        # Test when the API call fails.
        _patroni_url.return_value = "http://server2"
        with patch.object(tenacity.Retrying, "iter", Mock(side_effect=tenacity.RetryError(None))):
            lag = self.patroni.member_replication_lag
            assert lag == "unknown"

    @patch("requests.post")
    def test_reinitialize_postgresql(self, _post):
        self.patroni.reinitialize_postgresql()
        _post.assert_called_once_with(
            f"http://{self.patroni.unit_ip}:8008/reinitialize", verify=True
        )

    @mock.patch("requests.post")
    @patch("cluster.Patroni.get_primary", return_value="primary")
    def test_switchover(self, _, _post):
        response = _post.return_value
        response.status_code = 200

        self.patroni.switchover()

        _post.assert_called_once_with(
            "http://1.1.1.1:8008/switchover", json={"leader": "primary"}, verify=True
        )

    @mock.patch("requests.patch")
    def test_update_synchronous_node_count(self, _patch):
        response = _patch.return_value
        response.status_code = 200

        self.patroni.update_synchronous_node_count()

        _patch.assert_called_once_with(
            "http://1.1.1.1:8008/config", json={"synchronous_node_count": 0}, verify=True
        )

    @patch("cluster.Patroni._create_user_home_directory")
    @patch("os.chmod")
<<<<<<< HEAD
    @patch("os.symlink")
    @patch("os.remove")
    @patch("os.path.isfile", return_value=True)
    @patch("builtins.open")
    @patch("os.path.dirname")
    @patch("os.makedirs")
=======
    @patch("builtins.open")
>>>>>>> 27e71079
    @patch("os.chown")
    @patch("pwd.getpwnam")
    def test_configure_patroni_on_unit(
        self,
        _getpwnam,
        _chown,
<<<<<<< HEAD
        _makedirs,
        _dirname,
        _open,
        _isfile,
        _remove,
        _symlink,
=======
        _open,
>>>>>>> 27e71079
        _chmod,
        _create_user_home_directory,
    ):
        _getpwnam.return_value.pw_uid = sentinel.uid
        _getpwnam.return_value.pw_gid = sentinel.gid
<<<<<<< HEAD
        _dirname.return_value = sentinel.dirname

        self.patroni.configure_patroni_on_unit()

        assert _getpwnam.call_count == 3
        _getpwnam.assert_any_call("snap_daemon")

        assert _chown.call_count == 3
        _chown.assert_any_call(
            "/var/snap/charmed-postgresql/common/postgresql", uid=sentinel.uid, gid=sentinel.gid
        )
        _chown.assert_any_call(
            "/var/snap/charmed-postgresql/common/locks", uid=sentinel.uid, gid=sentinel.gid
        )
        _chown.assert_any_call(
            "/var/snap/charmed-postgresql/common/logs", uid=sentinel.uid, gid=sentinel.gid
        )

        assert _makedirs.call_count == 3
        _makedirs.assert_any_call(sentinel.dirname, mode=493, exist_ok=True)
        _makedirs.assert_any_call(
            "/var/snap/charmed-postgresql/common/locks", mode=493, exist_ok=True
        )
        _makedirs.assert_any_call(
            "/var/snap/charmed-postgresql/common/logs", mode=493, exist_ok=True
        )

        _dirname.assert_called_once_with(CREATE_CLUSTER_CONF_PATH)
        _open.assert_called_once_with(CREATE_CLUSTER_CONF_PATH, "a")
        _isfile.assert_called_once_with("/var/snap/charmed-postgresql/current/etc/patroni.yaml")
        _remove.assert_called_once_with("/var/snap/charmed-postgresql/current/etc/patroni.yaml")
        _symlink.assert_called_once_with(
            "/var/snap/charmed-postgresql/common/postgresql/patroni.yaml",
            "/var/snap/charmed-postgresql/current/etc/patroni.yaml",
        )
        assert _chmod.call_count == 3
        _chmod.assert_any_call("/var/snap/charmed-postgresql/common/locks", 493)
        _chmod.assert_any_call("/var/snap/charmed-postgresql/common/logs", 493)
        _chmod.assert_any_call("/var/snap/charmed-postgresql/common/postgresql", 488)
=======

        self.patroni.configure_patroni_on_unit()

        _getpwnam.assert_called_once_with("snap_daemon")

        _chown.assert_any_call(
            "/var/snap/charmed-postgresql/common/var/lib/postgresql",
            uid=sentinel.uid,
            gid=sentinel.gid,
        )

        _open.assert_called_once_with(CREATE_CLUSTER_CONF_PATH, "a")
        _chmod.assert_called_once_with(
            "/var/snap/charmed-postgresql/common/var/lib/postgresql", 488
        )
>>>>>>> 27e71079

        _create_user_home_directory.assert_called_once_with()<|MERGE_RESOLUTION|>--- conflicted
+++ resolved
@@ -11,13 +11,6 @@
 from jinja2 import Template
 
 from cluster import Patroni
-<<<<<<< HEAD
-from constants import REWIND_USER
-from tests.helpers import STORAGE_PATH
-
-PATRONI_SERVICE = "patroni"
-CREATE_CLUSTER_CONF_PATH = "/var/snap/charmed-postgresql/current/postgresql/postgresql.conf"
-=======
 from constants import (
     PATRONI_CONF_PATH,
     PATRONI_LOGS_PATH,
@@ -27,7 +20,6 @@
 
 PATRONI_SERVICE = "patroni"
 CREATE_CLUSTER_CONF_PATH = "/var/snap/charmed-postgresql/current/etc/postgresql/postgresql.conf"
->>>>>>> 27e71079
 
 
 # This method will be used by the mock to replace requests.get
@@ -245,11 +237,7 @@
         self.assertEqual(mock.call_args_list[0][0], ("templates/patroni.yml.j2", "r"))
         # Ensure the correct rendered template is sent to _render_file method.
         _render_file.assert_called_once_with(
-<<<<<<< HEAD
-            "/var/snap/charmed-postgresql/common/postgresql/patroni.yaml",
-=======
             "/var/snap/charmed-postgresql/current/etc/patroni/patroni.yaml",
->>>>>>> 27e71079
             expected_content,
             0o644,
         )
@@ -260,7 +248,6 @@
         _cache = _snap_cache.return_value
         _selected_snap = _cache.__getitem__.return_value
         _selected_snap.start.side_effect = [None, snap.SnapError]
-<<<<<<< HEAD
 
         # Test a success scenario.
         assert self.patroni.start_patroni()
@@ -287,34 +274,6 @@
         )
 
         # Test a fail scenario.
-=======
-
-        # Test a success scenario.
-        assert self.patroni.start_patroni()
-        _cache.__getitem__.assert_called_once_with("charmed-postgresql")
-        _selected_snap.start.assert_called_once_with(services=[PATRONI_SERVICE])
-
-        # Test a fail scenario.
-        assert not self.patroni.start_patroni()
-
-    @patch("charm.snap.SnapCache")
-    @patch("charm.Patroni._create_directory")
-    def test_stop_patroni(self, _create_directory, _snap_cache):
-        _cache = _snap_cache.return_value
-        _selected_snap = _cache.__getitem__.return_value
-        _selected_snap.stop.side_effect = [None, snap.SnapError]
-        _selected_snap.services.__getitem__.return_value.__getitem__.return_value = False
-
-        # Test a success scenario.
-        assert self.patroni.stop_patroni()
-        _cache.__getitem__.assert_called_once_with("charmed-postgresql")
-        _selected_snap.stop.assert_called_once_with(services=[PATRONI_SERVICE])
-        _selected_snap.services.__getitem__.return_value.__getitem__.assert_called_once_with(
-            "active"
-        )
-
-        # Test a fail scenario.
->>>>>>> 27e71079
         assert not self.patroni.stop_patroni()
 
     @mock.patch("requests.get", side_effect=mocked_requests_get)
@@ -368,78 +327,19 @@
 
     @patch("cluster.Patroni._create_user_home_directory")
     @patch("os.chmod")
-<<<<<<< HEAD
-    @patch("os.symlink")
-    @patch("os.remove")
-    @patch("os.path.isfile", return_value=True)
     @patch("builtins.open")
-    @patch("os.path.dirname")
-    @patch("os.makedirs")
-=======
-    @patch("builtins.open")
->>>>>>> 27e71079
     @patch("os.chown")
     @patch("pwd.getpwnam")
     def test_configure_patroni_on_unit(
         self,
         _getpwnam,
         _chown,
-<<<<<<< HEAD
-        _makedirs,
-        _dirname,
         _open,
-        _isfile,
-        _remove,
-        _symlink,
-=======
-        _open,
->>>>>>> 27e71079
         _chmod,
         _create_user_home_directory,
     ):
         _getpwnam.return_value.pw_uid = sentinel.uid
         _getpwnam.return_value.pw_gid = sentinel.gid
-<<<<<<< HEAD
-        _dirname.return_value = sentinel.dirname
-
-        self.patroni.configure_patroni_on_unit()
-
-        assert _getpwnam.call_count == 3
-        _getpwnam.assert_any_call("snap_daemon")
-
-        assert _chown.call_count == 3
-        _chown.assert_any_call(
-            "/var/snap/charmed-postgresql/common/postgresql", uid=sentinel.uid, gid=sentinel.gid
-        )
-        _chown.assert_any_call(
-            "/var/snap/charmed-postgresql/common/locks", uid=sentinel.uid, gid=sentinel.gid
-        )
-        _chown.assert_any_call(
-            "/var/snap/charmed-postgresql/common/logs", uid=sentinel.uid, gid=sentinel.gid
-        )
-
-        assert _makedirs.call_count == 3
-        _makedirs.assert_any_call(sentinel.dirname, mode=493, exist_ok=True)
-        _makedirs.assert_any_call(
-            "/var/snap/charmed-postgresql/common/locks", mode=493, exist_ok=True
-        )
-        _makedirs.assert_any_call(
-            "/var/snap/charmed-postgresql/common/logs", mode=493, exist_ok=True
-        )
-
-        _dirname.assert_called_once_with(CREATE_CLUSTER_CONF_PATH)
-        _open.assert_called_once_with(CREATE_CLUSTER_CONF_PATH, "a")
-        _isfile.assert_called_once_with("/var/snap/charmed-postgresql/current/etc/patroni.yaml")
-        _remove.assert_called_once_with("/var/snap/charmed-postgresql/current/etc/patroni.yaml")
-        _symlink.assert_called_once_with(
-            "/var/snap/charmed-postgresql/common/postgresql/patroni.yaml",
-            "/var/snap/charmed-postgresql/current/etc/patroni.yaml",
-        )
-        assert _chmod.call_count == 3
-        _chmod.assert_any_call("/var/snap/charmed-postgresql/common/locks", 493)
-        _chmod.assert_any_call("/var/snap/charmed-postgresql/common/logs", 493)
-        _chmod.assert_any_call("/var/snap/charmed-postgresql/common/postgresql", 488)
-=======
 
         self.patroni.configure_patroni_on_unit()
 
@@ -455,6 +355,5 @@
         _chmod.assert_called_once_with(
             "/var/snap/charmed-postgresql/common/var/lib/postgresql", 488
         )
->>>>>>> 27e71079
 
         _create_user_home_directory.assert_called_once_with()