--- conflicted
+++ resolved
@@ -91,26 +91,6 @@
     yield patroni
 
 
-<<<<<<< HEAD
-=======
-def test_get_alternative_patroni_url(peers_ips, patroni):
-    # Mock tenacity attempt.
-    retry = Retrying()
-    retry_state = RetryCallState(retry, None, None, None)
-    attempt = AttemptManager(retry_state)
-
-    # Test the first URL that is returned (it should have the current unit IP).
-    url = patroni._get_alternative_patroni_url(attempt)
-    assert url == f"https://{patroni.unit_ip}:8008"
-
-    # Test returning the other servers URLs.
-    for attempt_number in range(attempt.retry_state.attempt_number + 1, len(peers_ips) + 2):
-        attempt.retry_state.attempt_number = attempt_number
-        url = patroni._get_alternative_patroni_url(attempt)
-        assert url.split("https://")[1].split(":8008")[0] in peers_ips
-
-
->>>>>>> 0523e6c1
 def test_get_member_ip(peers_ips, patroni):
     with (
         patch(
