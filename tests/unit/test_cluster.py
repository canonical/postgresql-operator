--- conflicted
+++ resolved
@@ -102,7 +102,6 @@
         ip = self.patroni.get_member_ip("other-member-name")
         self.assertIsNone(ip)
 
-<<<<<<< HEAD
     @patch("charm.snap.SnapClient")
     def test_get_postgresql_version(self, _snap_client):
         # TODO test a real implementation
@@ -111,22 +110,11 @@
             {"name": "something"},
             {"name": "charmed-postgresql", "version": "14.0"},
         ]
-        version = self.patroni._get_postgresql_version()
-
-        self.assertEqual(version, "14")
+        version = self.patroni.get_postgresql_version()
+
+        self.assertEqual(version, "14.0")
         _snap_client.assert_called_once_with()
         _get_installed_snaps.assert_called_once_with()
-=======
-    @patch("charms.operator_libs_linux.v0.apt.DebianPackage.from_system")
-    def test_get_postgresql_version(self, _from_system):
-        # Mock the package returned by from_system call.
-        _from_system.return_value = DebianPackage(
-            "postgresql", "12+214ubuntu0.1", "", "all", PackageState.Present
-        )
-        version = self.patroni.get_postgresql_version()
-        _from_system.assert_called_once_with("postgresql")
-        self.assertEqual(version, "12")
->>>>>>> 1c7e6089
 
     @mock.patch("requests.get", side_effect=mocked_requests_get)
     @patch("charm.Patroni._get_alternative_patroni_url")
@@ -182,46 +170,19 @@
         # Ensure the file is chown'd correctly.
         _chown.assert_called_with(filename, uid=35, gid=35)
 
-<<<<<<< HEAD
-    @patch("charm.Patroni._get_postgresql_version")
-=======
+    @patch("charm.Patroni.get_postgresql_version")
     @patch("charm.Patroni.render_file")
     @patch("charm.Patroni._create_directory")
-    def test_render_patroni_service_file(self, _, _render_file):
-        # Get the expected content from a file.
-        with open("templates/patroni.service.j2") as file:
-            template = Template(file.read())
-        expected_content = template.render(conf_path=STORAGE_PATH)
-
-        # Setup a mock for the `open` method, set returned data to patroni.service template.
-        with open("templates/patroni.service.j2", "r") as f:
-            mock = mock_open(read_data=f.read())
-
-        # Patch the `open` method with our mock.
-        with patch("builtins.open", mock, create=True):
-            # Call the method
-            self.patroni._render_patroni_service_file()
-
-        # Check the template is opened read-only in the call to open.
-        self.assertEqual(mock.call_args_list[0][0], ("templates/patroni.service.j2", "r"))
-        # Ensure the correct rendered template is sent to _render_file method.
-        _render_file.assert_called_once_with(
-            "/etc/systemd/system/patroni.service",
-            expected_content,
-            0o644,
-        )
-
-    @patch("charm.Patroni.get_postgresql_version")
->>>>>>> 1c7e6089
-    @patch("charm.Patroni.render_file")
-    @patch("charm.Patroni._create_directory")
-    def test_render_patroni_yml_file(self, _, _render_file, __):
+    def test_render_patroni_yml_file(self, _, _render_file, _get_postgresql_version):
+        _get_postgresql_version.return_value = "14.7"
+
         # Define variables to render in the template.
         member_name = "postgresql-0"
         scope = "postgresql"
         superuser_password = "fake-superuser-password"
         replication_password = "fake-replication-password"
         rewind_password = "fake-rewind-password"
+        postgresql_version = "14"
 
         # Get the expected content from a file.
         with open("templates/patroni.yml.j2") as file:
@@ -238,7 +199,7 @@
             replication_password=replication_password,
             rewind_user=REWIND_USER,
             rewind_password=rewind_password,
-            version=self.patroni.get_postgresql_version(),
+            version=postgresql_version,
             minority_count=self.patroni.planned_units // 2,
         )
 
