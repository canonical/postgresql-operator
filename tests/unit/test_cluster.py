--- conflicted
+++ resolved
@@ -20,11 +20,7 @@
 )
 
 from charm import PostgresqlOperatorCharm
-<<<<<<< HEAD
-from cluster import Patroni, RemoveRaftMemberFailedError
-=======
-from cluster import PATRONI_TIMEOUT, Patroni
->>>>>>> 037d1bb1
+from cluster import PATRONI_TIMEOUT, Patroni, RemoveRaftMemberFailedError
 from constants import (
     PATRONI_CONF_PATH,
     PATRONI_LOGS_PATH,
