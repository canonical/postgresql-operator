--- conflicted
+++ resolved
@@ -40,11 +40,7 @@
 class TestCharm(unittest.TestCase):
     def setUp(self):
         # Setup a cluster.
-<<<<<<< HEAD
-        self.peers_ips = peers_ips = {"2.2.2.2", "3.3.3.3"}
-=======
         self.peers_ips = {"2.2.2.2", "3.3.3.3"}
->>>>>>> 5c6e5f7f
 
         self.patroni = Patroni(
             "1.1.1.1",
