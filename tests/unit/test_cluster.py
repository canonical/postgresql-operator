# Copyright 2021 Canonical Ltd.
# See LICENSE file for licensing details.

import os
import unittest
from unittest import mock
from unittest.mock import Mock, PropertyMock, mock_open, patch

import requests as requests
import tenacity as tenacity
from charms.operator_libs_linux.v1 import snap
from jinja2 import Template

from cluster import Patroni
from constants import REWIND_USER
from tests.helpers import STORAGE_PATH

PATRONI_SERVICE = "patroni"
CREATE_CLUSTER_CONF_PATH = "/var/snap/charmed-postgresql/current/postgresql/postgresql.conf"


# This method will be used by the mock to replace requests.get
def mocked_requests_get(*args, **kwargs):
    class MockResponse:
        def __init__(self, json_data):
            self.json_data = json_data

        def json(self):
            return self.json_data

    data = {
        "http://server1/cluster": {
            "members": [{"name": "postgresql-0", "host": "1.1.1.1", "role": "leader", "lag": "1"}]
        }
    }
    if args[0] in data:
        return MockResponse(data[args[0]])

    raise requests.exceptions.Timeout()


class TestCluster(unittest.TestCase):
    def setUp(self):
        # Setup a cluster.
        self.peers_ips = {"2.2.2.2", "3.3.3.3"}

        self.patroni = Patroni(
            "on",
            "1.1.1.1",
            STORAGE_PATH,
            "postgresql",
            "postgresql-0",
            1,
            self.peers_ips,
            "fake-superuser-password",
            "fake-replication-password",
            "fake-rewind-password",
            False,
        )

    def test_get_alternative_patroni_url(self):
        # Mock tenacity attempt.
        retry = tenacity.Retrying()
        retry_state = tenacity.RetryCallState(retry, None, None, None)
        attempt = tenacity.AttemptManager(retry_state)

        # Test the first URL that is returned (it should have the current unit IP).
        url = self.patroni._get_alternative_patroni_url(attempt)
        self.assertEqual(url, f"http://{self.patroni.unit_ip}:8008")

        # Test returning the other servers URLs.
        for attempt_number in range(
            attempt.retry_state.attempt_number + 1, len(self.peers_ips) + 2
        ):
            attempt.retry_state.attempt_number = attempt_number
            url = self.patroni._get_alternative_patroni_url(attempt)
            self.assertIn(url.split("http://")[1].split(":8008")[0], self.peers_ips)

    @mock.patch("requests.get", side_effect=mocked_requests_get)
    @patch("charm.Patroni._get_alternative_patroni_url")
    def test_get_member_ip(self, _get_alternative_patroni_url, _get):
        # Test error on trying to get the member IP.
        _get_alternative_patroni_url.side_effect = "http://server2"
        with self.assertRaises(tenacity.RetryError):
            self.patroni.get_member_ip(self.patroni.member_name)

        # Test using an alternative Patroni URL.
        _get_alternative_patroni_url.side_effect = [
            "http://server3",
            "http://server2",
            "http://server1",
        ]
        ip = self.patroni.get_member_ip(self.patroni.member_name)
        self.assertEqual(ip, "1.1.1.1")

        # Test using the current Patroni URL.
        _get_alternative_patroni_url.side_effect = ["http://server1"]
        ip = self.patroni.get_member_ip(self.patroni.member_name)
        self.assertEqual(ip, "1.1.1.1")

        # Test when not having that specific member in the cluster.
        _get_alternative_patroni_url.side_effect = ["http://server1"]
        ip = self.patroni.get_member_ip("other-member-name")
        self.assertIsNone(ip)

    def test_get_postgresql_version(self):
        # TODO test a real implementation
        version = self.patroni._get_postgresql_version()

        self.assertEqual(version, "14")

    @mock.patch("requests.get", side_effect=mocked_requests_get)
    @patch("charm.Patroni._get_alternative_patroni_url")
    def test_get_primary(self, _get_alternative_patroni_url, _get):
        # Test error on trying to get the member IP.
        _get_alternative_patroni_url.side_effect = "http://server2"
        with self.assertRaises(tenacity.RetryError):
            self.patroni.get_primary(self.patroni.member_name)

        # Test using an alternative Patroni URL.
        _get_alternative_patroni_url.side_effect = [
            "http://server3",
            "http://server2",
            "http://server1",
        ]
        primary = self.patroni.get_primary()
        self.assertEqual(primary, "postgresql-0")

        # Test using the current Patroni URL.
        _get_alternative_patroni_url.side_effect = ["http://server1"]
        primary = self.patroni.get_primary()
        self.assertEqual(primary, "postgresql-0")

        # Test requesting the primary in the unit name pattern.
        _get_alternative_patroni_url.side_effect = ["http://server1"]
        primary = self.patroni.get_primary(unit_name_pattern=True)
        self.assertEqual(primary, "postgresql/0")

    @patch("os.chmod")
    @patch("os.chown")
    @patch("pwd.getpwnam")
    @patch("tempfile.NamedTemporaryFile")
    def test_render_file(self, _temp_file, _pwnam, _chown, _chmod):
        # Set a mocked temporary filename.
        filename = "/tmp/temporaryfilename"
        _temp_file.return_value.name = filename
        # Setup a mock for the `open` method.
        mock = mock_open()
        # Patch the `open` method with our mock.
        with patch("builtins.open", mock, create=True):
            # Set the uid/gid return values for lookup of 'postgres' user.
            _pwnam.return_value.pw_uid = 35
            _pwnam.return_value.pw_gid = 35
            # Call the method using a temporary configuration file.
            self.patroni.render_file(filename, "rendered-content", 0o640)

        # Check the rendered file is opened with "w+" mode.
        self.assertEqual(mock.call_args_list[0][0], (filename, "w+"))
        # Ensure that the correct user is lookup up.
        _pwnam.assert_called_with("snap_daemon")
        # Ensure the file is chmod'd correctly.
        _chmod.assert_called_with(filename, 0o640)
        # Ensure the file is chown'd correctly.
        _chown.assert_called_with(filename, uid=35, gid=35)

    @patch("charm.Patroni._get_postgresql_version")
    @patch("charm.Patroni.render_file")
    @patch("charm.Patroni._create_directory")
    def test_render_patroni_yml_file(self, _, _render_file, __):
        # Define variables to render in the template.
        member_name = "postgresql-0"
        scope = "postgresql"
        superuser_password = "fake-superuser-password"
        replication_password = "fake-replication-password"
        rewind_password = "fake-rewind-password"

        # Get the expected content from a file.
        with open("templates/patroni.yml.j2") as file:
            template = Template(file.read())
        expected_content = template.render(
            archive_mode="on",
            conf_path="/var/snap/charmed-postgresql/common/postgresql",
            member_name=member_name,
            peers_ips=self.peers_ips,
            scope=scope,
            self_ip=self.patroni.unit_ip,
            superuser="operator",
            superuser_password=superuser_password,
            replication_password=replication_password,
            rewind_user=REWIND_USER,
            rewind_password=rewind_password,
            version=self.patroni._get_postgresql_version(),
            minority_count=self.patroni.planned_units // 2,
        )

        # Setup a mock for the `open` method, set returned data to patroni.yml template.
        with open("templates/patroni.yml.j2", "r") as f:
            mock = mock_open(read_data=f.read())

        # Patch the `open` method with our mock.
        with patch("builtins.open", mock, create=True):
            # Call the method.
            self.patroni.render_patroni_yml_file(archive_mode="on")

        # Check the template is opened read-only in the call to open.
        self.assertEqual(mock.call_args_list[0][0], ("templates/patroni.yml.j2", "r"))
        # Ensure the correct rendered template is sent to _render_file method.
        _render_file.assert_called_once_with(
<<<<<<< HEAD
            "/var/snap/charmed-postgresql/current/patroni/config.yaml",
=======
            "/var/snap/charmed-postgresql/common/postgresql/patroni.yaml",
>>>>>>> c8f71aaf
            expected_content,
            0o644,
        )

<<<<<<< HEAD
    @patch("charm.Patroni._inhibit_default_cluster_creation")
    @patch("charm.snap.SnapCache")
    @patch("charm.Patroni._create_directory")
    def test_start_patroni(
        self, _create_directory, _snap_cache, _inhibit_default_cluster_creation
    ):
=======
    @patch("charm.snap.SnapCache")
    @patch("charm.Patroni._create_directory")
    def test_start_patroni(self, _create_directory, _snap_cache):
>>>>>>> c8f71aaf
        _cache = _snap_cache.return_value
        _selected_snap = _cache.__getitem__.return_value
        _selected_snap.start.side_effect = [None, snap.SnapError]

        # Test a success scenario.
        success = self.patroni.start_patroni()
<<<<<<< HEAD
        _inhibit_default_cluster_creation.assert_called_once()
=======
>>>>>>> c8f71aaf
        _cache.__getitem__.assert_called_once_with("charmed-postgresql")
        _selected_snap.start.assert_called_once_with(services=[PATRONI_SERVICE])
        assert success

        # Test a fail scenario.
        success = self.patroni.start_patroni()
        assert not success

    @mock.patch("requests.get", side_effect=mocked_requests_get)
    @patch("charm.Patroni._patroni_url", new_callable=PropertyMock)
    def test_member_replication_lag(self, _patroni_url, _get):
        # Test when the cluster member has a value for the lag field.
        _patroni_url.return_value = "http://server1"
        lag = self.patroni.member_replication_lag
        assert lag == "1"

        # Test when the cluster member doesn't have a value for the lag field.
        self.patroni.member_name = "postgresql-1"
        lag = self.patroni.member_replication_lag
        assert lag == "unknown"

        # Test when the API call fails.
        _patroni_url.return_value = "http://server2"
        with patch.object(tenacity.Retrying, "iter", Mock(side_effect=tenacity.RetryError(None))):
            lag = self.patroni.member_replication_lag
            assert lag == "unknown"

    @patch("requests.post")
    def test_reinitialize_postgresql(self, _post):
        self.patroni.reinitialize_postgresql()
        _post.assert_called_once_with(
            f"http://{self.patroni.unit_ip}:8008/reinitialize", verify=True
        )

    @mock.patch("requests.post")
    @patch("cluster.Patroni.get_primary", return_value="primary")
    def test_switchover(self, _, _post):
        response = _post.return_value
        response.status_code = 200

        self.patroni.switchover()

        _post.assert_called_once_with(
            "http://1.1.1.1:8008/switchover", json={"leader": "primary"}, verify=True
        )

    @mock.patch("requests.patch")
    def test_update_synchronous_node_count(self, _patch):
        response = _patch.return_value
        response.status_code = 200

        self.patroni.update_synchronous_node_count()

        _patch.assert_called_once_with(
            "http://1.1.1.1:8008/config", json={"synchronous_node_count": 0}, verify=True
        )

    @patch("os.makedirs")
    def test_inhibit_default_cluster_creation(self, _makedirs):
        # Setup a mock for the `open` method.
        mock = mock_open()
        # Patch the `open` method with our mock.
        with patch("builtins.open", mock, create=True):
            self.patroni._inhibit_default_cluster_creation()
            _makedirs.assert_called_once_with(
                os.path.dirname(CREATE_CLUSTER_CONF_PATH), mode=0o755, exist_ok=True
            )
            # Check the write calls made to the file.
            handle = mock()
            handle.write.assert_called_once_with("\n")<|MERGE_RESOLUTION|>--- conflicted
+++ resolved
@@ -179,7 +179,7 @@
             template = Template(file.read())
         expected_content = template.render(
             archive_mode="on",
-            conf_path="/var/snap/charmed-postgresql/common/postgresql",
+            conf_path=STORAGE_PATH,
             member_name=member_name,
             peers_ips=self.peers_ips,
             scope=scope,
@@ -206,37 +206,20 @@
         self.assertEqual(mock.call_args_list[0][0], ("templates/patroni.yml.j2", "r"))
         # Ensure the correct rendered template is sent to _render_file method.
         _render_file.assert_called_once_with(
-<<<<<<< HEAD
-            "/var/snap/charmed-postgresql/current/patroni/config.yaml",
-=======
             "/var/snap/charmed-postgresql/common/postgresql/patroni.yaml",
->>>>>>> c8f71aaf
             expected_content,
             0o644,
         )
 
-<<<<<<< HEAD
-    @patch("charm.Patroni._inhibit_default_cluster_creation")
-    @patch("charm.snap.SnapCache")
-    @patch("charm.Patroni._create_directory")
-    def test_start_patroni(
-        self, _create_directory, _snap_cache, _inhibit_default_cluster_creation
-    ):
-=======
     @patch("charm.snap.SnapCache")
     @patch("charm.Patroni._create_directory")
     def test_start_patroni(self, _create_directory, _snap_cache):
->>>>>>> c8f71aaf
         _cache = _snap_cache.return_value
         _selected_snap = _cache.__getitem__.return_value
         _selected_snap.start.side_effect = [None, snap.SnapError]
 
         # Test a success scenario.
         success = self.patroni.start_patroni()
-<<<<<<< HEAD
-        _inhibit_default_cluster_creation.assert_called_once()
-=======
->>>>>>> c8f71aaf
         _cache.__getitem__.assert_called_once_with("charmed-postgresql")
         _selected_snap.start.assert_called_once_with(services=[PATRONI_SERVICE])
         assert success
