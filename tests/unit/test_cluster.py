# Copyright 2021 Canonical Ltd.
# See LICENSE file for licensing details.

import unittest
from unittest.mock import mock_open, patch

from jinja2 import Template

from cluster import Patroni
from lib.charms.operator_libs_linux.v0.apt import DebianPackage, PackageState
from tests.helpers import STORAGE_PATH

PATRONI_SERVICE = "patroni"


class TestCharm(unittest.TestCase):
    def setUp(self):
        # Setup a cluster.
<<<<<<< HEAD
        self.peers_ips = peers_ips = ["2.2.2.2", "3.3.3.3"]

        self.patroni = Patroni(
            "1.1.1.1",
            STORAGE_PATH,
            "postgresql",
            "postgresql-0",
            peers_ips,
            "fake-superuser-password",
            "fake-replication-password",
        )
=======
        self.patroni = Patroni("1.1.1.1")

    @patch("os.makedirs")
    def test_inhibit_default_cluster_creation(self, _makedirs):
        # Setup a mock for the `open` method.
        mock = mock_open()
        # Patch the `open` method with our mock.
        with patch("builtins.open", mock, create=True):
            self.patroni.inhibit_default_cluster_creation()
            _makedirs.assert_called_once_with(
                os.path.dirname(CREATE_CLUSTER_CONF_PATH), mode=0o755, exist_ok=True
            )
            # Check the write calls made to the file.
            handle = mock()
            calls = [
                call("create_main_cluster = false\n"),
                call(f"include '{STORAGE_PATH}/conf.d/postgresql-operator.conf'"),
            ]
            handle.write.assert_has_calls(calls)
>>>>>>> 25a1d9cc

    @patch("charms.operator_libs_linux.v0.apt.DebianPackage.from_system")
    def test_get_postgresql_version(self, _from_system):
        # Mock the package returned by from_system call.
        _from_system.return_value = DebianPackage(
            "postgresql", "12+214ubuntu0.1", "", "all", PackageState.Present
        )
        version = self.patroni._get_postgresql_version()
        _from_system.assert_called_once_with("postgresql")
        self.assertEqual(version, "12")

    @patch("os.chmod")
    @patch("os.chown")
    @patch("pwd.getpwnam")
    @patch("tempfile.NamedTemporaryFile")
    def test_render_file(self, _temp_file, _pwnam, _chown, _chmod):
        # Set a mocked temporary filename.
        filename = "/tmp/temporaryfilename"
        _temp_file.return_value.name = filename
        # Setup a mock for the `open` method.
        mock = mock_open()
        # Patch the `open` method with our mock.
        with patch("builtins.open", mock, create=True):
            # Set the uid/gid return values for lookup of 'postgres' user.
            _pwnam.return_value.pw_uid = 35
            _pwnam.return_value.pw_gid = 35
            # Call the method using a temporary configuration file.
            self.patroni._render_file(filename, "rendered-content", 0o640)

        # Check the rendered file is opened with "w+" mode.
        self.assertEqual(mock.call_args_list[0][0], (filename, "w+"))
        # Ensure that the correct user is lookup up.
        _pwnam.assert_called_with("postgres")
        # Ensure the file is chmod'd correctly.
        _chmod.assert_called_with(filename, 0o640)
        # Ensure the file is chown'd correctly.
        _chown.assert_called_with(filename, uid=35, gid=35)

    @patch("charm.Patroni._render_file")
    @patch("charm.Patroni._create_directory")
    def test_render_patroni_service_file(self, _, _render_file):
        # Get the expected content from a file.
        with open("templates/patroni.service.j2") as file:
            template = Template(file.read())
        expected_content = template.render(conf_path=STORAGE_PATH)

        # Setup a mock for the `open` method, set returned data to patroni.service template.
        with open("templates/patroni.service.j2", "r") as f:
            mock = mock_open(read_data=f.read())

        # Patch the `open` method with our mock.
        with patch("builtins.open", mock, create=True):
            # Call the method
            self.patroni._render_patroni_service_file()

        # Check the template is opened read-only in the call to open.
        self.assertEqual(mock.call_args_list[0][0], ("templates/patroni.service.j2", "r"))
        # Ensure the correct rendered template is sent to _render_file method.
        _render_file.assert_called_once_with(
            "/etc/systemd/system/patroni.service",
            expected_content,
            0o644,
        )

    @patch("charm.Patroni._render_file")
    @patch("charm.Patroni._create_directory")
    def test_render_patroni_yml_file(self, _, _render_file):
        # Define variables to render in the template.
        member_name = "postgresql-0"
        scope = "postgresql"
        superuser_password = "fake-superuser-password"
        replication_password = "fake-replication-password"

        # Get the expected content from a file.
        with open("templates/patroni.yml.j2") as file:
            template = Template(file.read())
        expected_content = template.render(
            conf_path=STORAGE_PATH,
            member_name=member_name,
            peers_ips=self.peers_ips,
            scope=scope,
            self_ip=self.patroni.unit_ip,
            superuser_password=superuser_password,
            replication_password=replication_password,
            version=self.patroni._get_postgresql_version(),
        )
        print(expected_content)

        # Setup a mock for the `open` method, set returned data to patroni.yml template.
        with open("templates/patroni.yml.j2", "r") as f:
            mock = mock_open(read_data=f.read())

        # Patch the `open` method with our mock.
        with patch("builtins.open", mock, create=True):
            # Call the method.
<<<<<<< HEAD
            self.patroni._render_patroni_yml_file()
=======
            self.patroni._render_patroni_yml_file(
                scope,
                member_name,
                superuser_password,
                replication_password,
            )
>>>>>>> 25a1d9cc

        # Check the template is opened read-only in the call to open.
        self.assertEqual(mock.call_args_list[0][0], ("templates/patroni.yml.j2", "r"))
        # Ensure the correct rendered template is sent to _render_file method.
        _render_file.assert_called_once_with(
            f"{STORAGE_PATH}/patroni.yml",
            expected_content,
            0o644,
        )

    @patch("charm.Patroni._render_file")
    @patch("charm.Patroni._create_directory")
    def test_render_postgresql_conf_file(self, _, _render_file):
        # Get the expected content from a file.
        with open("tests/data/postgresql.conf") as file:
            expected_content = file.read()

        # Setup a mock for the `open` method, set returned data to postgresql.conf template.
        with open("templates/postgresql.conf.j2", "r") as f:
            mock = mock_open(read_data=f.read())

        # Patch the `open` method with our mock.
        with patch("builtins.open", mock, create=True):
            # Call the method
            self.patroni._render_postgresql_conf_file()

        # Check the template is opened read-only in the call to open.
        self.assertEqual(mock.call_args_list[0][0], ("templates/postgresql.conf.j2", "r"))
        # Ensure the correct rendered template is sent to _render_file method.
        _render_file.assert_called_once_with(
            f"{STORAGE_PATH}/conf.d/postgresql-operator.conf",
            expected_content,
            0o644,
        )

    @patch("cluster.service_start")
    @patch("cluster.service_running")
    @patch("charm.Patroni._create_directory")
    def test_start_patroni(self, _create_directory, _service_running, _service_start):
        _service_running.side_effect = [True, False]

        # Test a success scenario.
<<<<<<< HEAD
        success = self.patroni.start_patroni()
=======
        success = self.patroni._start_patroni()
>>>>>>> 25a1d9cc
        _service_start.assert_called_with(PATRONI_SERVICE)
        _service_running.assert_called_with(PATRONI_SERVICE)
        assert success

        # Test a fail scenario.
<<<<<<< HEAD
        success = self.patroni.start_patroni()
=======
        success = self.patroni._start_patroni()
>>>>>>> 25a1d9cc
        assert not success<|MERGE_RESOLUTION|>--- conflicted
+++ resolved
@@ -16,7 +16,6 @@
 class TestCharm(unittest.TestCase):
     def setUp(self):
         # Setup a cluster.
-<<<<<<< HEAD
         self.peers_ips = peers_ips = ["2.2.2.2", "3.3.3.3"]
 
         self.patroni = Patroni(
@@ -24,31 +23,29 @@
             STORAGE_PATH,
             "postgresql",
             "postgresql-0",
+            1,
             peers_ips,
             "fake-superuser-password",
             "fake-replication-password",
         )
-=======
-        self.patroni = Patroni("1.1.1.1")
-
-    @patch("os.makedirs")
-    def test_inhibit_default_cluster_creation(self, _makedirs):
-        # Setup a mock for the `open` method.
-        mock = mock_open()
-        # Patch the `open` method with our mock.
-        with patch("builtins.open", mock, create=True):
-            self.patroni.inhibit_default_cluster_creation()
-            _makedirs.assert_called_once_with(
-                os.path.dirname(CREATE_CLUSTER_CONF_PATH), mode=0o755, exist_ok=True
-            )
-            # Check the write calls made to the file.
-            handle = mock()
-            calls = [
-                call("create_main_cluster = false\n"),
-                call(f"include '{STORAGE_PATH}/conf.d/postgresql-operator.conf'"),
-            ]
-            handle.write.assert_has_calls(calls)
->>>>>>> 25a1d9cc
+
+    # @patch("os.makedirs")
+    # def test_inhibit_default_cluster_creation(self, _makedirs):
+    #     # Setup a mock for the `open` method.
+    #     mock = mock_open()
+    #     # Patch the `open` method with our mock.
+    #     with patch("builtins.open", mock, create=True):
+    #         self.inhibit_default_cluster_creation()
+    #         _makedirs.assert_called_once_with(
+    #             os.path.dirname(CREATE_CLUSTER_CONF_PATH), mode=0o755, exist_ok=True
+    #         )
+    #         # Check the write calls made to the file.
+    #         handle = mock()
+    #         calls = [
+    #             call("create_main_cluster = false\n"),
+    #             call(f"include '{STORAGE_PATH}/conf.d/postgresql-operator.conf'"),
+    #         ]
+    #         handle.write.assert_has_calls(calls)
 
     @patch("charms.operator_libs_linux.v0.apt.DebianPackage.from_system")
     def test_get_postgresql_version(self, _from_system):
@@ -144,16 +141,7 @@
         # Patch the `open` method with our mock.
         with patch("builtins.open", mock, create=True):
             # Call the method.
-<<<<<<< HEAD
             self.patroni._render_patroni_yml_file()
-=======
-            self.patroni._render_patroni_yml_file(
-                scope,
-                member_name,
-                superuser_password,
-                replication_password,
-            )
->>>>>>> 25a1d9cc
 
         # Check the template is opened read-only in the call to open.
         self.assertEqual(mock.call_args_list[0][0], ("templates/patroni.yml.j2", "r"))
@@ -168,8 +156,14 @@
     @patch("charm.Patroni._create_directory")
     def test_render_postgresql_conf_file(self, _, _render_file):
         # Get the expected content from a file.
-        with open("tests/data/postgresql.conf") as file:
-            expected_content = file.read()
+        with open("templates/postgresql.conf.j2") as file:
+            template = Template(file.read())
+        expected_content = template.render(
+            listen_addresses="*",
+            logging_collector="on",
+            synchronous_commit="off",
+            synchronous_standby_names="*",
+        )
 
         # Setup a mock for the `open` method, set returned data to postgresql.conf template.
         with open("templates/postgresql.conf.j2", "r") as f:
@@ -178,7 +172,7 @@
         # Patch the `open` method with our mock.
         with patch("builtins.open", mock, create=True):
             # Call the method
-            self.patroni._render_postgresql_conf_file()
+            self.patroni.render_postgresql_conf_file()
 
         # Check the template is opened read-only in the call to open.
         self.assertEqual(mock.call_args_list[0][0], ("templates/postgresql.conf.j2", "r"))
@@ -196,19 +190,11 @@
         _service_running.side_effect = [True, False]
 
         # Test a success scenario.
-<<<<<<< HEAD
         success = self.patroni.start_patroni()
-=======
-        success = self.patroni._start_patroni()
->>>>>>> 25a1d9cc
         _service_start.assert_called_with(PATRONI_SERVICE)
         _service_running.assert_called_with(PATRONI_SERVICE)
         assert success
 
         # Test a fail scenario.
-<<<<<<< HEAD
         success = self.patroni.start_patroni()
-=======
-        success = self.patroni._start_patroni()
->>>>>>> 25a1d9cc
         assert not success