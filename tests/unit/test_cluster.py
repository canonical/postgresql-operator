# Copyright 2021 Canonical Ltd.
# See LICENSE file for licensing details.

from unittest.mock import MagicMock, Mock, PropertyMock, mock_open, patch, sentinel

import pytest
import requests
from charms.operator_libs_linux.v2 import snap
from jinja2 import Template
from ops.testing import Harness
from pysyncobj.utility import UtilityException
from tenacity import (
    AttemptManager,
    RetryCallState,
    RetryError,
    Retrying,
    stop_after_delay,
    wait_fixed,
)

from charm import PostgresqlOperatorCharm
from cluster import Patroni, RemoveRaftMemberFailedError
from constants import (
    PATRONI_CONF_PATH,
    PATRONI_LOGS_PATH,
    POSTGRESQL_DATA_PATH,
    POSTGRESQL_LOGS_PATH,
    REWIND_USER,
)

PATRONI_SERVICE = "patroni"
CREATE_CLUSTER_CONF_PATH = "/var/snap/charmed-postgresql/current/etc/postgresql/postgresql.conf"


# This method will be used by the mock to replace requests.get
def mocked_requests_get(*args, **kwargs):
    class MockResponse:
        def __init__(self, json_data):
            self.json_data = json_data

        def json(self):
            return self.json_data

    data = {
        "http://server1/cluster": {
            "members": [{"name": "postgresql-0", "host": "1.1.1.1", "role": "leader", "lag": "1"}]
        },
        "http://server1/health": {"state": "running"},
        "http://server4/cluster": {"members": []},
    }
    if args[0] in data:
        return MockResponse(data[args[0]])

    raise requests.exceptions.Timeout()


@pytest.fixture(autouse=True)
def peers_ips():
    peers_ips = {"2.2.2.2", "3.3.3.3"}
    yield peers_ips


@pytest.fixture()
def harness():
    harness = Harness(PostgresqlOperatorCharm)
    harness.begin()
    yield harness
    harness.cleanup()


@pytest.fixture(autouse=True)
def patroni(harness, peers_ips):
    patroni = Patroni(
        harness.charm,
        "1.1.1.1",
        "postgresql",
        "postgresql-0",
        1,
        peers_ips,
        "fake-superuser-password",
        "fake-replication-password",
        "fake-rewind-password",
        False,
        "fake-raft-password",
        "fake-patroni-password",
    )
    yield patroni


def test_get_alternative_patroni_url(peers_ips, patroni):
    # Mock tenacity attempt.
    retry = Retrying()
    retry_state = RetryCallState(retry, None, None, None)
    attempt = AttemptManager(retry_state)

    # Test the first URL that is returned (it should have the current unit IP).
    url = patroni._get_alternative_patroni_url(attempt)
    assert url == f"http://{patroni.unit_ip}:8008"

    # Test returning the other servers URLs.
    for attempt_number in range(attempt.retry_state.attempt_number + 1, len(peers_ips) + 2):
        attempt.retry_state.attempt_number = attempt_number
        url = patroni._get_alternative_patroni_url(attempt)
        assert url.split("http://")[1].split(":8008")[0] in peers_ips


def test_get_member_ip(peers_ips, patroni):
    with (
        patch("requests.get", side_effect=mocked_requests_get) as _get,
        patch("charm.Patroni._get_alternative_patroni_url") as _get_alternative_patroni_url,
    ):
        # Test error on trying to get the member IP.
        _get_alternative_patroni_url.side_effect = "http://server2"
        with pytest.raises(RetryError):
            patroni.get_member_ip(patroni.member_name)
            assert False

        # Test using an alternative Patroni URL.
        _get_alternative_patroni_url.side_effect = [
            "http://server3",
            "http://server2",
            "http://server1",
        ]
        ip = patroni.get_member_ip(patroni.member_name)
        assert ip == "1.1.1.1"

        # Test using the current Patroni URL.
        _get_alternative_patroni_url.side_effect = ["http://server1"]
        ip = patroni.get_member_ip(patroni.member_name)
        assert ip == "1.1.1.1"

        # Test when not having that specific member in the cluster.
        _get_alternative_patroni_url.side_effect = ["http://server1"]
        ip = patroni.get_member_ip("other-member-name")
        assert ip is None


def test_get_patroni_health(peers_ips, patroni):
    with patch("cluster.stop_after_delay", new_callable=PropertyMock) as _stop_after_delay, patch(
        "cluster.wait_fixed", new_callable=PropertyMock
    ) as _wait_fixed, patch(
        "charm.Patroni._patroni_url", new_callable=PropertyMock
    ) as _patroni_url, patch("requests.get", side_effect=mocked_requests_get) as _get:
        # Test when the Patroni API is reachable.
        _patroni_url.return_value = "http://server1"
        health = patroni.get_patroni_health()

        # Check needed to ensure a fast charm deployment.
        _stop_after_delay.assert_called_once_with(60)
        _wait_fixed.assert_called_once_with(7)

        assert health == {"state": "running"}

        # Test when the Patroni API is not reachable.
        _patroni_url.return_value = "http://server2"
        with pytest.raises(RetryError):
            patroni.get_patroni_health()
            assert False


def test_get_postgresql_version(peers_ips, patroni):
    with patch("charm.snap.SnapClient") as _snap_client:
        # TODO test a real implementation
        _get_installed_snaps = _snap_client.return_value.get_installed_snaps
        _get_installed_snaps.return_value = [
            {"name": "something"},
            {"name": "charmed-postgresql", "version": "14.0"},
        ]
        version = patroni.get_postgresql_version()

        assert version == "14.0"
        _snap_client.assert_called_once_with()
        _get_installed_snaps.assert_called_once_with()


def test_get_primary(peers_ips, patroni):
    with (
        patch("requests.get", side_effect=mocked_requests_get) as _get,
        patch("charm.Patroni._get_alternative_patroni_url") as _get_alternative_patroni_url,
    ):
        # Test error on trying to get the member IP.
        _get_alternative_patroni_url.side_effect = "http://server2"
        with pytest.raises(RetryError):
            patroni.get_primary(patroni.member_name)
            assert False

        # Test using an alternative Patroni URL.
        _get_alternative_patroni_url.side_effect = [
            "http://server3",
            "http://server2",
            "http://server1",
        ]
        primary = patroni.get_primary()
        assert primary == "postgresql-0"

        # Test using the current Patroni URL.
        _get_alternative_patroni_url.side_effect = ["http://server1"]
        primary = patroni.get_primary()
        assert primary == "postgresql-0"

        # Test requesting the primary in the unit name pattern.
        _get_alternative_patroni_url.side_effect = ["http://server1"]
        primary = patroni.get_primary(unit_name_pattern=True)
        assert primary == "postgresql/0"


def test_is_creating_backup(peers_ips, patroni):
    with patch("requests.get") as _get:
        # Test when one member is creating a backup.
        response = _get.return_value
        response.json.return_value = {
            "members": [
                {"name": "postgresql-0"},
                {"name": "postgresql-1", "tags": {"is_creating_backup": True}},
            ]
        }
        assert patroni.is_creating_backup

        # Test when no member is creating a backup.
        response.json.return_value = {
            "members": [{"name": "postgresql-0"}, {"name": "postgresql-1"}]
        }
        assert not patroni.is_creating_backup


def test_is_replication_healthy(peers_ips, patroni):
    with (
        patch("requests.get") as _get,
        patch("charm.Patroni.get_primary"),
        patch("cluster.stop_after_delay", return_value=stop_after_delay(0)),
    ):
        # Test when replication is healthy.
        _get.return_value.status_code = 200
<<<<<<< HEAD
        assert patroni.is_replication_healthy
=======
        assert patroni.is_replication_healthy()
>>>>>>> 1ed57063

        # Test when replication is not healthy.
        _get.side_effect = [
            MagicMock(status_code=200),
            MagicMock(status_code=200),
            MagicMock(status_code=503),
        ]
<<<<<<< HEAD
        assert not patroni.is_replication_healthy
=======
        assert not patroni.is_replication_healthy()

        # Test ignoring errors in case of raft encryption.
        _get.side_effect = None
        _get.return_value.status_code = 503
        assert patroni.is_replication_healthy(True)
>>>>>>> 1ed57063


def test_is_member_isolated(peers_ips, patroni):
    with (
        patch("cluster.stop_after_delay", return_value=stop_after_delay(0)),
        patch("cluster.wait_fixed", return_value=wait_fixed(0)),
        patch("requests.get", side_effect=mocked_requests_get) as _get,
        patch("charm.Patroni._patroni_url", new_callable=PropertyMock) as _patroni_url,
    ):
        # Test when it wasn't possible to connect to the Patroni API.
        _patroni_url.return_value = "http://server3"
        assert not patroni.is_member_isolated

        # Test when the member isn't isolated from the cluster.
        _patroni_url.return_value = "http://server1"
        assert not patroni.is_member_isolated

        # Test when the member is isolated from the cluster.
        _patroni_url.return_value = "http://server4"
        assert patroni.is_member_isolated


def test_render_file(peers_ips, patroni):
    with (
        patch("os.chmod") as _chmod,
        patch("os.chown") as _chown,
        patch("pwd.getpwnam") as _pwnam,
        patch("tempfile.NamedTemporaryFile") as _temp_file,
    ):
        # Set a mocked temporary filename.
        filename = "/tmp/temporaryfilename"
        _temp_file.return_value.name = filename
        # Setup a mock for the `open` method.
        mock = mock_open()
        # Patch the `open` method with our mock.
        with patch("builtins.open", mock, create=True):
            # Set the uid/gid return values for lookup of 'postgres' user.
            _pwnam.return_value.pw_uid = 35
            _pwnam.return_value.pw_gid = 35
            # Call the method using a temporary configuration file.
            patroni.render_file(filename, "rendered-content", 0o640)

        # Check the rendered file is opened with "w+" mode.
        assert mock.call_args_list[0][0] == (filename, "w+")
        # Ensure that the correct user is lookup up.
        _pwnam.assert_called_with("snap_daemon")
        # Ensure the file is chmod'd correctly.
        _chmod.assert_called_with(filename, 0o640)
        # Ensure the file is chown'd correctly.
        _chown.assert_called_with(filename, uid=35, gid=35)


def test_render_patroni_yml_file(peers_ips, patroni):
    with (
        patch(
            "relations.async_replication.PostgreSQLAsyncReplication.get_partner_addresses",
            return_value=["2.2.2.2", "3.3.3.3"],
        ) as _get_partner_addresses,
        patch("charm.Patroni.get_postgresql_version") as _get_postgresql_version,
        patch("charm.Patroni.render_file") as _render_file,
        patch("charm.Patroni._create_directory"),
    ):
        _get_postgresql_version.return_value = "14.7"

        # Define variables to render in the template.
        member_name = "postgresql-0"
        scope = "postgresql"
        superuser_password = "fake-superuser-password"
        replication_password = "fake-replication-password"
        rewind_password = "fake-rewind-password"
        raft_password = "fake-raft-password"
        patroni_password = "fake-patroni-password"
        postgresql_version = "14"

        # Get the expected content from a file.
        with open("templates/patroni.yml.j2") as file:
            template = Template(file.read())
        expected_content = template.render(
            conf_path=PATRONI_CONF_PATH,
            data_path=POSTGRESQL_DATA_PATH,
            log_path=PATRONI_LOGS_PATH,
            postgresql_log_path=POSTGRESQL_LOGS_PATH,
            member_name=member_name,
            partner_addrs=["2.2.2.2", "3.3.3.3"],
            peers_ips=peers_ips,
            scope=scope,
            self_ip=patroni.unit_ip,
            superuser="operator",
            superuser_password=superuser_password,
            replication_password=replication_password,
            rewind_user=REWIND_USER,
            rewind_password=rewind_password,
            version=postgresql_version,
            minority_count=patroni.planned_units // 2,
            raft_password=raft_password,
            patroni_password=patroni_password,
        )

        # Setup a mock for the `open` method, set returned data to patroni.yml template.
        with open("templates/patroni.yml.j2", "r") as f:
            mock = mock_open(read_data=f.read())

        # Patch the `open` method with our mock.
        with patch("builtins.open", mock, create=True):
            # Call the method.
            patroni.render_patroni_yml_file()

        # Check the template is opened read-only in the call to open.
        assert mock.call_args_list[0][0] == ("templates/patroni.yml.j2", "r")
        # Ensure the correct rendered template is sent to _render_file method.
        _render_file.assert_called_once_with(
            "/var/snap/charmed-postgresql/current/etc/patroni/patroni.yaml",
            expected_content,
            0o600,
        )


def test_start_patroni(peers_ips, patroni):
    with (
        patch("charm.snap.SnapCache") as _snap_cache,
        patch("charm.Patroni._create_directory") as _create_directory,
    ):
        _cache = _snap_cache.return_value
        _selected_snap = _cache.__getitem__.return_value
        _selected_snap.start.side_effect = [None, snap.SnapError]

        # Test a success scenario.
        assert patroni.start_patroni()
        _cache.__getitem__.assert_called_once_with("charmed-postgresql")
        _selected_snap.start.assert_called_once_with(services=[PATRONI_SERVICE])

        # Test a fail scenario.
        assert not patroni.start_patroni()


def test_stop_patroni(peers_ips, patroni):
    with (
        patch("charm.snap.SnapCache") as _snap_cache,
        patch("charm.Patroni._create_directory") as _create_directory,
    ):
        _cache = _snap_cache.return_value
        _selected_snap = _cache.__getitem__.return_value
        _selected_snap.stop.side_effect = [None, snap.SnapError]
        _selected_snap.services.__getitem__.return_value.__getitem__.return_value = False

        # Test a success scenario.
        assert patroni.stop_patroni()
        _cache.__getitem__.assert_called_once_with("charmed-postgresql")
        _selected_snap.stop.assert_called_once_with(services=[PATRONI_SERVICE])
        _selected_snap.services.__getitem__.return_value.__getitem__.assert_called_once_with(
            "active"
        )

        # Test a fail scenario.
        assert not patroni.stop_patroni()


def test_member_replication_lag(peers_ips, patroni):
    with (
        patch("requests.get", side_effect=mocked_requests_get) as _get,
        patch("charm.Patroni._patroni_url", new_callable=PropertyMock) as _patroni_url,
    ):
        # Test when the cluster member has a value for the lag field.
        _patroni_url.return_value = "http://server1"
        lag = patroni.member_replication_lag
        assert lag == "1"

        # Test when the cluster member doesn't have a value for the lag field.
        patroni.member_name = "postgresql-1"
        lag = patroni.member_replication_lag
        assert lag == "unknown"

        # Test when the API call fails.
        _patroni_url.return_value = "http://server2"
        with patch.object(Retrying, "iter", Mock(side_effect=RetryError(None))):
            lag = patroni.member_replication_lag
            assert lag == "unknown"


def test_reinitialize_postgresql(peers_ips, patroni):
    with patch("requests.post") as _post:
        patroni.reinitialize_postgresql()
        _post.assert_called_once_with(
            f"http://{patroni.unit_ip}:8008/reinitialize", verify=True, auth=patroni._patroni_auth
        )


def test_switchover(peers_ips, patroni):
    with (
        patch("requests.post") as _post,
        patch("cluster.Patroni.get_primary", return_value="primary"),
    ):
        response = _post.return_value
        response.status_code = 200

        patroni.switchover()

        _post.assert_called_once_with(
            "http://1.1.1.1:8008/switchover",
            json={"leader": "primary"},
            verify=True,
            auth=patroni._patroni_auth,
        )


def test_update_synchronous_node_count(peers_ips, patroni):
    with patch("cluster.stop_after_delay", return_value=stop_after_delay(0)) as _wait_fixed, patch(
        "cluster.wait_fixed", return_value=wait_fixed(0)
    ) as _wait_fixed, patch("requests.patch") as _patch:
        response = _patch.return_value
        response.status_code = 200

        patroni.update_synchronous_node_count()

        _patch.assert_called_once_with(
            "http://1.1.1.1:8008/config",
            json={"synchronous_node_count": 0},
            verify=True,
            auth=patroni._patroni_auth,
        )

        # Test when the request fails.
        response.status_code = 500
        with pytest.raises(RetryError):
            patroni.update_synchronous_node_count()
            assert False


def test_configure_patroni_on_unit(peers_ips, patroni):
    with (
        patch("os.chmod") as _chmod,
        patch("builtins.open") as _open,
        patch("os.chown") as _chown,
        patch("pwd.getpwnam") as _getpwnam,
    ):
        _getpwnam.return_value.pw_uid = sentinel.uid
        _getpwnam.return_value.pw_gid = sentinel.gid

        patroni.configure_patroni_on_unit()

        _getpwnam.assert_called_once_with("snap_daemon")

        _chown.assert_any_call(
            "/var/snap/charmed-postgresql/common/var/lib/postgresql",
            uid=sentinel.uid,
            gid=sentinel.gid,
        )

        _open.assert_called_once_with(CREATE_CLUSTER_CONF_PATH, "a")
        _chmod.assert_called_once_with(
            "/var/snap/charmed-postgresql/common/var/lib/postgresql", 488
        )


def test_member_started_true(peers_ips, patroni):
    with (
        patch("cluster.requests.get") as _get,
        patch("cluster.stop_after_delay", return_value=stop_after_delay(0)),
        patch("cluster.wait_fixed", return_value=wait_fixed(0)),
    ):
        _get.return_value.json.return_value = {"state": "running"}

        assert patroni.member_started

        _get.assert_called_once_with(
            "http://1.1.1.1:8008/health", verify=True, timeout=5, auth=patroni._patroni_auth
        )


def test_member_started_false(peers_ips, patroni):
    with (
        patch("cluster.requests.get") as _get,
        patch("cluster.stop_after_delay", return_value=stop_after_delay(0)),
        patch("cluster.wait_fixed", return_value=wait_fixed(0)),
    ):
        _get.return_value.json.return_value = {"state": "stopped"}

        assert not patroni.member_started

        _get.assert_called_once_with(
            "http://1.1.1.1:8008/health", verify=True, timeout=5, auth=patroni._patroni_auth
        )


def test_member_started_error(peers_ips, patroni):
    with (
        patch("cluster.requests.get") as _get,
        patch("cluster.stop_after_delay", return_value=stop_after_delay(0)),
        patch("cluster.wait_fixed", return_value=wait_fixed(0)),
    ):
        _get.side_effect = Exception

        assert not patroni.member_started

        _get.assert_called_once_with(
            "http://1.1.1.1:8008/health", verify=True, timeout=5, auth=patroni._patroni_auth
        )


def test_member_inactive_true(peers_ips, patroni):
    with (
        patch("cluster.requests.get") as _get,
        patch("cluster.stop_after_delay", return_value=stop_after_delay(0)),
        patch("cluster.wait_fixed", return_value=wait_fixed(0)),
    ):
        _get.return_value.json.return_value = {"state": "stopped"}

        assert patroni.member_inactive

        _get.assert_called_once_with(
            "http://1.1.1.1:8008/health", verify=True, timeout=5, auth=patroni._patroni_auth
        )


def test_member_inactive_false(peers_ips, patroni):
    with (
        patch("cluster.requests.get") as _get,
        patch("cluster.stop_after_delay", return_value=stop_after_delay(0)),
        patch("cluster.wait_fixed", return_value=wait_fixed(0)),
    ):
        _get.return_value.json.return_value = {"state": "starting"}

        assert not patroni.member_inactive

        _get.assert_called_once_with(
            "http://1.1.1.1:8008/health", verify=True, timeout=5, auth=patroni._patroni_auth
        )


def test_member_inactive_error(peers_ips, patroni):
    with (
        patch("cluster.requests.get") as _get,
        patch("cluster.stop_after_delay", return_value=stop_after_delay(0)),
        patch("cluster.wait_fixed", return_value=wait_fixed(0)),
    ):
        _get.side_effect = Exception

        assert patroni.member_inactive

        _get.assert_called_once_with(
            "http://1.1.1.1:8008/health", verify=True, timeout=5, auth=patroni._patroni_auth
        )


def test_patroni_logs(patroni):
    with patch("charm.snap.SnapCache") as _snap_cache:
        # Test when the logs are returned successfully.
        logs = _snap_cache.return_value.__getitem__.return_value.logs
        logs.return_value = "fake-logs"
        assert patroni.patroni_logs() == "fake-logs"

        # Test the charm fails to get the logs.
        logs.side_effect = snap.SnapError
        assert patroni.patroni_logs() == ""


def test_last_postgresql_logs(patroni):
    with patch("glob.glob") as _glob, patch(
        "builtins.open", mock_open(read_data="fake-logs")
    ) as _open:
        # Test when there are no files to read.
        assert patroni.last_postgresql_logs() == ""
        _open.assert_not_called()

        # Test when there are multiple files in the logs directory.
        _glob.return_value = [
            "/var/snap/charmed-postgresql/common/var/log/postgresql/postgresql.log.1",
            "/var/snap/charmed-postgresql/common/var/log/postgresql/postgresql.log.2",
            "/var/snap/charmed-postgresql/common/var/log/postgresql/postgresql.log.3",
        ]
        assert patroni.last_postgresql_logs() == "fake-logs"
        _open.assert_called_once_with(
            "/var/snap/charmed-postgresql/common/var/log/postgresql/postgresql.log.3", "r"
        )

        # Test when the charm fails to read the logs.
        _open.reset_mock()
        _open.side_effect = OSError
        assert patroni.last_postgresql_logs() == ""
        _open.assert_called_with(
            "/var/snap/charmed-postgresql/common/var/log/postgresql/postgresql.log.3", "r"
        )


def test_get_patroni_restart_condition(patroni):
    mock = mock_open()
    with patch("builtins.open", mock) as _open:
        # Test when there is a restart condition set.
        _open.return_value.__enter__.return_value.read.return_value = "Restart=always"
        assert patroni.get_patroni_restart_condition() == "always"

        # Test when there is no restart condition set.
        _open.return_value.__enter__.return_value.read.return_value = ""
        with pytest.raises(RuntimeError):
            patroni.get_patroni_restart_condition()
            assert False


@pytest.mark.parametrize("new_restart_condition", ["on-success", "on-failure"])
def test_update_patroni_restart_condition(patroni, new_restart_condition):
    with patch("builtins.open", mock_open(read_data="Restart=always")) as _open, patch(
        "subprocess.run"
    ) as _run:
        _open.return_value.__enter__.return_value.read.return_value = "Restart=always"
        patroni.update_patroni_restart_condition(new_restart_condition)
        _open.return_value.__enter__.return_value.write.assert_called_once_with(
            f"Restart={new_restart_condition}"
        )
        _run.assert_called_once_with(["/bin/systemctl", "daemon-reload"])


def test_remove_raft_member(patroni):
    with patch("cluster.TcpUtility") as _tcp_utility:
        # Member already removed
        _tcp_utility.return_value.executeCommand.return_value = ""

        patroni.remove_raft_member("1.2.3.4")

        _tcp_utility.assert_called_once_with(timeout=3)
        _tcp_utility.return_value.executeCommand.assert_called_once_with(
            "127.0.0.1:2222", ["status"]
        )
        _tcp_utility.reset_mock()

        # Removing member
        _tcp_utility.return_value.executeCommand.side_effect = [
            "partner_node_status_server_1.2.3.4:2222",
            "SUCCESS",
        ]

        patroni.remove_raft_member("1.2.3.4")

        _tcp_utility.assert_called_once_with(timeout=3)
        assert _tcp_utility.return_value.executeCommand.call_count == 2
        _tcp_utility.return_value.executeCommand.assert_any_call("127.0.0.1:2222", ["status"])
        _tcp_utility.return_value.executeCommand.assert_any_call(
            "127.0.0.1:2222", ["remove", "1.2.3.4:2222"]
        )
        _tcp_utility.reset_mock()

        # Raises on failed status
        _tcp_utility.return_value.executeCommand.side_effect = [
            "partner_node_status_server_1.2.3.4:2222",
            "FAIL",
        ]

        with pytest.raises(RemoveRaftMemberFailedError):
            patroni.remove_raft_member("1.2.3.4")
            assert False

        # Raises on remove error
        _tcp_utility.return_value.executeCommand.side_effect = [
            "partner_node_status_server_1.2.3.4:2222",
            UtilityException,
        ]

        with pytest.raises(RemoveRaftMemberFailedError):
            patroni.remove_raft_member("1.2.3.4")
            assert False

        # Raises on status error
        _tcp_utility.return_value.executeCommand.side_effect = [
            UtilityException,
        ]

        with pytest.raises(RemoveRaftMemberFailedError):
            patroni.remove_raft_member("1.2.3.4")
            assert False<|MERGE_RESOLUTION|>--- conflicted
+++ resolved
@@ -231,11 +231,7 @@
     ):
         # Test when replication is healthy.
         _get.return_value.status_code = 200
-<<<<<<< HEAD
-        assert patroni.is_replication_healthy
-=======
         assert patroni.is_replication_healthy()
->>>>>>> 1ed57063
 
         # Test when replication is not healthy.
         _get.side_effect = [
@@ -243,16 +239,12 @@
             MagicMock(status_code=200),
             MagicMock(status_code=503),
         ]
-<<<<<<< HEAD
-        assert not patroni.is_replication_healthy
-=======
         assert not patroni.is_replication_healthy()
 
         # Test ignoring errors in case of raft encryption.
         _get.side_effect = None
         _get.return_value.status_code = 503
         assert patroni.is_replication_healthy(True)
->>>>>>> 1ed57063
 
 
 def test_is_member_isolated(peers_ips, patroni):
@@ -671,7 +663,7 @@
 
         patroni.remove_raft_member("1.2.3.4")
 
-        _tcp_utility.assert_called_once_with(timeout=3)
+        _tcp_utility.assert_called_once_with(password="fake-raft-password", timeout=3)
         _tcp_utility.return_value.executeCommand.assert_called_once_with(
             "127.0.0.1:2222", ["status"]
         )
@@ -685,7 +677,7 @@
 
         patroni.remove_raft_member("1.2.3.4")
 
-        _tcp_utility.assert_called_once_with(timeout=3)
+        _tcp_utility.assert_called_once_with(password="fake-raft-password", timeout=3)
         assert _tcp_utility.return_value.executeCommand.call_count == 2
         _tcp_utility.return_value.executeCommand.assert_any_call("127.0.0.1:2222", ["status"])
         _tcp_utility.return_value.executeCommand.assert_any_call(
