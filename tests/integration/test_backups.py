#!/usr/bin/env python3
# Copyright 2023 Canonical Ltd.
# See LICENSE file for licensing details.
import logging
import uuid
from typing import Dict, Tuple

import boto3
import pytest as pytest
from pytest_operator.plugin import OpsTest
from tenacity import Retrying, stop_after_attempt, wait_exponential

from . import architecture
from .helpers import (
    CHARM_SERIES,
    DATABASE_APP_NAME,
    backup_operations,
    construct_endpoint,
    db_connect,
    get_password,
    get_primary,
    get_unit_address,
    switchover,
    wait_for_idle_on_blocked,
)
from .juju_ import juju_major_version

ANOTHER_CLUSTER_REPOSITORY_ERROR_MESSAGE = "the S3 repository has backups from another cluster"
FAILED_TO_ACCESS_CREATE_BUCKET_ERROR_MESSAGE = (
    "failed to access/create the bucket, check your S3 settings"
)
FAILED_TO_INITIALIZE_STANZA_ERROR_MESSAGE = "failed to initialize stanza, check your S3 settings"
CANNOT_RESTORE_PITR = "cannot restore PITR, juju debug-log for details"
MOVE_RESTORED_CLUSTER_TO_ANOTHER_BUCKET = "Move restored cluster to another S3 bucket"
S3_INTEGRATOR_APP_NAME = "s3-integrator"
if juju_major_version < 3:
    TLS_CERTIFICATES_APP_NAME = "tls-certificates-operator"
    if architecture.architecture == "arm64":
        TLS_CHANNEL = "legacy/edge"
    else:
        TLS_CHANNEL = "legacy/stable"
    TLS_CONFIG = {"generate-self-signed-certificates": "true", "ca-common-name": "Test CA"}
else:
    TLS_CERTIFICATES_APP_NAME = "self-signed-certificates"
    if architecture.architecture == "arm64":
        TLS_CHANNEL = "latest/edge"
    else:
        TLS_CHANNEL = "latest/stable"
    TLS_CONFIG = {"ca-common-name": "Test CA"}

logger = logging.getLogger(__name__)

AWS = "AWS"
GCP = "GCP"


@pytest.fixture(scope="module")
async def cloud_configs(ops_test: OpsTest, github_secrets) -> None:
    # Define some configurations and credentials.
    configs = {
        AWS: {
            "endpoint": "https://s3.amazonaws.com",
            "bucket": "data-charms-testing",
            "path": f"/postgresql-vm/{uuid.uuid1()}",
            "region": "us-east-1",
        },
        GCP: {
            "endpoint": "https://storage.googleapis.com",
            "bucket": "data-charms-testing",
            "path": f"/postgresql-vm/{uuid.uuid1()}",
            "region": "",
        },
    }
    credentials = {
        AWS: {
            "access-key": github_secrets["AWS_ACCESS_KEY"],
            "secret-key": github_secrets["AWS_SECRET_KEY"],
        },
        GCP: {
            "access-key": github_secrets["GCP_ACCESS_KEY"],
            "secret-key": github_secrets["GCP_SECRET_KEY"],
        },
    }
    yield configs, credentials
    # Delete the previously created objects.
    logger.info("deleting the previously created backups")
    for cloud, config in configs.items():
        session = boto3.session.Session(
            aws_access_key_id=credentials[cloud]["access-key"],
            aws_secret_access_key=credentials[cloud]["secret-key"],
            region_name=config["region"],
        )
        s3 = session.resource(
            "s3", endpoint_url=construct_endpoint(config["endpoint"], config["region"])
        )
        bucket = s3.Bucket(config["bucket"])
        # GCS doesn't support batch delete operation, so delete the objects one by one.
        for bucket_object in bucket.objects.filter(Prefix=config["path"].lstrip("/")):
            bucket_object.delete()


@pytest.mark.group(1)
@pytest.mark.abort_on_fail
<<<<<<< HEAD
async def test_backup(ops_test: OpsTest, cloud_configs: Tuple[Dict, Dict], charm) -> None:
    """Build and deploy two units of PostgreSQL and then test the backup and restore actions."""
    # Deploy S3 Integrator and TLS Certificates Operator.
    await ops_test.model.deploy(S3_INTEGRATOR_APP_NAME)
    await ops_test.model.deploy(TLS_CERTIFICATES_APP_NAME, config=TLS_CONFIG, channel=TLS_CHANNEL)

    for cloud, config in cloud_configs[0].items():
        # Deploy and relate PostgreSQL to S3 integrator (one database app for each cloud for now
        # as archive_mode is disabled after restoring the backup) and to TLS Certificates Operator
        # (to be able to create backups from replicas).
        database_app_name = f"{DATABASE_APP_NAME}-{cloud.lower()}"
        await ops_test.model.deploy(
            charm,
            application_name=database_app_name,
            num_units=2,
            series=CHARM_SERIES,
            config={"profile": "testing"},
        )
        await ops_test.model.relate(database_app_name, S3_INTEGRATOR_APP_NAME)
        await ops_test.model.relate(database_app_name, TLS_CERTIFICATES_APP_NAME)

        # Configure and set access and secret keys.
        logger.info(f"configuring S3 integrator for {cloud}")
        await ops_test.model.applications[S3_INTEGRATOR_APP_NAME].set_config(config)
        action = await ops_test.model.units.get(f"{S3_INTEGRATOR_APP_NAME}/0").run_action(
            "sync-s3-credentials",
            **cloud_configs[1][cloud],
=======
async def test_backup_aws(ops_test: OpsTest, cloud_configs: Tuple[Dict, Dict], charm) -> None:
    """Build and deploy two units of PostgreSQL in AWS, test backup and restore actions."""
    config = cloud_configs[0][AWS]
    credentials = cloud_configs[1][AWS]

    await backup_operations(
        ops_test,
        S3_INTEGRATOR_APP_NAME,
        tls_certificates_app_name,
        tls_config,
        tls_channel,
        credentials,
        AWS,
        config,
        charm,
    )
    database_app_name = f"{DATABASE_APP_NAME}-aws"

    # Remove the relation to the TLS certificates operator.
    await ops_test.model.applications[database_app_name].remove_relation(
        f"{database_app_name}:certificates", f"{tls_certificates_app_name}:certificates"
    )
    await ops_test.model.wait_for_idle(apps=[database_app_name], status="active", timeout=1000)

    # Scale up to be able to test primary and leader being different.
    async with ops_test.fast_forward():
        await scale_application(ops_test, database_app_name, 2)

    # Ensure replication is working correctly.
    new_unit_name = f"{database_app_name}/2"
    address = get_unit_address(ops_test, new_unit_name)
    password = await get_password(ops_test, new_unit_name)
    with db_connect(host=address, password=password) as connection, connection.cursor() as cursor:
        cursor.execute(
            "SELECT EXISTS (SELECT FROM information_schema.tables"
            " WHERE table_schema = 'public' AND table_name = 'backup_table_1');"
        )
        assert cursor.fetchone()[
            0
        ], f"replication isn't working correctly: table 'backup_table_1' doesn't exist in {new_unit_name}"
        cursor.execute(
            "SELECT EXISTS (SELECT FROM information_schema.tables"
            " WHERE table_schema = 'public' AND table_name = 'backup_table_2');"
>>>>>>> 51832eb8
        )
        assert not cursor.fetchone()[
            0
        ], f"replication isn't working correctly: table 'backup_table_2' exists in {new_unit_name}"
    connection.close()

    old_primary = await get_primary(ops_test, new_unit_name)
    switchover(ops_test, old_primary, new_unit_name)

    # Get the new primary unit.
    primary = await get_primary(ops_test, new_unit_name)
    # Check that the primary changed.
    for attempt in Retrying(
        stop=stop_after_attempt(3), wait=wait_exponential(multiplier=1, min=2, max=30)
    ):
        with attempt:
            assert primary == new_unit_name

<<<<<<< HEAD
        for unit in ops_test.model.applications[database_app_name].units:
            remaining_unit = unit
            break

        # Run the "restore backup" action for differential backup.
        for attempt in Retrying(
            stop=stop_after_attempt(10), wait=wait_exponential(multiplier=1, min=2, max=30)
        ):
            with attempt:
                logger.info("restoring the backup")
                last_diff_backup = backups.split("\n")[-1]
                backup_id = last_diff_backup.split()[0]
                action = await remaining_unit.run_action("restore", **{"backup-id": backup_id})
                await action.wait()
                restore_status = action.results.get("restore-status")
                assert restore_status, "restore hasn't succeeded"

        # Wait for the restore to complete.
        async with ops_test.fast_forward():
            await ops_test.model.block_until(
                lambda: remaining_unit.workload_status_message
                == MOVE_RESTORED_CLUSTER_TO_ANOTHER_BUCKET,
                timeout=1000,
            )

        # Check that the backup was correctly restored by having only the first created table.
        logger.info("checking that the backup was correctly restored")
        primary = await get_primary(ops_test, remaining_unit.name)
        address = get_unit_address(ops_test, primary)
        with db_connect(
            host=address, password=password
        ) as connection, connection.cursor() as cursor:
            cursor.execute(
                "SELECT EXISTS (SELECT FROM information_schema.tables"
                " WHERE table_schema = 'public' AND table_name = 'backup_table_1');"
            )
            assert cursor.fetchone()[
                0
            ], "backup wasn't correctly restored: table 'backup_table_1' doesn't exist"
            cursor.execute(
                "SELECT EXISTS (SELECT FROM information_schema.tables"
                " WHERE table_schema = 'public' AND table_name = 'backup_table_2');"
            )
            assert cursor.fetchone()[
                0
            ], "backup wasn't correctly restored: table 'backup_table_2' doesn't exist"
            cursor.execute(
                "SELECT EXISTS (SELECT FROM information_schema.tables"
                " WHERE table_schema = 'public' AND table_name = 'backup_table_3');"
            )
            assert not cursor.fetchone()[
                0
            ], "backup wasn't correctly restored: table 'backup_table_3' exists"
        connection.close()

        # Run the "restore backup" action for full backup.
        for attempt in Retrying(
            stop=stop_after_attempt(10), wait=wait_exponential(multiplier=1, min=2, max=30)
        ):
            with attempt:
                logger.info("restoring the backup")
                last_full_backup = backups.split("\n")[-2]
                backup_id = last_full_backup.split()[0]
                action = await remaining_unit.run_action("restore", **{"backup-id": backup_id})
                await action.wait()
                restore_status = action.results.get("restore-status")
                assert restore_status, "restore hasn't succeeded"

        # Wait for the restore to complete.
        async with ops_test.fast_forward():
            await ops_test.model.block_until(
                lambda: remaining_unit.workload_status_message
                == MOVE_RESTORED_CLUSTER_TO_ANOTHER_BUCKET,
                timeout=1000,
            )

        # Check that the backup was correctly restored by having only the first created table.
        primary = await get_primary(ops_test, remaining_unit.name)
        address = get_unit_address(ops_test, primary)
        logger.info("checking that the backup was correctly restored")
        with db_connect(
            host=address, password=password
        ) as connection, connection.cursor() as cursor:
            cursor.execute(
                "SELECT EXISTS (SELECT FROM information_schema.tables"
                " WHERE table_schema = 'public' AND table_name = 'backup_table_1');"
            )
            assert cursor.fetchone()[
                0
            ], "backup wasn't correctly restored: table 'backup_table_1' doesn't exist"
            cursor.execute(
                "SELECT EXISTS (SELECT FROM information_schema.tables"
                " WHERE table_schema = 'public' AND table_name = 'backup_table_2');"
            )
            assert not cursor.fetchone()[
                0
            ], "backup wasn't correctly restored: table 'backup_table_2' exists"
            cursor.execute(
                "SELECT EXISTS (SELECT FROM information_schema.tables"
                " WHERE table_schema = 'public' AND table_name = 'backup_table_3');"
            )
            assert not cursor.fetchone()[
                0
            ], "backup wasn't correctly restored: table 'backup_table_3' exists"
        connection.close()

        # Run the following steps only in one cloud (it's enough for those checks).
        if cloud == list(cloud_configs[0].keys())[0]:
            # Remove the relation to the TLS certificates operator.
            await ops_test.model.applications[database_app_name].remove_relation(
                f"{database_app_name}:certificates", f"{TLS_CERTIFICATES_APP_NAME}:certificates"
            )

            new_unit_name = f"{database_app_name}/2"

            async with ops_test.fast_forward():
                # Scale up to be able to test primary and leader being different.
                await ops_test.model.applications[database_app_name].add_units(1)
                # Ensure that new unit become in blocked status, but is fully functional.
                await ops_test.model.block_until(
                    lambda: ops_test.model.units.get(new_unit_name).workload_status_message
                    == MOVE_RESTORED_CLUSTER_TO_ANOTHER_BUCKET,
                    timeout=1000,
                )

            # Ensure replication is working correctly.
            address = get_unit_address(ops_test, new_unit_name)
            with db_connect(
                host=address, password=password
            ) as connection, connection.cursor() as cursor:
                cursor.execute(
                    "SELECT EXISTS (SELECT FROM information_schema.tables"
                    " WHERE table_schema = 'public' AND table_name = 'backup_table_1');"
                )
                assert cursor.fetchone()[
                    0
                ], f"replication isn't working correctly: table 'backup_table_1' doesn't exist in {new_unit_name}"
                cursor.execute(
                    "SELECT EXISTS (SELECT FROM information_schema.tables"
                    " WHERE table_schema = 'public' AND table_name = 'backup_table_2');"
                )
                assert not cursor.fetchone()[
                    0
                ], f"replication isn't working correctly: table 'backup_table_2' exists in {new_unit_name}"
            connection.close()

            switchover(ops_test, primary, new_unit_name)

            # Get the new primary unit.
            primary = await get_primary(ops_test, new_unit_name)
            # Check that the primary changed.
            for attempt in Retrying(
                stop=stop_after_attempt(3), wait=wait_exponential(multiplier=1, min=2, max=30)
            ):
                with attempt:
                    assert primary == new_unit_name

            # Ensure stanza is working correctly.
            logger.info("listing the available backups")
            action = await ops_test.model.units.get(new_unit_name).run_action("list-backups")
            await action.wait()
            backups = action.results.get("backups")
            assert backups, "backups not outputted"

            # Remove S3 relation to ensure "move to another cluster" blocked status is gone
            await ops_test.model.applications[database_app_name].remove_relation(
                f"{database_app_name}:s3-parameters", f"{S3_INTEGRATOR_APP_NAME}:s3-credentials"
            )

            await ops_test.model.wait_for_idle(status="active", timeout=1000)
=======
    # Ensure stanza is working correctly.
    logger.info("listing the available backups")
    action = await ops_test.model.units.get(new_unit_name).run_action("list-backups")
    await action.wait()
    backups = action.results.get("backups")
    assert backups, "backups not outputted"
    await ops_test.model.wait_for_idle(status="active", timeout=1000)

    # Remove the database app.
    await ops_test.model.remove_application(database_app_name, block_until_done=True)
>>>>>>> 51832eb8

    # Remove the TLS operator.
    await ops_test.model.remove_application(tls_certificates_app_name, block_until_done=True)


@pytest.mark.group(2)
@pytest.mark.abort_on_fail
async def test_backup_gcp(ops_test: OpsTest, cloud_configs: Tuple[Dict, Dict], charm) -> None:
    """Build and deploy two units of PostgreSQL in GCP, test backup and restore actions."""
    config = cloud_configs[0][GCP]
    credentials = cloud_configs[1][GCP]

    await backup_operations(
        ops_test,
        S3_INTEGRATOR_APP_NAME,
        tls_certificates_app_name,
        tls_config,
        tls_channel,
        credentials,
        GCP,
        config,
        charm,
    )
    database_app_name = f"{DATABASE_APP_NAME}-gcp"

    # Remove the database app.
    await ops_test.model.remove_application(database_app_name, block_until_done=True)

    # Remove the TLS operator.
    await ops_test.model.remove_application(TLS_CERTIFICATES_APP_NAME, block_until_done=True)


@pytest.mark.group(1)
@pytest.mark.abort_on_fail
async def test_pitr_backup(ops_test: OpsTest, cloud_configs: Tuple[Dict, Dict], charm) -> None:
    """Build, deploy two units of PostgreSQL and do backup. Then, write new data into DB, switch WAL file and test point-in-time-recovery restore action."""
    # Deploy S3 Integrator and TLS Certificates Operator.
    await ops_test.model.deploy(S3_INTEGRATOR_APP_NAME)
    await ops_test.model.deploy(TLS_CERTIFICATES_APP_NAME, config=TLS_CONFIG, channel=TLS_CHANNEL)

    for cloud, config in cloud_configs[0].items():
        # Deploy and relate PostgreSQL to S3 integrator (one database app for each cloud for now
        # as archive_mode is disabled after restoring the backup) and to TLS Certificates Operator
        # (to be able to create backups from replicas).
        database_app_name = f"{DATABASE_APP_NAME}-{cloud.lower()}"
        await ops_test.model.deploy(
            charm,
            application_name=database_app_name,
            num_units=2,
            series=CHARM_SERIES,
            config={"profile": "testing"},
        )
        await ops_test.model.relate(database_app_name, S3_INTEGRATOR_APP_NAME)
        await ops_test.model.relate(database_app_name, TLS_CERTIFICATES_APP_NAME)

        # Configure and set access and secret keys.
        logger.info(f"configuring S3 integrator for {cloud}")
        await ops_test.model.applications[S3_INTEGRATOR_APP_NAME].set_config(config)
        action = await ops_test.model.units.get(f"{S3_INTEGRATOR_APP_NAME}/0").run_action(
            "sync-s3-credentials",
            **cloud_configs[1][cloud],
        )
        await action.wait()
        async with ops_test.fast_forward(fast_interval="60s"):
            await ops_test.model.wait_for_idle(
                apps=[database_app_name, S3_INTEGRATOR_APP_NAME], status="active", timeout=1500
            )

        primary = await get_primary(ops_test, f"{database_app_name}/0")
        for unit in ops_test.model.applications[database_app_name].units:
            if unit.name != primary:
                replica = unit.name
                break

        # Write some data.
        password = await get_password(ops_test, primary)
        address = get_unit_address(ops_test, primary)
        logger.info("creating a table in the database")
        with db_connect(host=address, password=password) as connection:
            connection.autocommit = True
            connection.cursor().execute(
                "CREATE TABLE IF NOT EXISTS backup_table_1 (test_column INT);"
            )
        connection.close()

        # Run the "create backup" action.
        logger.info("creating a backup")
        action = await ops_test.model.units.get(replica).run_action("create-backup")
        await action.wait()
        backup_status = action.results.get("backup-status")
        assert backup_status, "backup hasn't succeeded"
        await ops_test.model.wait_for_idle(
            apps=[database_app_name, S3_INTEGRATOR_APP_NAME], status="active", timeout=1000
        )

        # Run the "list backups" action.
        logger.info("listing the available backups")
        action = await ops_test.model.units.get(replica).run_action("list-backups")
        await action.wait()
        backups = action.results.get("backups")
        assert backups, "backups not outputted"
        await ops_test.model.wait_for_idle(status="active", timeout=1000)

        # Write some data.
        logger.info("creating after-backup data in the database")
        with db_connect(host=address, password=password) as connection:
            connection.autocommit = True
            connection.cursor().execute(
                "INSERT INTO backup_table_1 (test_column) VALUES (1), (2), (3), (4), (5);"
            )
        connection.close()
        with db_connect(
            host=address, password=password
        ) as connection, connection.cursor() as cursor:
            cursor.execute("SELECT current_timestamp;")
            after_backup_ts = str(cursor.fetchone()[0])
        connection.close()
        with db_connect(host=address, password=password) as connection:
            connection.autocommit = True
            connection.cursor().execute(
                "CREATE TABLE IF NOT EXISTS backup_table_2 (test_column INT);"
            )
        connection.close()
        with db_connect(host=address, password=password) as connection:
            connection.autocommit = True
            connection.cursor().execute("SELECT pg_switch_wal();")
        connection.close()

        # Scale down to be able to restore.
        async with ops_test.fast_forward():
            await ops_test.model.destroy_unit(replica)
            await ops_test.model.block_until(
                lambda: len(ops_test.model.applications[database_app_name].units) == 1
            )

        for unit in ops_test.model.applications[database_app_name].units:
            remaining_unit = unit
            break

        most_recent_backup = backups.split("\n")[-1]
        backup_id = most_recent_backup.split()[0]
        # Wrong timestamp pointing to one year ahead
        wrong_ts = after_backup_ts.replace(
            after_backup_ts[:4], str(int(after_backup_ts[:4]) + 1), 1
        )

        # Run the "restore backup" action with bad PITR parameter.
        logger.info("restoring the backup with bad restore-to-time parameter")
        action = await remaining_unit.run_action(
            "restore", **{"backup-id": backup_id, "restore-to-time": "bad data"}
        )
        await action.wait()
        assert (
            action.status == "failed"
        ), "action must fail with bad restore-to-time parameter, but it succeeded"

        # Run the "restore backup" action with unreachable PITR parameter.
        logger.info("restoring the backup with unreachable restore-to-time parameter")
        action = await remaining_unit.run_action(
            "restore", **{"backup-id": backup_id, "restore-to-time": wrong_ts}
        )
        await action.wait()
        logger.info("waiting for the database charm to become blocked")
        async with ops_test.fast_forward():
            await ops_test.model.block_until(
                lambda: remaining_unit.workload_status_message == CANNOT_RESTORE_PITR,
                timeout=1000,
            )
        logger.info(
            "database charm become in blocked state, as supposed to be with unreachable PITR parameter"
        )

        # Run the "restore backup" action.
        for attempt in Retrying(
            stop=stop_after_attempt(10), wait=wait_exponential(multiplier=1, min=2, max=30)
        ):
            with attempt:
                logger.info("restoring the backup")
                action = await remaining_unit.run_action(
                    "restore", **{"backup-id": backup_id, "restore-to-time": after_backup_ts}
                )
                await action.wait()
                restore_status = action.results.get("restore-status")
                assert restore_status, "restore hasn't succeeded"

        # Wait for the restore to complete.
        async with ops_test.fast_forward():
            await ops_test.model.block_until(
                lambda: remaining_unit.workload_status_message
                == MOVE_RESTORED_CLUSTER_TO_ANOTHER_BUCKET,
                timeout=1000,
            )

        # Check that the backup was correctly restored.
        primary = await get_primary(ops_test, remaining_unit.name)
        address = get_unit_address(ops_test, primary)
        logger.info("checking that the backup was correctly restored")
        with db_connect(
            host=address, password=password
        ) as connection, connection.cursor() as cursor:
            cursor.execute(
                "SELECT EXISTS (SELECT FROM information_schema.tables"
                " WHERE table_schema = 'public' AND table_name = 'backup_table_1');"
            )
            assert cursor.fetchone()[
                0
            ], "backup wasn't correctly restored: table 'backup_table_1' doesn't exist"
            cursor.execute("SELECT COUNT(1) FROM backup_table_1;")
            assert (
                int(cursor.fetchone()[0]) == 5
            ), "backup wasn't correctly restored: table 'backup_table_1' doesn't have 5 rows"
            cursor.execute(
                "SELECT EXISTS (SELECT FROM information_schema.tables"
                " WHERE table_schema = 'public' AND table_name = 'backup_table_2');"
            )
            assert not cursor.fetchone()[
                0
            ], "backup wasn't correctly restored: table 'backup_table_2' exists"
        connection.close()

        # Remove the database app.
        await ops_test.model.remove_application(database_app_name, block_until_done=True)
    # Remove the TLS operator.
    await ops_test.model.remove_application(TLS_CERTIFICATES_APP_NAME, block_until_done=True)


@pytest.mark.group(2)
async def test_restore_on_new_cluster(ops_test: OpsTest, github_secrets, charm) -> None:
    """Test that is possible to restore a backup to another PostgreSQL cluster."""
    previous_database_app_name = f"{DATABASE_APP_NAME}-gcp"
    database_app_name = f"new-{DATABASE_APP_NAME}"
    await ops_test.model.deploy(charm, application_name=previous_database_app_name)
    await ops_test.model.deploy(
        charm,
        application_name=database_app_name,
        series=CHARM_SERIES,
    )
    await ops_test.model.relate(previous_database_app_name, S3_INTEGRATOR_APP_NAME)
    await ops_test.model.relate(database_app_name, S3_INTEGRATOR_APP_NAME)
    async with ops_test.fast_forward():
        logger.info(
            "waiting for the database charm to become blocked due to existing backups from another cluster in the repository"
        )
        await wait_for_idle_on_blocked(
            ops_test,
            previous_database_app_name,
            2,
            S3_INTEGRATOR_APP_NAME,
            ANOTHER_CLUSTER_REPOSITORY_ERROR_MESSAGE,
        )
        logger.info(
            "waiting for the database charm to become blocked due to existing backups from another cluster in the repository"
        )
        await wait_for_idle_on_blocked(
            ops_test,
            database_app_name,
            0,
            S3_INTEGRATOR_APP_NAME,
            ANOTHER_CLUSTER_REPOSITORY_ERROR_MESSAGE,
        )

    # Remove the database app with the same name as the previous one (that was used only to test
    # that the cluster becomes blocked).
    await ops_test.model.remove_application(previous_database_app_name, block_until_done=True)

    # Run the "list backups" action.
    unit_name = f"{database_app_name}/0"
    logger.info("listing the available backups")
    action = await ops_test.model.units.get(unit_name).run_action("list-backups")
    await action.wait()
    backups = action.results.get("backups")
    assert backups, "backups not outputted"
    await wait_for_idle_on_blocked(
        ops_test,
        database_app_name,
        0,
        S3_INTEGRATOR_APP_NAME,
        ANOTHER_CLUSTER_REPOSITORY_ERROR_MESSAGE,
    )

    # Run the "restore backup" action.
    for attempt in Retrying(
        stop=stop_after_attempt(10), wait=wait_exponential(multiplier=1, min=2, max=30)
    ):
        with attempt:
            logger.info("restoring the backup")
            most_recent_backup = backups.split("\n")[-1]
            backup_id = most_recent_backup.split()[0]
            action = await ops_test.model.units.get(unit_name).run_action(
                "restore", **{"backup-id": backup_id}
            )
            await action.wait()
            restore_status = action.results.get("restore-status")
            assert restore_status, "restore hasn't succeeded"

    # Wait for the restore to complete.
    async with ops_test.fast_forward():
        unit = ops_test.model.units.get(f"{database_app_name}/0")
        await ops_test.model.block_until(
            lambda: unit.workload_status_message == ANOTHER_CLUSTER_REPOSITORY_ERROR_MESSAGE
        )

    # Check that the backup was correctly restored by having only the first created table.
    logger.info("checking that the backup was correctly restored")
    password = await get_password(ops_test, unit_name)
    address = get_unit_address(ops_test, unit_name)
    with db_connect(host=address, password=password) as connection, connection.cursor() as cursor:
        cursor.execute(
            "SELECT EXISTS (SELECT FROM information_schema.tables"
            " WHERE table_schema = 'public' AND table_name = 'backup_table_1');"
        )
        assert cursor.fetchone()[
            0
        ], "backup wasn't correctly restored: table 'backup_table_1' doesn't exist"
    connection.close()


@pytest.mark.group(2)
async def test_invalid_config_and_recovery_after_fixing_it(
    ops_test: OpsTest, cloud_configs: Tuple[Dict, Dict]
) -> None:
    """Test that the charm can handle invalid and valid backup configurations."""
    database_app_name = f"new-{DATABASE_APP_NAME}"

    # Provide invalid backup configurations.
    logger.info("configuring S3 integrator for an invalid cloud")
    await ops_test.model.applications[S3_INTEGRATOR_APP_NAME].set_config({
        "endpoint": "endpoint",
        "bucket": "bucket",
        "path": "path",
        "region": "region",
    })
    action = await ops_test.model.units.get(f"{S3_INTEGRATOR_APP_NAME}/0").run_action(
        "sync-s3-credentials",
        **{
            "access-key": "access-key",
            "secret-key": "secret-key",
        },
    )
    await action.wait()
    logger.info("waiting for the database charm to become blocked")
    unit = ops_test.model.units.get(f"{database_app_name}/0")
    await ops_test.model.block_until(
        lambda: unit.workload_status_message == FAILED_TO_ACCESS_CREATE_BUCKET_ERROR_MESSAGE
    )

    # Provide valid backup configurations, but from another cluster repository.
    logger.info(
        "configuring S3 integrator for a valid cloud, but with the path of another cluster repository"
    )
    await ops_test.model.applications[S3_INTEGRATOR_APP_NAME].set_config(cloud_configs[0][GCP])
    action = await ops_test.model.units.get(f"{S3_INTEGRATOR_APP_NAME}/0").run_action(
        "sync-s3-credentials",
        **cloud_configs[1][GCP],
    )
    await action.wait()
    logger.info("waiting for the database charm to become blocked")
    unit = ops_test.model.units.get(f"{database_app_name}/0")
    await ops_test.model.block_until(
        lambda: unit.workload_status_message == ANOTHER_CLUSTER_REPOSITORY_ERROR_MESSAGE
    )

    # Provide valid backup configurations, with another path in the S3 bucket.
    logger.info("configuring S3 integrator for a valid cloud")
    config = cloud_configs[0][GCP].copy()
    config["path"] = f"/postgresql/{uuid.uuid1()}"
    await ops_test.model.applications[S3_INTEGRATOR_APP_NAME].set_config(config)
    logger.info("waiting for the database charm to become active")
    await ops_test.model.wait_for_idle(
        apps=[database_app_name, S3_INTEGRATOR_APP_NAME], status="active"
    )<|MERGE_RESOLUTION|>--- conflicted
+++ resolved
@@ -14,6 +14,7 @@
 from .helpers import (
     CHARM_SERIES,
     DATABASE_APP_NAME,
+    MOVE_RESTORED_CLUSTER_TO_ANOTHER_BUCKET,
     backup_operations,
     construct_endpoint,
     db_connect,
@@ -29,24 +30,21 @@
 FAILED_TO_ACCESS_CREATE_BUCKET_ERROR_MESSAGE = (
     "failed to access/create the bucket, check your S3 settings"
 )
-FAILED_TO_INITIALIZE_STANZA_ERROR_MESSAGE = "failed to initialize stanza, check your S3 settings"
-CANNOT_RESTORE_PITR = "cannot restore PITR, juju debug-log for details"
-MOVE_RESTORED_CLUSTER_TO_ANOTHER_BUCKET = "Move restored cluster to another S3 bucket"
 S3_INTEGRATOR_APP_NAME = "s3-integrator"
 if juju_major_version < 3:
-    TLS_CERTIFICATES_APP_NAME = "tls-certificates-operator"
+    tls_certificates_app_name = "tls-certificates-operator"
     if architecture.architecture == "arm64":
-        TLS_CHANNEL = "legacy/edge"
+        tls_channel = "legacy/edge"
     else:
-        TLS_CHANNEL = "legacy/stable"
-    TLS_CONFIG = {"generate-self-signed-certificates": "true", "ca-common-name": "Test CA"}
+        tls_channel = "legacy/stable"
+    tls_config = {"generate-self-signed-certificates": "true", "ca-common-name": "Test CA"}
 else:
-    TLS_CERTIFICATES_APP_NAME = "self-signed-certificates"
+    tls_certificates_app_name = "self-signed-certificates"
     if architecture.architecture == "arm64":
-        TLS_CHANNEL = "latest/edge"
+        tls_channel = "latest/edge"
     else:
-        TLS_CHANNEL = "latest/stable"
-    TLS_CONFIG = {"ca-common-name": "Test CA"}
+        tls_channel = "latest/stable"
+    tls_config = {"ca-common-name": "Test CA"}
 
 logger = logging.getLogger(__name__)
 
@@ -55,7 +53,7 @@
 
 
 @pytest.fixture(scope="module")
-async def cloud_configs(ops_test: OpsTest, github_secrets) -> None:
+async def cloud_configs(github_secrets) -> None:
     # Define some configurations and credentials.
     configs = {
         AWS: {
@@ -101,35 +99,6 @@
 
 @pytest.mark.group(1)
 @pytest.mark.abort_on_fail
-<<<<<<< HEAD
-async def test_backup(ops_test: OpsTest, cloud_configs: Tuple[Dict, Dict], charm) -> None:
-    """Build and deploy two units of PostgreSQL and then test the backup and restore actions."""
-    # Deploy S3 Integrator and TLS Certificates Operator.
-    await ops_test.model.deploy(S3_INTEGRATOR_APP_NAME)
-    await ops_test.model.deploy(TLS_CERTIFICATES_APP_NAME, config=TLS_CONFIG, channel=TLS_CHANNEL)
-
-    for cloud, config in cloud_configs[0].items():
-        # Deploy and relate PostgreSQL to S3 integrator (one database app for each cloud for now
-        # as archive_mode is disabled after restoring the backup) and to TLS Certificates Operator
-        # (to be able to create backups from replicas).
-        database_app_name = f"{DATABASE_APP_NAME}-{cloud.lower()}"
-        await ops_test.model.deploy(
-            charm,
-            application_name=database_app_name,
-            num_units=2,
-            series=CHARM_SERIES,
-            config={"profile": "testing"},
-        )
-        await ops_test.model.relate(database_app_name, S3_INTEGRATOR_APP_NAME)
-        await ops_test.model.relate(database_app_name, TLS_CERTIFICATES_APP_NAME)
-
-        # Configure and set access and secret keys.
-        logger.info(f"configuring S3 integrator for {cloud}")
-        await ops_test.model.applications[S3_INTEGRATOR_APP_NAME].set_config(config)
-        action = await ops_test.model.units.get(f"{S3_INTEGRATOR_APP_NAME}/0").run_action(
-            "sync-s3-credentials",
-            **cloud_configs[1][cloud],
-=======
 async def test_backup_aws(ops_test: OpsTest, cloud_configs: Tuple[Dict, Dict], charm) -> None:
     """Build and deploy two units of PostgreSQL in AWS, test backup and restore actions."""
     config = cloud_configs[0][AWS]
@@ -152,14 +121,20 @@
     await ops_test.model.applications[database_app_name].remove_relation(
         f"{database_app_name}:certificates", f"{tls_certificates_app_name}:certificates"
     )
-    await ops_test.model.wait_for_idle(apps=[database_app_name], status="active", timeout=1000)
-
-    # Scale up to be able to test primary and leader being different.
+
+    new_unit_name = f"{database_app_name}/2"
+
     async with ops_test.fast_forward():
-        await scale_application(ops_test, database_app_name, 2)
+        # Scale up to be able to test primary and leader being different.
+        await ops_test.model.applications[database_app_name].add_units(1)
+        # Ensure that new unit become in blocked status, but is fully functional.
+        await ops_test.model.block_until(
+            lambda: ops_test.model.units.get(new_unit_name).workload_status_message
+            == MOVE_RESTORED_CLUSTER_TO_ANOTHER_BUCKET,
+            timeout=1000,
+        )
 
     # Ensure replication is working correctly.
-    new_unit_name = f"{database_app_name}/2"
     address = get_unit_address(ops_test, new_unit_name)
     password = await get_password(ops_test, new_unit_name)
     with db_connect(host=address, password=password) as connection, connection.cursor() as cursor:
@@ -173,7 +148,6 @@
         cursor.execute(
             "SELECT EXISTS (SELECT FROM information_schema.tables"
             " WHERE table_schema = 'public' AND table_name = 'backup_table_2');"
->>>>>>> 51832eb8
         )
         assert not cursor.fetchone()[
             0
@@ -192,189 +166,22 @@
         with attempt:
             assert primary == new_unit_name
 
-<<<<<<< HEAD
-        for unit in ops_test.model.applications[database_app_name].units:
-            remaining_unit = unit
-            break
-
-        # Run the "restore backup" action for differential backup.
-        for attempt in Retrying(
-            stop=stop_after_attempt(10), wait=wait_exponential(multiplier=1, min=2, max=30)
-        ):
-            with attempt:
-                logger.info("restoring the backup")
-                last_diff_backup = backups.split("\n")[-1]
-                backup_id = last_diff_backup.split()[0]
-                action = await remaining_unit.run_action("restore", **{"backup-id": backup_id})
-                await action.wait()
-                restore_status = action.results.get("restore-status")
-                assert restore_status, "restore hasn't succeeded"
-
-        # Wait for the restore to complete.
-        async with ops_test.fast_forward():
-            await ops_test.model.block_until(
-                lambda: remaining_unit.workload_status_message
-                == MOVE_RESTORED_CLUSTER_TO_ANOTHER_BUCKET,
-                timeout=1000,
-            )
-
-        # Check that the backup was correctly restored by having only the first created table.
-        logger.info("checking that the backup was correctly restored")
-        primary = await get_primary(ops_test, remaining_unit.name)
-        address = get_unit_address(ops_test, primary)
-        with db_connect(
-            host=address, password=password
-        ) as connection, connection.cursor() as cursor:
-            cursor.execute(
-                "SELECT EXISTS (SELECT FROM information_schema.tables"
-                " WHERE table_schema = 'public' AND table_name = 'backup_table_1');"
-            )
-            assert cursor.fetchone()[
-                0
-            ], "backup wasn't correctly restored: table 'backup_table_1' doesn't exist"
-            cursor.execute(
-                "SELECT EXISTS (SELECT FROM information_schema.tables"
-                " WHERE table_schema = 'public' AND table_name = 'backup_table_2');"
-            )
-            assert cursor.fetchone()[
-                0
-            ], "backup wasn't correctly restored: table 'backup_table_2' doesn't exist"
-            cursor.execute(
-                "SELECT EXISTS (SELECT FROM information_schema.tables"
-                " WHERE table_schema = 'public' AND table_name = 'backup_table_3');"
-            )
-            assert not cursor.fetchone()[
-                0
-            ], "backup wasn't correctly restored: table 'backup_table_3' exists"
-        connection.close()
-
-        # Run the "restore backup" action for full backup.
-        for attempt in Retrying(
-            stop=stop_after_attempt(10), wait=wait_exponential(multiplier=1, min=2, max=30)
-        ):
-            with attempt:
-                logger.info("restoring the backup")
-                last_full_backup = backups.split("\n")[-2]
-                backup_id = last_full_backup.split()[0]
-                action = await remaining_unit.run_action("restore", **{"backup-id": backup_id})
-                await action.wait()
-                restore_status = action.results.get("restore-status")
-                assert restore_status, "restore hasn't succeeded"
-
-        # Wait for the restore to complete.
-        async with ops_test.fast_forward():
-            await ops_test.model.block_until(
-                lambda: remaining_unit.workload_status_message
-                == MOVE_RESTORED_CLUSTER_TO_ANOTHER_BUCKET,
-                timeout=1000,
-            )
-
-        # Check that the backup was correctly restored by having only the first created table.
-        primary = await get_primary(ops_test, remaining_unit.name)
-        address = get_unit_address(ops_test, primary)
-        logger.info("checking that the backup was correctly restored")
-        with db_connect(
-            host=address, password=password
-        ) as connection, connection.cursor() as cursor:
-            cursor.execute(
-                "SELECT EXISTS (SELECT FROM information_schema.tables"
-                " WHERE table_schema = 'public' AND table_name = 'backup_table_1');"
-            )
-            assert cursor.fetchone()[
-                0
-            ], "backup wasn't correctly restored: table 'backup_table_1' doesn't exist"
-            cursor.execute(
-                "SELECT EXISTS (SELECT FROM information_schema.tables"
-                " WHERE table_schema = 'public' AND table_name = 'backup_table_2');"
-            )
-            assert not cursor.fetchone()[
-                0
-            ], "backup wasn't correctly restored: table 'backup_table_2' exists"
-            cursor.execute(
-                "SELECT EXISTS (SELECT FROM information_schema.tables"
-                " WHERE table_schema = 'public' AND table_name = 'backup_table_3');"
-            )
-            assert not cursor.fetchone()[
-                0
-            ], "backup wasn't correctly restored: table 'backup_table_3' exists"
-        connection.close()
-
-        # Run the following steps only in one cloud (it's enough for those checks).
-        if cloud == list(cloud_configs[0].keys())[0]:
-            # Remove the relation to the TLS certificates operator.
-            await ops_test.model.applications[database_app_name].remove_relation(
-                f"{database_app_name}:certificates", f"{TLS_CERTIFICATES_APP_NAME}:certificates"
-            )
-
-            new_unit_name = f"{database_app_name}/2"
-
-            async with ops_test.fast_forward():
-                # Scale up to be able to test primary and leader being different.
-                await ops_test.model.applications[database_app_name].add_units(1)
-                # Ensure that new unit become in blocked status, but is fully functional.
-                await ops_test.model.block_until(
-                    lambda: ops_test.model.units.get(new_unit_name).workload_status_message
-                    == MOVE_RESTORED_CLUSTER_TO_ANOTHER_BUCKET,
-                    timeout=1000,
-                )
-
-            # Ensure replication is working correctly.
-            address = get_unit_address(ops_test, new_unit_name)
-            with db_connect(
-                host=address, password=password
-            ) as connection, connection.cursor() as cursor:
-                cursor.execute(
-                    "SELECT EXISTS (SELECT FROM information_schema.tables"
-                    " WHERE table_schema = 'public' AND table_name = 'backup_table_1');"
-                )
-                assert cursor.fetchone()[
-                    0
-                ], f"replication isn't working correctly: table 'backup_table_1' doesn't exist in {new_unit_name}"
-                cursor.execute(
-                    "SELECT EXISTS (SELECT FROM information_schema.tables"
-                    " WHERE table_schema = 'public' AND table_name = 'backup_table_2');"
-                )
-                assert not cursor.fetchone()[
-                    0
-                ], f"replication isn't working correctly: table 'backup_table_2' exists in {new_unit_name}"
-            connection.close()
-
-            switchover(ops_test, primary, new_unit_name)
-
-            # Get the new primary unit.
-            primary = await get_primary(ops_test, new_unit_name)
-            # Check that the primary changed.
-            for attempt in Retrying(
-                stop=stop_after_attempt(3), wait=wait_exponential(multiplier=1, min=2, max=30)
-            ):
-                with attempt:
-                    assert primary == new_unit_name
-
-            # Ensure stanza is working correctly.
-            logger.info("listing the available backups")
-            action = await ops_test.model.units.get(new_unit_name).run_action("list-backups")
-            await action.wait()
-            backups = action.results.get("backups")
-            assert backups, "backups not outputted"
-
-            # Remove S3 relation to ensure "move to another cluster" blocked status is gone
-            await ops_test.model.applications[database_app_name].remove_relation(
-                f"{database_app_name}:s3-parameters", f"{S3_INTEGRATOR_APP_NAME}:s3-credentials"
-            )
-
-            await ops_test.model.wait_for_idle(status="active", timeout=1000)
-=======
     # Ensure stanza is working correctly.
     logger.info("listing the available backups")
     action = await ops_test.model.units.get(new_unit_name).run_action("list-backups")
     await action.wait()
     backups = action.results.get("backups")
     assert backups, "backups not outputted"
+
+    # Remove S3 relation to ensure "move to another cluster" blocked status is gone
+    await ops_test.model.applications[database_app_name].remove_relation(
+        f"{database_app_name}:s3-parameters", f"{S3_INTEGRATOR_APP_NAME}:s3-credentials"
+    )
+
     await ops_test.model.wait_for_idle(status="active", timeout=1000)
 
     # Remove the database app.
     await ops_test.model.remove_application(database_app_name, block_until_done=True)
->>>>>>> 51832eb8
 
     # Remove the TLS operator.
     await ops_test.model.remove_application(tls_certificates_app_name, block_until_done=True)
@@ -404,201 +211,7 @@
     await ops_test.model.remove_application(database_app_name, block_until_done=True)
 
     # Remove the TLS operator.
-    await ops_test.model.remove_application(TLS_CERTIFICATES_APP_NAME, block_until_done=True)
-
-
-@pytest.mark.group(1)
-@pytest.mark.abort_on_fail
-async def test_pitr_backup(ops_test: OpsTest, cloud_configs: Tuple[Dict, Dict], charm) -> None:
-    """Build, deploy two units of PostgreSQL and do backup. Then, write new data into DB, switch WAL file and test point-in-time-recovery restore action."""
-    # Deploy S3 Integrator and TLS Certificates Operator.
-    await ops_test.model.deploy(S3_INTEGRATOR_APP_NAME)
-    await ops_test.model.deploy(TLS_CERTIFICATES_APP_NAME, config=TLS_CONFIG, channel=TLS_CHANNEL)
-
-    for cloud, config in cloud_configs[0].items():
-        # Deploy and relate PostgreSQL to S3 integrator (one database app for each cloud for now
-        # as archive_mode is disabled after restoring the backup) and to TLS Certificates Operator
-        # (to be able to create backups from replicas).
-        database_app_name = f"{DATABASE_APP_NAME}-{cloud.lower()}"
-        await ops_test.model.deploy(
-            charm,
-            application_name=database_app_name,
-            num_units=2,
-            series=CHARM_SERIES,
-            config={"profile": "testing"},
-        )
-        await ops_test.model.relate(database_app_name, S3_INTEGRATOR_APP_NAME)
-        await ops_test.model.relate(database_app_name, TLS_CERTIFICATES_APP_NAME)
-
-        # Configure and set access and secret keys.
-        logger.info(f"configuring S3 integrator for {cloud}")
-        await ops_test.model.applications[S3_INTEGRATOR_APP_NAME].set_config(config)
-        action = await ops_test.model.units.get(f"{S3_INTEGRATOR_APP_NAME}/0").run_action(
-            "sync-s3-credentials",
-            **cloud_configs[1][cloud],
-        )
-        await action.wait()
-        async with ops_test.fast_forward(fast_interval="60s"):
-            await ops_test.model.wait_for_idle(
-                apps=[database_app_name, S3_INTEGRATOR_APP_NAME], status="active", timeout=1500
-            )
-
-        primary = await get_primary(ops_test, f"{database_app_name}/0")
-        for unit in ops_test.model.applications[database_app_name].units:
-            if unit.name != primary:
-                replica = unit.name
-                break
-
-        # Write some data.
-        password = await get_password(ops_test, primary)
-        address = get_unit_address(ops_test, primary)
-        logger.info("creating a table in the database")
-        with db_connect(host=address, password=password) as connection:
-            connection.autocommit = True
-            connection.cursor().execute(
-                "CREATE TABLE IF NOT EXISTS backup_table_1 (test_column INT);"
-            )
-        connection.close()
-
-        # Run the "create backup" action.
-        logger.info("creating a backup")
-        action = await ops_test.model.units.get(replica).run_action("create-backup")
-        await action.wait()
-        backup_status = action.results.get("backup-status")
-        assert backup_status, "backup hasn't succeeded"
-        await ops_test.model.wait_for_idle(
-            apps=[database_app_name, S3_INTEGRATOR_APP_NAME], status="active", timeout=1000
-        )
-
-        # Run the "list backups" action.
-        logger.info("listing the available backups")
-        action = await ops_test.model.units.get(replica).run_action("list-backups")
-        await action.wait()
-        backups = action.results.get("backups")
-        assert backups, "backups not outputted"
-        await ops_test.model.wait_for_idle(status="active", timeout=1000)
-
-        # Write some data.
-        logger.info("creating after-backup data in the database")
-        with db_connect(host=address, password=password) as connection:
-            connection.autocommit = True
-            connection.cursor().execute(
-                "INSERT INTO backup_table_1 (test_column) VALUES (1), (2), (3), (4), (5);"
-            )
-        connection.close()
-        with db_connect(
-            host=address, password=password
-        ) as connection, connection.cursor() as cursor:
-            cursor.execute("SELECT current_timestamp;")
-            after_backup_ts = str(cursor.fetchone()[0])
-        connection.close()
-        with db_connect(host=address, password=password) as connection:
-            connection.autocommit = True
-            connection.cursor().execute(
-                "CREATE TABLE IF NOT EXISTS backup_table_2 (test_column INT);"
-            )
-        connection.close()
-        with db_connect(host=address, password=password) as connection:
-            connection.autocommit = True
-            connection.cursor().execute("SELECT pg_switch_wal();")
-        connection.close()
-
-        # Scale down to be able to restore.
-        async with ops_test.fast_forward():
-            await ops_test.model.destroy_unit(replica)
-            await ops_test.model.block_until(
-                lambda: len(ops_test.model.applications[database_app_name].units) == 1
-            )
-
-        for unit in ops_test.model.applications[database_app_name].units:
-            remaining_unit = unit
-            break
-
-        most_recent_backup = backups.split("\n")[-1]
-        backup_id = most_recent_backup.split()[0]
-        # Wrong timestamp pointing to one year ahead
-        wrong_ts = after_backup_ts.replace(
-            after_backup_ts[:4], str(int(after_backup_ts[:4]) + 1), 1
-        )
-
-        # Run the "restore backup" action with bad PITR parameter.
-        logger.info("restoring the backup with bad restore-to-time parameter")
-        action = await remaining_unit.run_action(
-            "restore", **{"backup-id": backup_id, "restore-to-time": "bad data"}
-        )
-        await action.wait()
-        assert (
-            action.status == "failed"
-        ), "action must fail with bad restore-to-time parameter, but it succeeded"
-
-        # Run the "restore backup" action with unreachable PITR parameter.
-        logger.info("restoring the backup with unreachable restore-to-time parameter")
-        action = await remaining_unit.run_action(
-            "restore", **{"backup-id": backup_id, "restore-to-time": wrong_ts}
-        )
-        await action.wait()
-        logger.info("waiting for the database charm to become blocked")
-        async with ops_test.fast_forward():
-            await ops_test.model.block_until(
-                lambda: remaining_unit.workload_status_message == CANNOT_RESTORE_PITR,
-                timeout=1000,
-            )
-        logger.info(
-            "database charm become in blocked state, as supposed to be with unreachable PITR parameter"
-        )
-
-        # Run the "restore backup" action.
-        for attempt in Retrying(
-            stop=stop_after_attempt(10), wait=wait_exponential(multiplier=1, min=2, max=30)
-        ):
-            with attempt:
-                logger.info("restoring the backup")
-                action = await remaining_unit.run_action(
-                    "restore", **{"backup-id": backup_id, "restore-to-time": after_backup_ts}
-                )
-                await action.wait()
-                restore_status = action.results.get("restore-status")
-                assert restore_status, "restore hasn't succeeded"
-
-        # Wait for the restore to complete.
-        async with ops_test.fast_forward():
-            await ops_test.model.block_until(
-                lambda: remaining_unit.workload_status_message
-                == MOVE_RESTORED_CLUSTER_TO_ANOTHER_BUCKET,
-                timeout=1000,
-            )
-
-        # Check that the backup was correctly restored.
-        primary = await get_primary(ops_test, remaining_unit.name)
-        address = get_unit_address(ops_test, primary)
-        logger.info("checking that the backup was correctly restored")
-        with db_connect(
-            host=address, password=password
-        ) as connection, connection.cursor() as cursor:
-            cursor.execute(
-                "SELECT EXISTS (SELECT FROM information_schema.tables"
-                " WHERE table_schema = 'public' AND table_name = 'backup_table_1');"
-            )
-            assert cursor.fetchone()[
-                0
-            ], "backup wasn't correctly restored: table 'backup_table_1' doesn't exist"
-            cursor.execute("SELECT COUNT(1) FROM backup_table_1;")
-            assert (
-                int(cursor.fetchone()[0]) == 5
-            ), "backup wasn't correctly restored: table 'backup_table_1' doesn't have 5 rows"
-            cursor.execute(
-                "SELECT EXISTS (SELECT FROM information_schema.tables"
-                " WHERE table_schema = 'public' AND table_name = 'backup_table_2');"
-            )
-            assert not cursor.fetchone()[
-                0
-            ], "backup wasn't correctly restored: table 'backup_table_2' exists"
-        connection.close()
-
-        # Remove the database app.
-        await ops_test.model.remove_application(database_app_name, block_until_done=True)
-    # Remove the TLS operator.
-    await ops_test.model.remove_application(TLS_CERTIFICATES_APP_NAME, block_until_done=True)
+    await ops_test.model.remove_application(tls_certificates_app_name, block_until_done=True)
 
 
 @pytest.mark.group(2)
