--- conflicted
+++ resolved
@@ -9,13 +9,9 @@
 import pytest
 from pytest_operator.plugin import OpsTest
 
-<<<<<<< HEAD
-from ..helpers import DATABASE_APP_NAME
-=======
 from constants import DATABASE_DEFAULT_NAME
 
 from ..helpers import CHARM_BASE, DATABASE_APP_NAME
->>>>>>> 220aafb6
 from .helpers import build_connection_string
 from .test_new_relations_1 import DATA_INTEGRATOR_APP_NAME
 
@@ -34,12 +30,13 @@
             charm,
             application_name=DATABASE_APP_NAME,
             num_units=1,
+            base=CHARM_BASE,
             config={"profile": "testing"},
         )
         await ops_test.model.wait_for_idle(apps=[DATABASE_APP_NAME], status="active", timeout=3000)
 
         # Creating first time relation with user role
-        await ops_test.model.deploy(DATA_INTEGRATOR_APP_NAME)
+        await ops_test.model.deploy(DATA_INTEGRATOR_APP_NAME, base=CHARM_BASE)
         await ops_test.model.applications[DATA_INTEGRATOR_APP_NAME].set_config({
             "database-name": DATA_INTEGRATOR_APP_NAME.replace("-", "_"),
         })
