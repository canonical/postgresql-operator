#!/usr/bin/env python3
# Copyright 2022 Canonical Ltd.
# See LICENSE file for licensing details.
import json
import logging

import psycopg2
import pytest
from landscape_api.base import HTTPError, run_query
from pytest_operator.plugin import OpsTest
from tenacity import Retrying, stop_after_delay, wait_fixed

from .helpers import (
    CHARM_SERIES,
    DATABASE_APP_NAME,
    build_connection_string,
    check_database_users_existence,
    check_databases_creation,
    deploy_and_relate_bundle_with_postgresql,
    ensure_correct_relation_data,
    get_landscape_api_credentials,
    get_machine_from_unit,
    get_primary,
    primary_changed,
    start_machine,
    stop_machine,
    switchover,
)

logger = logging.getLogger(__name__)

HAPROXY_APP_NAME = "haproxy"
LANDSCAPE_APP_NAME = "landscape-server"
RABBITMQ_APP_NAME = "rabbitmq-server"
DATABASE_UNITS = 3
RELATION_NAME = "db-admin"


@pytest.mark.group(1)
async def test_landscape_scalable_bundle_db(ops_test: OpsTest, charm: str) -> None:
    """Deploy Landscape Scalable Bundle to test the 'db-admin' relation."""
    await ops_test.model.deploy(
        charm,
        application_name=DATABASE_APP_NAME,
        num_units=DATABASE_UNITS,
        series=CHARM_SERIES,
        config={"profile": "testing", "plugin_plpython3u_enable": "True"},
    )

    # Deploy and test the Landscape Scalable bundle (using this PostgreSQL charm).
    relation_id = await deploy_and_relate_bundle_with_postgresql(
        ops_test,
        "ch:landscape-scalable",
        LANDSCAPE_APP_NAME,
        main_application_num_units=2,
        relation_name=RELATION_NAME,
        timeout=3000,
    )
    await check_databases_creation(
        ops_test,
        [
            "landscape-standalone-account-1",
            "landscape-standalone-knowledge",
            "landscape-standalone-main",
            "landscape-standalone-package",
            "landscape-standalone-resource-1",
            "landscape-standalone-session",
        ],
    )

    landscape_users = [f"relation-{relation_id}"]

    await check_database_users_existence(ops_test, landscape_users, [])

    # Create the admin user on Landscape through configs.
    await ops_test.model.applications["landscape-server"].set_config(
        {
            "admin_email": "admin@canonical.com",
            "admin_name": "Admin",
            "admin_password": "test1234",
        }
    )
    await ops_test.model.wait_for_idle(
        apps=["landscape-server", DATABASE_APP_NAME],
        status="active",
        timeout=1200,
    )

    # Connect to the Landscape API through HAProxy and do some CRUD calls (without the update).
    key, secret = await get_landscape_api_credentials(ops_test)
    haproxy_unit = ops_test.model.applications[HAPROXY_APP_NAME].units[0]
    api_uri = f"https://{haproxy_unit.public_address}/api/"

    # Create a role and list the available roles later to check that the new one is there.
    role_name = "User1"
    run_query(key, secret, "CreateRole", {"name": role_name}, api_uri, False)
    api_response = run_query(key, secret, "GetRoles", {}, api_uri, False)
    assert role_name in [user["name"] for user in json.loads(api_response)]

    # Remove the role and assert it isn't part of the roles list anymore.
    run_query(key, secret, "RemoveRole", {"name": role_name}, api_uri, False)
    api_response = run_query(key, secret, "GetRoles", {}, api_uri, False)
    assert role_name not in [user["name"] for user in json.loads(api_response)]

    await ensure_correct_relation_data(ops_test, DATABASE_UNITS, LANDSCAPE_APP_NAME, RELATION_NAME)

    # Enable automatically-retry-hooks due to https://bugs.launchpad.net/juju/+bug/1999758
    # (the implemented workaround restarts the unit in the middle of the start hook,
    # so the hook fails, and it's not retried on CI).
    await ops_test.model.set_config({"automatically-retry-hooks": "true"})

    # Stop the primary unit machine.
    logger.info("restarting primary")
    former_primary = await get_primary(ops_test, f"{DATABASE_APP_NAME}/0")
    former_primary_machine = await get_machine_from_unit(ops_test, former_primary)
    await stop_machine(ops_test, former_primary_machine)

    # Await for a new primary to be elected.
    assert await primary_changed(ops_test, former_primary)

    # Start the former primary unit machine again.
    await start_machine(ops_test, former_primary_machine)

    # Wait for the unit to be ready again. Some errors in the start hook may happen due to
    # rebooting the unit machine in the middle of a hook (what is needed when the issue from
    # https://bugs.launchpad.net/juju/+bug/1999758 happens).
    await ops_test.model.wait_for_idle(
        apps=[DATABASE_APP_NAME], status="active", timeout=1500, raise_on_error=False
    )

    await ensure_correct_relation_data(ops_test, DATABASE_UNITS, LANDSCAPE_APP_NAME, RELATION_NAME)

    # Trigger a switchover.
    logger.info("triggering a switchover")
    primary = await get_primary(ops_test, f"{DATABASE_APP_NAME}/0")
    switchover(ops_test, primary)

    # Await for a new primary to be elected.
    assert await primary_changed(ops_test, primary)

    await ensure_correct_relation_data(ops_test, DATABASE_UNITS, LANDSCAPE_APP_NAME, RELATION_NAME)

    # Trigger a config change to start the Landscape API service again.
    # The Landscape API was stopped after a new primary (postgresql) was elected.
    await ops_test.model.applications["landscape-server"].set_config(
        {
            "admin_name": "Admin 1",
        }
    )
    await ops_test.model.wait_for_idle(
        apps=["landscape-server", DATABASE_APP_NAME], timeout=1200, status="active"
    )

    # Create a role and list the available roles later to check that the new one is there.
    role_name = "User2"
    try:
        run_query(key, secret, "CreateRole", {"name": role_name}, api_uri, False)
    except HTTPError as e:
        assert False, f"error when trying to create role on Landscape: {e}"

<<<<<<< HEAD
    # database_unit_name = ops_test.model.applications[DATABASE_APP_NAME].units[0].name
    # connection_string = await build_connection_string(
    #     ops_test, LANDSCAPE_APP_NAME, RELATION_NAME, remote_unit_name=database_unit_name
    # )
=======
    database_unit_name = ops_test.model.applications[DATABASE_APP_NAME].units[0].name
    connection_string = await build_connection_string(
        ops_test, LANDSCAPE_APP_NAME, RELATION_NAME, remote_unit_name=database_unit_name
    )
>>>>>>> 6fb15fb0

    # Remove the applications from the bundle.
    await ops_test.model.remove_application(LANDSCAPE_APP_NAME, block_until_done=True)
    await ops_test.model.remove_application(HAPROXY_APP_NAME, block_until_done=True)
    await ops_test.model.remove_application(RABBITMQ_APP_NAME, block_until_done=True)

<<<<<<< HEAD
    # # Remove the relation and test that its user was deleted
    # # (by checking that the connection string doesn't work anymore).
    # async with ops_test.fast_forward():
    #     await ops_test.model.applications[DATABASE_APP_NAME].remove_relation(
    #         f"{DATABASE_APP_NAME}:{RELATION_NAME}", f"{LANDSCAPE_APP_NAME}:{RELATION_NAME}"
    #     )
    #     await ops_test.model.wait_for_idle(apps=[DATABASE_APP_NAME], status="active", timeout=1000)
    # for attempt in Retrying(stop=stop_after_delay(60 * 3), wait=wait_fixed(10)):
    #     with attempt:
    #         with pytest.raises(psycopg2.OperationalError):
    #             psycopg2.connect(connection_string)
=======
    # Remove the relation and test that its user was deleted
    # (by checking that the connection string doesn't work anymore).
    async with ops_test.fast_forward():
        await ops_test.model.applications[DATABASE_APP_NAME].remove_relation(
            f"{DATABASE_APP_NAME}:{RELATION_NAME}", f"{LANDSCAPE_APP_NAME}:{RELATION_NAME}"
        )
        await ops_test.model.wait_for_idle(apps=[DATABASE_APP_NAME], status="active", timeout=1000)
    for attempt in Retrying(stop=stop_after_delay(60 * 3), wait=wait_fixed(10)):
        with attempt:
            with pytest.raises(psycopg2.OperationalError):
                psycopg2.connect(connection_string)
>>>>>>> 6fb15fb0

    # Remove the PostgreSQL application.
    await ops_test.model.remove_application(DATABASE_APP_NAME, block_until_done=True)<|MERGE_RESOLUTION|>--- conflicted
+++ resolved
@@ -158,36 +158,16 @@
     except HTTPError as e:
         assert False, f"error when trying to create role on Landscape: {e}"
 
-<<<<<<< HEAD
-    # database_unit_name = ops_test.model.applications[DATABASE_APP_NAME].units[0].name
-    # connection_string = await build_connection_string(
-    #     ops_test, LANDSCAPE_APP_NAME, RELATION_NAME, remote_unit_name=database_unit_name
-    # )
-=======
     database_unit_name = ops_test.model.applications[DATABASE_APP_NAME].units[0].name
     connection_string = await build_connection_string(
         ops_test, LANDSCAPE_APP_NAME, RELATION_NAME, remote_unit_name=database_unit_name
     )
->>>>>>> 6fb15fb0
 
     # Remove the applications from the bundle.
     await ops_test.model.remove_application(LANDSCAPE_APP_NAME, block_until_done=True)
     await ops_test.model.remove_application(HAPROXY_APP_NAME, block_until_done=True)
     await ops_test.model.remove_application(RABBITMQ_APP_NAME, block_until_done=True)
 
-<<<<<<< HEAD
-    # # Remove the relation and test that its user was deleted
-    # # (by checking that the connection string doesn't work anymore).
-    # async with ops_test.fast_forward():
-    #     await ops_test.model.applications[DATABASE_APP_NAME].remove_relation(
-    #         f"{DATABASE_APP_NAME}:{RELATION_NAME}", f"{LANDSCAPE_APP_NAME}:{RELATION_NAME}"
-    #     )
-    #     await ops_test.model.wait_for_idle(apps=[DATABASE_APP_NAME], status="active", timeout=1000)
-    # for attempt in Retrying(stop=stop_after_delay(60 * 3), wait=wait_fixed(10)):
-    #     with attempt:
-    #         with pytest.raises(psycopg2.OperationalError):
-    #             psycopg2.connect(connection_string)
-=======
     # Remove the relation and test that its user was deleted
     # (by checking that the connection string doesn't work anymore).
     async with ops_test.fast_forward():
@@ -199,7 +179,6 @@
         with attempt:
             with pytest.raises(psycopg2.OperationalError):
                 psycopg2.connect(connection_string)
->>>>>>> 6fb15fb0
 
     # Remove the PostgreSQL application.
     await ops_test.model.remove_application(DATABASE_APP_NAME, block_until_done=True)