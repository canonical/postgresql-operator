#!/usr/bin/env python3
# Copyright 2022 Canonical Ltd.
# See LICENSE file for licensing details.
import json
import logging

from landscape_api.base import HTTPError, run_query
from pytest_operator.plugin import OpsTest

from tests.integration.helpers import (
    CHARM_SERIES,
    DATABASE_APP_NAME,
    check_database_users_existence,
    check_databases_creation,
    deploy_and_relate_landscape_bundle_with_postgresql,
    ensure_correct_relation_data,
    get_landscape_api_credentials,
    get_machine_from_unit,
    get_primary,
    primary_changed,
    start_machine,
    stop_machine,
    switchover,
)

logger = logging.getLogger(__name__)

HAPROXY_APP_NAME = "haproxy"
LANDSCAPE_APP_NAME = "landscape-server"
RABBITMQ_APP_NAME = "rabbitmq-server"
DATABASE_UNITS = 3
RELATION_NAME = "db-admin"


async def test_landscape_scalable_bundle_db(ops_test: OpsTest, charm: str) -> None:
    """Deploy Landscape Scalable Bundle to test the 'db-admin' relation."""
<<<<<<< HEAD
    config = {
        "extra-packages": "python-apt postgresql-contrib postgresql-.*-debversion postgresql-plpython.*"
    }
    await ops_test.model.deploy(
        charm,
        config=config,
=======
    resources = {"patroni": "patroni.tar.gz"}
    await ops_test.model.deploy(
        charm,
        resources=resources,
>>>>>>> 96f87e79
        application_name=DATABASE_APP_NAME,
        num_units=DATABASE_UNITS,
        series=CHARM_SERIES,
    )

    # Deploy and test the Landscape Scalable bundle (using this PostgreSQL charm).
    relation_id = await deploy_and_relate_landscape_bundle_with_postgresql(ops_test)
    await check_databases_creation(
        ops_test,
        [
            "landscape-standalone-account-1",
            "landscape-standalone-knowledge",
            "landscape-standalone-main",
            "landscape-standalone-package",
            "landscape-standalone-resource-1",
            "landscape-standalone-session",
        ],
    )

    landscape_users = [f"relation-{relation_id}"]

    await check_database_users_existence(ops_test, landscape_users, [])

    # Create the admin user on Landscape through configs.
    await ops_test.model.applications["landscape-server"].set_config(
        {
            "admin_email": "admin@canonical.com",
            "admin_name": "Admin",
            "admin_password": "test1234",
        }
    )
    await ops_test.model.wait_for_idle(
        apps=["landscape-server", DATABASE_APP_NAME], status="active"
    )

    # Connect to the Landscape API through HAProxy and do some CRUD calls (without the update).
    key, secret = await get_landscape_api_credentials(ops_test)
    haproxy_unit = ops_test.model.applications[HAPROXY_APP_NAME].units[0]
    api_uri = f"https://{haproxy_unit.public_address}/api/"

    # Create a role and list the available roles later to check that the new one is there.
    role_name = "User1"
    run_query(key, secret, "CreateRole", {"name": role_name}, api_uri, False)
    api_response = run_query(key, secret, "GetRoles", {}, api_uri, False)
    assert role_name in [user["name"] for user in json.loads(api_response)]

    # Remove the role and assert it isn't part of the roles list anymore.
    run_query(key, secret, "RemoveRole", {"name": role_name}, api_uri, False)
    api_response = run_query(key, secret, "GetRoles", {}, api_uri, False)
    assert role_name not in [user["name"] for user in json.loads(api_response)]

    await ensure_correct_relation_data(ops_test, DATABASE_UNITS, LANDSCAPE_APP_NAME, RELATION_NAME)

    # Enable automatically-retry-hooks due to https://bugs.launchpad.net/juju/+bug/1999758
    # (the implemented workaround restarts the unit in the middle of the start hook,
    # so the hook fails, and it's not retried on CI).
    await ops_test.model.set_config({"automatically-retry-hooks": "true"})

    # Stop the primary unit machine.
    logger.info("restarting primary")
    former_primary = await get_primary(ops_test, f"{DATABASE_APP_NAME}/0")
    former_primary_machine = await get_machine_from_unit(ops_test, former_primary)
    await stop_machine(ops_test, former_primary_machine)

    # Await for a new primary to be elected.
    assert await primary_changed(ops_test, former_primary)

    # Start the former primary unit machine again.
    await start_machine(ops_test, former_primary_machine)

    # Wait for the unit to be ready again. Some errors in the start hook may happen due to
    # rebooting the unit machine in the middle of a hook (what is needed when the issue from
    # https://bugs.launchpad.net/juju/+bug/1999758 happens).
    await ops_test.model.wait_for_idle(
        apps=[DATABASE_APP_NAME], status="active", timeout=600, raise_on_error=False
    )

    await ensure_correct_relation_data(ops_test, DATABASE_UNITS, LANDSCAPE_APP_NAME, RELATION_NAME)

    # Trigger a switchover.
    logger.info("triggering a switchover")
    primary = await get_primary(ops_test, f"{DATABASE_APP_NAME}/0")
    switchover(ops_test, primary)

    # Await for a new primary to be elected.
    assert await primary_changed(ops_test, primary)

    await ensure_correct_relation_data(ops_test, DATABASE_UNITS, LANDSCAPE_APP_NAME, RELATION_NAME)

    # Trigger a config change to start the Landscape API service again.
    # The Landscape API was stopped after a new primary (postgresql) was elected.
    await ops_test.model.applications["landscape-server"].set_config(
        {
            "admin_name": "Admin 1",
        }
    )
    await ops_test.model.wait_for_idle(
        apps=["landscape-server", DATABASE_APP_NAME], status="active"
    )

    # Create a role and list the available roles later to check that the new one is there.
    role_name = "User2"
    try:
        run_query(key, secret, "CreateRole", {"name": role_name}, api_uri, False)
    except HTTPError as e:
        assert False, f"error when trying to create role on Landscape: {e}"

    # Remove the applications from the bundle.
    await ops_test.model.remove_application(LANDSCAPE_APP_NAME, block_until_done=True)
    await ops_test.model.remove_application(HAPROXY_APP_NAME, block_until_done=True)
    await ops_test.model.remove_application(RABBITMQ_APP_NAME, block_until_done=True)

    # Remove the PostgreSQL application.
    await ops_test.model.remove_application(DATABASE_APP_NAME, block_until_done=True)<|MERGE_RESOLUTION|>--- conflicted
+++ resolved
@@ -34,19 +34,8 @@
 
 async def test_landscape_scalable_bundle_db(ops_test: OpsTest, charm: str) -> None:
     """Deploy Landscape Scalable Bundle to test the 'db-admin' relation."""
-<<<<<<< HEAD
-    config = {
-        "extra-packages": "python-apt postgresql-contrib postgresql-.*-debversion postgresql-plpython.*"
-    }
     await ops_test.model.deploy(
         charm,
-        config=config,
-=======
-    resources = {"patroni": "patroni.tar.gz"}
-    await ops_test.model.deploy(
-        charm,
-        resources=resources,
->>>>>>> 96f87e79
         application_name=DATABASE_APP_NAME,
         num_units=DATABASE_UNITS,
         series=CHARM_SERIES,
