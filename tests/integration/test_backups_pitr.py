#!/usr/bin/env python3
# Copyright 2024 Canonical Ltd.
# See LICENSE file for licensing details.
import logging
import uuid
from typing import Dict, Tuple

import boto3
import pytest as pytest
from pytest_operator.plugin import OpsTest
from tenacity import Retrying, stop_after_attempt, wait_exponential

from . import architecture
from .helpers import (
    CHARM_BASE,
    DATABASE_APP_NAME,
    MOVE_RESTORED_CLUSTER_TO_ANOTHER_BUCKET,
    construct_endpoint,
    db_connect,
    get_password,
    get_primary,
    get_unit_address,
)
from .juju_ import juju_major_version

CANNOT_RESTORE_PITR = "cannot restore PITR, juju debug-log for details"
S3_INTEGRATOR_APP_NAME = "s3-integrator"
if juju_major_version < 3:
    TLS_CERTIFICATES_APP_NAME = "tls-certificates-operator"
    if architecture.architecture == "arm64":
        TLS_CHANNEL = "legacy/edge"
    else:
        TLS_CHANNEL = "legacy/stable"
    TLS_CONFIG = {"generate-self-signed-certificates": "true", "ca-common-name": "Test CA"}
else:
    TLS_CERTIFICATES_APP_NAME = "self-signed-certificates"
    if architecture.architecture == "arm64":
        TLS_CHANNEL = "latest/edge"
    else:
        TLS_CHANNEL = "latest/stable"
    TLS_CONFIG = {"ca-common-name": "Test CA"}

logger = logging.getLogger(__name__)

AWS = "AWS"
GCP = "GCP"


@pytest.fixture(scope="module")
async def cloud_configs(github_secrets) -> None:
    # Define some configurations and credentials.
    configs = {
        AWS: {
            "endpoint": "https://s3.amazonaws.com",
            "bucket": "data-charms-testing",
            "path": f"/postgresql-vm/{uuid.uuid1()}",
            "region": "us-east-1",
        },
        GCP: {
            "endpoint": "https://storage.googleapis.com",
            "bucket": "data-charms-testing",
            "path": f"/postgresql-vm/{uuid.uuid1()}",
            "region": "",
        },
    }
    credentials = {
        AWS: {
            "access-key": github_secrets["AWS_ACCESS_KEY"],
            "secret-key": github_secrets["AWS_SECRET_KEY"],
        },
        GCP: {
            "access-key": github_secrets["GCP_ACCESS_KEY"],
            "secret-key": github_secrets["GCP_SECRET_KEY"],
        },
    }
    yield configs, credentials
    # Delete the previously created objects.
    logger.info("deleting the previously created backups")
    for cloud, config in configs.items():
        session = boto3.session.Session(
            aws_access_key_id=credentials[cloud]["access-key"],
            aws_secret_access_key=credentials[cloud]["secret-key"],
            region_name=config["region"],
        )
        s3 = session.resource(
            "s3", endpoint_url=construct_endpoint(config["endpoint"], config["region"])
        )
        bucket = s3.Bucket(config["bucket"])
        # GCS doesn't support batch delete operation, so delete the objects one by one.
        for bucket_object in bucket.objects.filter(Prefix=config["path"].lstrip("/")):
            bucket_object.delete()


async def pitr_backup_operations(
    ops_test: OpsTest,
    s3_integrator_app_name: str,
    tls_certificates_app_name: str,
    tls_config,
    tls_channel,
    credentials,
    cloud,
    config,
    charm,
) -> None:
    """Basic set of operations for PITR backup testing."""
    # Deploy S3 Integrator and TLS Certificates Operator.
<<<<<<< HEAD
    await ops_test.model.deploy(S3_INTEGRATOR_APP_NAME, base=CHARM_BASE)
    await ops_test.model.deploy(
        TLS_CERTIFICATES_APP_NAME, config=TLS_CONFIG, channel=TLS_CHANNEL, base=CHARM_BASE
    )

    for cloud, config in cloud_configs[0].items():
        # Deploy and relate PostgreSQL to S3 integrator (one database app for each cloud for now
        # as archive_mode is disabled after restoring the backup) and to TLS Certificates Operator
        # (to be able to create backups from replicas).
        database_app_name = f"{DATABASE_APP_NAME}-{cloud.lower()}"
        await ops_test.model.deploy(
            charm,
            application_name=database_app_name,
            num_units=2,
            base=CHARM_BASE,
            config={"profile": "testing"},
=======
    await ops_test.model.deploy(s3_integrator_app_name)
    await ops_test.model.deploy(tls_certificates_app_name, config=tls_config, channel=tls_channel)
    # Deploy and relate PostgreSQL to S3 integrator (one database app for each cloud for now
    # as archive_mode is disabled after restoring the backup) and to TLS Certificates Operator
    # (to be able to create backups from replicas).
    database_app_name = f"{DATABASE_APP_NAME}-{cloud.lower()}"
    await ops_test.model.deploy(
        charm,
        application_name=database_app_name,
        num_units=2,
        series=CHARM_SERIES,
        config={"profile": "testing"},
    )

    await ops_test.model.relate(database_app_name, tls_certificates_app_name)
    async with ops_test.fast_forward(fast_interval="60s"):
        await ops_test.model.wait_for_idle(apps=[database_app_name], status="active", timeout=1000)
    await ops_test.model.relate(database_app_name, s3_integrator_app_name)

    # Configure and set access and secret keys.
    logger.info(f"configuring S3 integrator for {cloud}")
    await ops_test.model.applications[s3_integrator_app_name].set_config(config)
    action = await ops_test.model.units.get(f"{s3_integrator_app_name}/0").run_action(
        "sync-s3-credentials",
        **credentials,
    )
    await action.wait()
    async with ops_test.fast_forward(fast_interval="60s"):
        await ops_test.model.wait_for_idle(
            apps=[database_app_name, s3_integrator_app_name], status="active", timeout=1500
>>>>>>> 207e9409
        )

    primary = await get_primary(ops_test, f"{database_app_name}/0")
    for unit in ops_test.model.applications[database_app_name].units:
        if unit.name != primary:
            replica = unit.name
            break

    # Write some data.
    password = await get_password(ops_test, primary)
    address = get_unit_address(ops_test, primary)
    logger.info("creating a table in the database")
    with db_connect(host=address, password=password) as connection:
        connection.autocommit = True
        connection.cursor().execute("CREATE TABLE IF NOT EXISTS backup_table_1 (test_column INT);")
    connection.close()

    # Run the "create backup" action.
    logger.info("creating a backup")
    action = await ops_test.model.units.get(replica).run_action("create-backup")
    await action.wait()
    backup_status = action.results.get("backup-status")
    assert backup_status, "backup hasn't succeeded"
    await ops_test.model.wait_for_idle(
        apps=[database_app_name, s3_integrator_app_name], status="active", timeout=1000
    )

    # Run the "list backups" action.
    logger.info("listing the available backups")
    action = await ops_test.model.units.get(replica).run_action("list-backups")
    await action.wait()
    backups = action.results.get("backups")
    assert backups, "backups not outputted"
    await ops_test.model.wait_for_idle(status="active", timeout=1000)

    # Write some data.
    logger.info("creating after-backup data in the database")
    with db_connect(host=address, password=password) as connection:
        connection.autocommit = True
        connection.cursor().execute(
            "INSERT INTO backup_table_1 (test_column) VALUES (1), (2), (3), (4), (5);"
        )
    connection.close()
    with db_connect(host=address, password=password) as connection, connection.cursor() as cursor:
        cursor.execute("SELECT current_timestamp;")
        after_backup_ts = str(cursor.fetchone()[0])
    connection.close()
    with db_connect(host=address, password=password) as connection:
        connection.autocommit = True
        connection.cursor().execute("CREATE TABLE IF NOT EXISTS backup_table_2 (test_column INT);")
    connection.close()
    with db_connect(host=address, password=password) as connection:
        connection.autocommit = True
        connection.cursor().execute("SELECT pg_switch_wal();")
    connection.close()

    # Scale down to be able to restore.
    async with ops_test.fast_forward():
        await ops_test.model.destroy_unit(replica)
        await ops_test.model.block_until(
            lambda: len(ops_test.model.applications[database_app_name].units) == 1
        )

    for unit in ops_test.model.applications[database_app_name].units:
        remaining_unit = unit
        break

    most_recent_backup = backups.split("\n")[-1]
    backup_id = most_recent_backup.split()[0]
    # Wrong timestamp pointing to one year ahead
    wrong_ts = after_backup_ts.replace(after_backup_ts[:4], str(int(after_backup_ts[:4]) + 1), 1)

    # Run the "restore backup" action with bad PITR parameter.
    logger.info("restoring the backup with bad restore-to-time parameter")
    action = await remaining_unit.run_action(
        "restore", **{"backup-id": backup_id, "restore-to-time": "bad data"}
    )
    await action.wait()
    assert (
        action.status == "failed"
    ), "action must fail with bad restore-to-time parameter, but it succeeded"

    # Run the "restore backup" action with unreachable PITR parameter.
    logger.info("restoring the backup with unreachable restore-to-time parameter")
    action = await remaining_unit.run_action(
        "restore", **{"backup-id": backup_id, "restore-to-time": wrong_ts}
    )
    await action.wait()
    logger.info("waiting for the database charm to become blocked")
    async with ops_test.fast_forward():
        await ops_test.model.block_until(
            lambda: remaining_unit.workload_status_message == CANNOT_RESTORE_PITR,
            timeout=1000,
        )
    logger.info(
        "database charm become in blocked state, as supposed to be with unreachable PITR parameter"
    )

    # Run the "restore backup" action.
    for attempt in Retrying(
        stop=stop_after_attempt(10), wait=wait_exponential(multiplier=1, min=2, max=30)
    ):
        with attempt:
            logger.info("restoring the backup")
            action = await remaining_unit.run_action(
                "restore", **{"backup-id": backup_id, "restore-to-time": after_backup_ts}
            )
            await action.wait()
            restore_status = action.results.get("restore-status")
            assert restore_status, "restore hasn't succeeded"

    # Wait for the restore to complete.
    async with ops_test.fast_forward():
        await ops_test.model.block_until(
            lambda: remaining_unit.workload_status_message
            == MOVE_RESTORED_CLUSTER_TO_ANOTHER_BUCKET,
            timeout=1000,
        )

    # Check that the backup was correctly restored.
    primary = await get_primary(ops_test, remaining_unit.name)
    address = get_unit_address(ops_test, primary)
    logger.info("checking that the backup was correctly restored")
    with db_connect(host=address, password=password) as connection, connection.cursor() as cursor:
        cursor.execute(
            "SELECT EXISTS (SELECT FROM information_schema.tables"
            " WHERE table_schema = 'public' AND table_name = 'backup_table_1');"
        )
        assert cursor.fetchone()[
            0
        ], "backup wasn't correctly restored: table 'backup_table_1' doesn't exist"
        cursor.execute("SELECT COUNT(1) FROM backup_table_1;")
        assert (
            int(cursor.fetchone()[0]) == 5
        ), "backup wasn't correctly restored: table 'backup_table_1' doesn't have 5 rows"
        cursor.execute(
            "SELECT EXISTS (SELECT FROM information_schema.tables"
            " WHERE table_schema = 'public' AND table_name = 'backup_table_2');"
        )
        assert not cursor.fetchone()[
            0
        ], "backup wasn't correctly restored: table 'backup_table_2' exists"
    connection.close()

    # Remove the database app.
    await ops_test.model.remove_application(database_app_name, block_until_done=True)
    # Remove the TLS operator.
    await ops_test.model.remove_application(tls_certificates_app_name, block_until_done=True)


@pytest.mark.group(1)
@pytest.mark.abort_on_fail
async def test_pitr_backup_aws(ops_test: OpsTest, cloud_configs: Tuple[Dict, Dict], charm) -> None:
    """Build, deploy two units of PostgreSQL and do backup in AWS. Then, write new data into DB, switch WAL file and test point-in-time-recovery restore action."""
    config = cloud_configs[0][AWS]
    credentials = cloud_configs[1][AWS]

    await pitr_backup_operations(
        ops_test,
        S3_INTEGRATOR_APP_NAME,
        TLS_CERTIFICATES_APP_NAME,
        TLS_CONFIG,
        TLS_CHANNEL,
        credentials,
        AWS,
        config,
        charm,
    )


@pytest.mark.group(2)
@pytest.mark.abort_on_fail
async def test_pitr_backup_gcp(ops_test: OpsTest, cloud_configs: Tuple[Dict, Dict], charm) -> None:
    """Build, deploy two units of PostgreSQL and do backup in GCP. Then, write new data into DB, switch WAL file and test point-in-time-recovery restore action."""
    config = cloud_configs[0][GCP]
    credentials = cloud_configs[1][GCP]

    await pitr_backup_operations(
        ops_test,
        S3_INTEGRATOR_APP_NAME,
        TLS_CERTIFICATES_APP_NAME,
        TLS_CONFIG,
        TLS_CHANNEL,
        credentials,
        GCP,
        config,
        charm,
    )<|MERGE_RESOLUTION|>--- conflicted
+++ resolved
@@ -104,24 +104,6 @@
 ) -> None:
     """Basic set of operations for PITR backup testing."""
     # Deploy S3 Integrator and TLS Certificates Operator.
-<<<<<<< HEAD
-    await ops_test.model.deploy(S3_INTEGRATOR_APP_NAME, base=CHARM_BASE)
-    await ops_test.model.deploy(
-        TLS_CERTIFICATES_APP_NAME, config=TLS_CONFIG, channel=TLS_CHANNEL, base=CHARM_BASE
-    )
-
-    for cloud, config in cloud_configs[0].items():
-        # Deploy and relate PostgreSQL to S3 integrator (one database app for each cloud for now
-        # as archive_mode is disabled after restoring the backup) and to TLS Certificates Operator
-        # (to be able to create backups from replicas).
-        database_app_name = f"{DATABASE_APP_NAME}-{cloud.lower()}"
-        await ops_test.model.deploy(
-            charm,
-            application_name=database_app_name,
-            num_units=2,
-            base=CHARM_BASE,
-            config={"profile": "testing"},
-=======
     await ops_test.model.deploy(s3_integrator_app_name)
     await ops_test.model.deploy(tls_certificates_app_name, config=tls_config, channel=tls_channel)
     # Deploy and relate PostgreSQL to S3 integrator (one database app for each cloud for now
@@ -132,7 +114,7 @@
         charm,
         application_name=database_app_name,
         num_units=2,
-        series=CHARM_SERIES,
+        base=CHARM_BASE,
         config={"profile": "testing"},
     )
 
@@ -152,7 +134,6 @@
     async with ops_test.fast_forward(fast_interval="60s"):
         await ops_test.model.wait_for_idle(
             apps=[database_app_name, s3_integrator_app_name], status="active", timeout=1500
->>>>>>> 207e9409
         )
 
     primary = await get_primary(ops_test, f"{database_app_name}/0")
