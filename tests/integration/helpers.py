#!/usr/bin/env python3
# Copyright 2022 Canonical Ltd.
# See LICENSE file for licensing details.
import itertools
import tempfile
import zipfile
from datetime import datetime
from pathlib import Path
from typing import List

import psycopg2
import requests
import yaml
from juju.unit import Unit
from pytest_operator.plugin import OpsTest
from tenacity import (
    Retrying,
    retry,
    retry_if_result,
    stop_after_attempt,
    wait_exponential,
)

METADATA = yaml.safe_load(Path("./metadata.yaml").read_text())
DATABASE_APP_NAME = METADATA["name"]


async def build_connection_string(
    ops_test: OpsTest,
    application_name: str,
    relation_name: str,
    read_only_endpoint: bool = False,
) -> str:
    """Returns a PostgreSQL connection string.

    Args:
        ops_test: The ops test framework instance
        application_name: The name of the application
        relation_name: name of the relation to get connection data from
        read_only_endpoint: whether to choose the read-only endpoint
            instead of the read/write endpoint

    Returns:
        a PostgreSQL connection string
    """
    unit_name = f"{application_name}/0"
    raw_data = (await ops_test.juju("show-unit", unit_name))[1]
    if not raw_data:
        raise ValueError(f"no unit info could be grabbed for {unit_name}")
    data = yaml.safe_load(raw_data)
    # Filter the data based on the relation name.
    relation_data = [v for v in data[unit_name]["relation-info"] if v["endpoint"] == relation_name]
    if len(relation_data) == 0:
        raise ValueError(
            f"no relation data could be grabbed on relation with endpoint {relation_name}"
        )
    data = relation_data[0]["application-data"]
    if read_only_endpoint:
        return data.get("standbys").split(",")[0]
    else:
        return data.get("master")


async def check_database_users_existence(
    ops_test: OpsTest,
    users_that_should_exist: List[str],
    users_that_should_not_exist: List[str],
) -> None:
    """Checks that applications users exist in the database.

    Args:
        ops_test: The ops test framework
        users_that_should_exist: List of users that should exist in the database
        users_that_should_not_exist: List of users that should not exist in the database
    """
    unit = ops_test.model.applications[DATABASE_APP_NAME].units[0]
    unit_address = await unit.get_public_address()
    password = await get_password(ops_test, unit.name)

    # Retrieve all users in the database.
    users_in_db = await execute_query_on_unit(
        unit_address,
        password,
        "SELECT usename FROM pg_catalog.pg_user;",
    )

    # Assert users that should exist.
    for user in users_that_should_exist:
        assert user in users_in_db

    # Assert users that should not exist.
    for user in users_that_should_not_exist:
        assert user not in users_in_db


async def check_databases_creation(ops_test: OpsTest, databases: List[str]) -> None:
    """Checks that database and tables are successfully created for the application.

    Args:
        ops_test: The ops test framework
        databases: List of database names that should have been created
    """
    unit = ops_test.model.applications[DATABASE_APP_NAME].units[0]
    password = await get_password(ops_test, unit.name)

    for unit in ops_test.model.applications[DATABASE_APP_NAME].units:
        unit_address = await unit.get_public_address()

        for database in databases:
            # Ensure database exists in PostgreSQL.
            output = await execute_query_on_unit(
                unit_address,
                password,
                "SELECT datname FROM pg_database;",
            )
            assert database in output

            # Ensure that application tables exist in the database
            output = await execute_query_on_unit(
                unit_address,
                password,
                "SELECT table_name FROM information_schema.tables;",
                database=database,
            )
            assert len(output)


@retry(
    retry=retry_if_result(lambda x: not x),
    stop=stop_after_attempt(10),
    wait=wait_exponential(multiplier=1, min=2, max=30),
)
def check_patroni(ops_test: OpsTest, unit_name: str, restart_time: float) -> bool:
    """Check if Patroni is running correctly on a specific unit.

    Args:
        ops_test: The ops test framework instance
        unit_name: The name of the unit
        restart_time: Point in time before the unit was restarted.

    Returns:
        whether Patroni is running correctly.
    """
    unit_ip = get_unit_address(ops_test, unit_name)
    health_info = requests.get(f"http://{unit_ip}:8008/health").json()
    postmaster_start_time = datetime.strptime(
        health_info["postmaster_start_time"], "%Y-%m-%d %H:%M:%S.%f%z"
    ).timestamp()
    return postmaster_start_time > restart_time and health_info["state"] == "running"


def build_application_name(series: str) -> str:
    """Return a composite application name combining application name and series."""
    return f"{DATABASE_APP_NAME}-{series}"


async def check_cluster_members(ops_test: OpsTest, application_name: str) -> None:
    """Check that the correct members are part of the cluster.

    Args:
        ops_test: The ops test framework instance
        application_name: The name of the application
    """
    for attempt in Retrying(
        stop=stop_after_attempt(10), wait=wait_exponential(multiplier=1, min=2, max=30)
    ):
        with attempt:
            any_unit_name = ops_test.model.applications[application_name].units[0].name
            primary = await get_primary(ops_test, any_unit_name)
            address = get_unit_address(ops_test, primary)

            expected_members = get_application_units(ops_test, application_name)
            expected_members_ips = get_application_units_ips(ops_test, application_name)

            r = requests.get(f"http://{address}:8008/cluster")
            assert [member["name"] for member in r.json()["members"]] == expected_members
            assert [member["host"] for member in r.json()["members"]] == expected_members_ips


def convert_records_to_dict(records: List[tuple]) -> dict:
    """Converts psycopg2 records list to a dict."""
    records_dict = {}
    for record in records:
        # Add record tuple data to dict.
        records_dict[record[0]] = record[1]
    return records_dict


def db_connect(host: str, password: str) -> psycopg2.extensions.connection:
    """Returns psycopg2 connection object linked to postgres db in the given host.

    Args:
        host: the IP of the postgres host
        password: operator user password

    Returns:
        psycopg2 connection object linked to postgres db, under "operator" user.
    """
    return psycopg2.connect(
        f"dbname='postgres' user='operator' host='{host}' password='{password}' connect_timeout=10"
    )


async def deploy_and_relate_application_with_postgresql(
    ops_test: OpsTest,
    charm: str,
    application_name: str,
    number_of_units: int,
    config: dict = None,
    channel: str = "stable",
    relation: str = "db",
) -> int:
    """Helper function to deploy and relate application with PostgreSQL.

    Args:
        ops_test: The ops test framework.
        charm: Charm identifier.
        application_name: The name of the application to deploy.
        number_of_units: The number of units to deploy.
        config: Extra config options for the application.
        channel: The channel to use for the charm.
        relation: Name of the PostgreSQL relation to relate
            the application to.

    Returns:
        the id of the created relation.
    """
    # Deploy application.
    await ops_test.model.deploy(
        charm,
        channel=channel,
        application_name=application_name,
        num_units=number_of_units,
        config=config,
    )
    await ops_test.model.wait_for_idle(
        apps=[application_name],
        status="active",
        raise_on_blocked=False,
        timeout=1000,
    )

    # Relate application to PostgreSQL.
    relation = await ops_test.model.relate(
        f"{application_name}", f"{DATABASE_APP_NAME}:{relation}"
    )
    await ops_test.model.wait_for_idle(
        apps=[application_name],
        status="active",
        raise_on_blocked=False,  # Application that needs a relation is blocked initially.
        timeout=1000,
    )

    return relation.id


async def deploy_and_relate_bundle_with_postgresql(
    ops_test: OpsTest,
    bundle: str,
    application_name: str,
) -> str:
    """Helper function to deploy and relate a bundle with PostgreSQL.

    Args:
        ops_test: The ops test framework.
        bundle: Bundle identifier.
        application_name: The name of the application to check for
            an active state after the deployment.
    """
    # Deploy the bundle.
    with tempfile.NamedTemporaryFile() as original:
        # Download the original bundle.
        await ops_test.juju("download", bundle, "--filepath", original.name)

        # Open the bundle compressed file and update the contents
        # of the bundle.yaml file to deploy it.
        with zipfile.ZipFile(original.name, "r") as archive:
            bundle_yaml = archive.read("bundle.yaml")
            data = yaml.load(bundle_yaml, Loader=yaml.FullLoader)

            # Remove PostgreSQL and relations with it from the bundle.yaml file.
            del data["services"]["postgresql"]
            data["relations"] = [
                relation
                for relation in data["relations"]
                if "postgresql:db" not in relation and "postgresql:db-admin" not in relation
            ]

            # Write the new bundle content to a temporary file and deploy it.
            with tempfile.NamedTemporaryFile() as patched:
                patched.write(yaml.dump(data).encode("utf_8"))
                patched.seek(0)
                await ops_test.juju("deploy", patched.name)

    # Relate application to PostgreSQL.
    relation = await ops_test.model.relate(f"{application_name}", f"{DATABASE_APP_NAME}:db-admin")
    await ops_test.model.wait_for_idle(
        apps=[application_name],
        status="active",
        timeout=1000,
    )

    return relation.id


async def execute_query_on_unit(
    unit_address: str,
    password: str,
    query: str,
    database: str = "postgres",
):
    """Execute given PostgreSQL query on a unit.

    Args:
        unit_address: The public IP address of the unit to execute the query on.
        password: The PostgreSQL superuser password.
        query: Query to execute.
        database: Optional database to connect to (defaults to postgres database).

    Returns:
        A list of rows that were potentially returned from the query.
    """
    with psycopg2.connect(
        f"dbname='{database}' user='operator' host='{unit_address}' password='{password}' connect_timeout=10"
    ) as connection, connection.cursor() as cursor:
        cursor.execute(query)
        output = list(itertools.chain(*cursor.fetchall()))
    return output


async def find_unit(ops_test: OpsTest, application: str, leader: bool) -> Unit:
    """Helper function that retrieves a unit, based on need for leader or non-leader.

    Args:
        ops_test: The ops test framework instance.
        application: The name of the application.
        leader: Whether the unit is a leader or not.

    Returns:
        A unit instance.
    """
    ret_unit = None
    for unit in ops_test.model.applications[application].units:
        if await unit.is_leader_from_status() == leader:
            ret_unit = unit

    return ret_unit


def get_application_units(ops_test: OpsTest, application_name: str) -> List[str]:
    """List the unit names of an application.

    Args:
        ops_test: The ops test framework instance
        application_name: The name of the application

    Returns:
        list of current unit names of the application
    """
    return [
        unit.name.replace("/", "-") for unit in ops_test.model.applications[application_name].units
    ]


def get_application_units_ips(ops_test: OpsTest, application_name: str) -> List[str]:
    """List the unit IPs of an application.

    Args:
        ops_test: The ops test framework instance
        application_name: The name of the application

    Returns:
        list of current unit IPs of the application
    """
    return [unit.public_address for unit in ops_test.model.applications[application_name].units]


<<<<<<< HEAD
async def get_password(ops_test: OpsTest, unit_name: str, username: str = "operator") -> str:
    """Retrieve a user password using the action.
=======
async def get_password(ops_test: OpsTest, unit_name: str) -> str:
    """Retrieve the operator user password using the action.
>>>>>>> c84f4a6d

    Args:
        ops_test: ops_test instance.
        unit_name: the name of the unit.
        username: the user to get the password.

    Returns:
<<<<<<< HEAD
        the user password.
    """
    unit = ops_test.model.units.get(unit_name)
    action = await unit.run_action("get-password", **{"username": username})
    result = await action.wait()
    return result.results[f"{username}-password"]
=======
        the operator user password.
    """
    unit = ops_test.model.units.get(unit_name)
    action = await unit.run_action("get-password")
    result = await action.wait()
    return result.results["operator-password"]
>>>>>>> c84f4a6d


async def get_primary(ops_test: OpsTest, unit_name: str) -> str:
    """Get the primary unit.

    Args:
        ops_test: ops_test instance.
        unit_name: the name of the unit.

    Returns:
        the current primary unit.
    """
    action = await ops_test.model.units.get(unit_name).run_action("get-primary")
    action = await action.wait()
    return action.results["primary"]


def get_unit_address(ops_test: OpsTest, unit_name: str) -> str:
    """Get unit IP address.

    Args:
        ops_test: The ops test framework instance
        unit_name: The name of the unit

    Returns:
        IP address of the unit
    """
    return ops_test.model.units.get(unit_name).public_address


async def scale_application(ops_test: OpsTest, application_name: str, count: int) -> None:
    """Scale a given application to a specific unit count.

    Args:
        ops_test: The ops test framework instance
        application_name: The name of the application
        count: The desired number of units to scale to
    """
    change = count - len(ops_test.model.applications[application_name].units)
    if change > 0:
        await ops_test.model.applications[application_name].add_units(change)
    elif change < 0:
        units = [
            unit.name for unit in ops_test.model.applications[application_name].units[0:-change]
        ]
        await ops_test.model.applications[application_name].destroy_units(*units)
    await ops_test.model.wait_for_idle(
        apps=[application_name], status="active", timeout=1000, wait_for_exact_units=count
    )


def restart_patroni(ops_test: OpsTest, unit_name: str) -> None:
    """Restart Patroni on a specific unit.

    Args:
        ops_test: The ops test framework instance
        unit_name: The name of the unit
    """
    unit_ip = get_unit_address(ops_test, unit_name)
    requests.post(f"http://{unit_ip}:8008/restart")


async def set_password(ops_test: OpsTest, unit_name: str, username: str = "operator"):
    """Retrieve a user password using the action.

    Args:
        ops_test: ops_test instance.
        unit_name: the name of the unit.
        username: the user to set the password.

    Returns:
        the results from the action.
    """
    unit = ops_test.model.units.get(unit_name)
    action = await unit.run_action("set-password", **{"username": username})
    result = await action.wait()
    return result.results


def switchover(ops_test: OpsTest, current_primary: str, candidate: str = None) -> None:
    """Trigger a switchover.

    Args:
        ops_test: The ops test framework instance.
        current_primary: The current primary unit.
        candidate: The unit that should be elected the new primary.
    """
    primary_ip = get_unit_address(ops_test, current_primary)
    response = requests.post(
        f"http://{primary_ip}:8008/switchover",
        json={
            "leader": current_primary.replace("/", "-"),
            "candidate": candidate.replace("/", "-") if candidate else None,
        },
    )
    assert response.status_code == 200<|MERGE_RESOLUTION|>--- conflicted
+++ resolved
@@ -375,13 +375,8 @@
     return [unit.public_address for unit in ops_test.model.applications[application_name].units]
 
 
-<<<<<<< HEAD
 async def get_password(ops_test: OpsTest, unit_name: str, username: str = "operator") -> str:
     """Retrieve a user password using the action.
-=======
-async def get_password(ops_test: OpsTest, unit_name: str) -> str:
-    """Retrieve the operator user password using the action.
->>>>>>> c84f4a6d
 
     Args:
         ops_test: ops_test instance.
@@ -389,21 +384,12 @@
         username: the user to get the password.
 
     Returns:
-<<<<<<< HEAD
         the user password.
     """
     unit = ops_test.model.units.get(unit_name)
     action = await unit.run_action("get-password", **{"username": username})
     result = await action.wait()
     return result.results[f"{username}-password"]
-=======
-        the operator user password.
-    """
-    unit = ops_test.model.units.get(unit_name)
-    action = await unit.run_action("get-password")
-    result = await action.wait()
-    return result.results["operator-password"]
->>>>>>> c84f4a6d
 
 
 async def get_primary(ops_test: OpsTest, unit_name: str) -> str:
@@ -466,19 +452,26 @@
     requests.post(f"http://{unit_ip}:8008/restart")
 
 
-async def set_password(ops_test: OpsTest, unit_name: str, username: str = "operator"):
-    """Retrieve a user password using the action.
+async def set_password(
+    ops_test: OpsTest, unit_name: str, username: str = "operator", password: str = None
+):
+    """Set a user password using the action.
 
     Args:
         ops_test: ops_test instance.
         unit_name: the name of the unit.
         username: the user to set the password.
+        password: optional password to use
+            instead of auto-generating
 
     Returns:
         the results from the action.
     """
     unit = ops_test.model.units.get(unit_name)
-    action = await unit.run_action("set-password", **{"username": username})
+    parameters = {"username": username}
+    if password is not None:
+        parameters["password"] = password
+    action = await unit.run_action("set-password", **parameters)
     result = await action.wait()
     return result.results
 
