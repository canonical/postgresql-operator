#!/usr/bin/env python3
# Copyright 2022 Canonical Ltd.
# See LICENSE file for licensing details.
import asyncio
import itertools
import json
import logging
import os
import subprocess
import tempfile
import zipfile
from datetime import datetime
from pathlib import Path

import botocore
import psycopg2
import requests
import yaml
from juju.model import Model
from juju.unit import Unit
from pytest_operator.plugin import OpsTest
from tenacity import (
    RetryError,
    Retrying,
    retry,
    retry_if_result,
    stop_after_attempt,
    stop_after_delay,
    wait_exponential,
    wait_fixed,
)

from constants import DATABASE_DEFAULT_NAME, PEER, SYSTEM_USERS_PASSWORD_CONFIG

CHARM_BASE = "ubuntu@22.04"
METADATA = yaml.safe_load(Path("./metadata.yaml").read_text())
DATABASE_APP_NAME = METADATA["name"]
STORAGE_PATH = METADATA["storage"]["data"]["location"]
APPLICATION_NAME = "postgresql-test-app"


class SecretNotFoundError(Exception):
    """Raised when a secret is not found."""


logger = logging.getLogger(__name__)


async def build_connection_string(
    ops_test: OpsTest,
    application_name: str,
    relation_name: str,
    read_only_endpoint: bool = False,
    remote_unit_name: str | None = None,
) -> str | None:
    """Returns a PostgreSQL connection string.

    Args:
        ops_test: The ops test framework instance
        application_name: The name of the application
        relation_name: name of the relation to get connection data from
        read_only_endpoint: whether to choose the read-only endpoint
            instead of the read/write endpoint
        remote_unit_name: Optional remote unit name used to retrieve
            unit data instead of application data

    Returns:
        a PostgreSQL connection string
    """
    unit_name = f"{application_name}/0"
    raw_data = (await ops_test.juju("show-unit", unit_name))[1]
    if not raw_data:
        raise ValueError(f"no unit info could be grabbed for {unit_name}")
    data = yaml.safe_load(raw_data)
    # Filter the data based on the relation name.
    relation_data = [
        v for v in data[unit_name]["relation-info"] if v["related-endpoint"] == relation_name
    ]
    if len(relation_data) == 0:
        raise ValueError(
            f"no relation data could be grabbed on relation with endpoint {relation_name}"
        )
    if remote_unit_name:
        data = relation_data[0]["related-units"][remote_unit_name]["data"]
    else:
        data = relation_data[0]["application-data"]
    if read_only_endpoint:
        if data.get("standbys") is None:
            return None
        return data.get("standbys").split(",")[0]
    else:
        return data.get("master")


def change_primary_start_timeout(
    ops_test: OpsTest, unit_name: str, seconds: int | None, password: str
) -> None:
    """Change primary start timeout configuration.

    Args:
        ops_test: ops_test instance.
        unit_name: the unit used to set the configuration.
        seconds: number of seconds to set in primary_start_timeout configuration.
        password: Patroni password.
    """
    for attempt in Retrying(stop=stop_after_delay(30 * 2), wait=wait_fixed(3)):
        with attempt:
            unit_ip = get_unit_address(ops_test, unit_name)
            requests.patch(
                f"https://{unit_ip}:8008/config",
                json={"primary_start_timeout": seconds},
                verify=False,
                auth=requests.auth.HTTPBasicAuth("patroni", password),
            )


def get_patroni_cluster(unit_ip: str) -> dict[str, str]:
    resp = requests.get(f"https://{unit_ip}:8008/cluster", verify=False)
    return resp.json()


def assert_sync_standbys(unit_ip: str, standbys: int) -> None:
    for attempt in Retrying(stop=stop_after_delay(60), wait=wait_fixed(3), reraise=True):
        with attempt:
            cluster = get_patroni_cluster(unit_ip)
            cluster_standbys = 0
            for member in cluster["members"]:
                if member["role"] == "sync_standby":
                    cluster_standbys += 1
            assert cluster_standbys >= standbys, "Less than expected standbys"


async def check_database_users_existence(
    ops_test: OpsTest,
    users_that_should_exist: list[str],
    users_that_should_not_exist: list[str],
) -> None:
    """Checks that applications users exist in the database.

    Args:
        ops_test: The ops test framework
        users_that_should_exist: List of users that should exist in the database
        users_that_should_not_exist: List of users that should not exist in the database
    """
    unit = ops_test.model.applications[DATABASE_APP_NAME].units[0]
    unit_address = await unit.get_public_address()
    password = await get_password(ops_test)

    # Retrieve all users in the database.
    users_in_db = await execute_query_on_unit(
        unit_address,
        password,
        "SELECT usename FROM pg_catalog.pg_user;",
    )

    # Assert users that should exist.
    for user in users_that_should_exist:
        assert user in users_in_db

    # Assert users that should not exist.
    for user in users_that_should_not_exist:
        assert user not in users_in_db


async def check_databases_creation(ops_test: OpsTest, databases: list[str]) -> None:
    """Checks that database and tables are successfully created for the application.

    Args:
        ops_test: The ops test framework
        databases: List of database names that should have been created
    """
    password = await get_password(ops_test)

    for unit in ops_test.model.applications[DATABASE_APP_NAME].units:
        unit_address = await unit.get_public_address()

        for database in databases:
            # Ensure database exists in PostgreSQL.
            output = await execute_query_on_unit(
                unit_address,
                password,
                "SELECT datname FROM pg_database;",
            )
            assert database in output

            # Ensure that application tables exist in the database
            output = await execute_query_on_unit(
                unit_address,
                password,
                "SELECT table_name FROM information_schema.tables;",
                database=database,
            )
            assert len(output)


@retry(
    retry=retry_if_result(lambda x: not x),
    stop=stop_after_attempt(10),
    wait=wait_exponential(multiplier=1, min=2, max=30),
)
def check_patroni(ops_test: OpsTest, unit_name: str, restart_time: float) -> bool:
    """Check if Patroni is running correctly on a specific unit.

    Args:
        ops_test: The ops test framework instance
        unit_name: The name of the unit
        restart_time: Point in time before the unit was restarted.

    Returns:
        whether Patroni is running correctly.
    """
    unit_ip = get_unit_address(ops_test, unit_name)
    health_info = requests.get(f"https://{unit_ip}:8008/health", verify=False).json()
    postmaster_start_time = datetime.strptime(
        health_info["postmaster_start_time"], "%Y-%m-%d %H:%M:%S.%f%z"
    ).timestamp()
    return postmaster_start_time > restart_time and health_info["state"] == "running"


async def check_cluster_members(ops_test: OpsTest, application_name: str) -> None:
    """Check that the correct members are part of the cluster.

    Args:
        ops_test: The ops test framework instance
        application_name: The name of the application
    """
    for attempt in Retrying(
        stop=stop_after_attempt(10), wait=wait_exponential(multiplier=1, min=2, max=30)
    ):
        with attempt:
            any_unit_name = ops_test.model.applications[application_name].units[0].name
            primary = await get_primary(ops_test, any_unit_name)
            address = get_unit_address(ops_test, primary)

            expected_members = get_application_units(ops_test, application_name)
            expected_members_ips = get_application_units_ips(ops_test, application_name)

            r = requests.get(f"https://{address}:8008/cluster", verify=False)
            assert [member["name"] for member in r.json()["members"]] == expected_members
            assert [member["host"] for member in r.json()["members"]] == expected_members_ips


def construct_endpoint(endpoint: str, region: str) -> str:
    """Construct the S3 service endpoint using the region.

    This is needed when the provided endpoint is from AWS, and it doesn't contain the region.
    """
    # Load endpoints data.
    loader = botocore.loaders.create_loader()
    data = loader.load_data("endpoints")

    # Construct the endpoint using the region.
    resolver = botocore.regions.EndpointResolver(data)
    endpoint_data = resolver.construct_endpoint("s3", region)

    # Use the built endpoint if it is an AWS endpoint.
    if endpoint_data and endpoint.endswith(endpoint_data["dnsSuffix"]):
        endpoint = f"{endpoint.split('://')[0]}://{endpoint_data['hostname']}"

    return endpoint


def convert_records_to_dict(records: list[tuple]) -> dict:
    """Converts psycopg2 records list to a dict."""
    records_dict = {}
    for record in records:
        # Add record tuple data to dict.
        records_dict[record[0]] = record[1]
    return records_dict


def count_switchovers(ops_test: OpsTest, unit_name: str) -> int:
    """Return the number of performed switchovers."""
    unit_address = get_unit_address(ops_test, unit_name)
    switchover_history_info = requests.get(f"https://{unit_address}:8008/history", verify=False)
    return len(switchover_history_info.json())


def db_connect(
<<<<<<< HEAD
    host: str, password: str, user: str = "operator", database: str = "postgres"
=======
    host: str, password: str, username: str = "operator", database: str = "postgres"
>>>>>>> 2bb989c7
) -> psycopg2.extensions.connection:
    """Returns psycopg2 connection object linked to postgres db in the given host.

    Args:
        host: the IP of the postgres host
<<<<<<< HEAD
        password: operator user password
        user: postgres user (default: operator)
        database: postgres database (default: postgres)
=======
        password: user password
        username: username to connect with
        database: database to connect to
>>>>>>> 2bb989c7

    Returns:
        psycopg2 connection object linked to postgres db, under "operator" user.
    """
    return psycopg2.connect(
<<<<<<< HEAD
        f"dbname='{database}' user='{user}' host='{host}' password='{password}' connect_timeout=10"
=======
        f"dbname='{database}' user='{username}' host='{host}' password='{password}' connect_timeout=10"
>>>>>>> 2bb989c7
    )


async def deploy_and_relate_application_with_postgresql(
    ops_test: OpsTest,
    charm: str,
    application_name: str,
    number_of_units: int,
    config: dict | None = None,
    channel: str = "stable",
    relation: str = "db",
    series: str | None = None,
) -> int:
    """Helper function to deploy and relate application with PostgreSQL.

    Args:
        ops_test: The ops test framework.
        charm: Charm identifier.
        application_name: The name of the application to deploy.
        number_of_units: The number of units to deploy.
        config: Extra config options for the application.
        channel: The channel to use for the charm.
        relation: Name of the PostgreSQL relation to relate
            the application to.
        series: Series of the charm to deploy.

    Returns:
        the id of the created relation.
    """
    # Deploy application.
    await ops_test.model.deploy(
        charm,
        channel=channel,
        application_name=application_name,
        num_units=number_of_units,
        config=config,
        series=series,
    )
    await ops_test.model.wait_for_idle(
        apps=[application_name],
        status="active",
        raise_on_blocked=False,
        timeout=1500,
    )

    # Relate application to PostgreSQL.
    relation = await ops_test.model.relate(
        f"{application_name}", f"{DATABASE_APP_NAME}:{relation}"
    )
    await ops_test.model.wait_for_idle(
        apps=[application_name],
        status="active",
        raise_on_blocked=False,  # Application that needs a relation is blocked initially.
        timeout=1500,
    )

    return relation.id


async def deploy_and_relate_bundle_with_postgresql(
    ops_test: OpsTest,
    bundle_name: str,
    main_application_name: str,
    main_application_num_units: int | None = None,
    relation_name: str = "db",
    status: str = "active",
    status_message: str | None = None,
    overlay: dict | None = None,
    timeout: int = 2000,
) -> str:
    """Helper function to deploy and relate a bundle with PostgreSQL.

    Args:
        ops_test: The ops test framework.
        bundle_name: The name of the bundle to deploy.
        main_application_name: The name of the application that should be
            related to PostgreSQL.
        main_application_num_units: Optional number of units for the main
            application.
        relation_name: The name of the relation to use in PostgreSQL
            (db or db-admin).
        status: Status to wait for in the application after relating
            it to PostgreSQL.
        status_message: Status message to wait for in the application after
            relating it to PostgreSQL.
        overlay: Optional overlay to be used when deploying the bundle.
        timeout: Timeout to wait for the deployment to idle.
    """
    # Deploy the bundle.
    with tempfile.NamedTemporaryFile(dir=os.getcwd()) as original:
        # Download the original bundle.
        await ops_test.juju("download", bundle_name, "--filepath", original.name)

        # Open the bundle compressed file and update the contents
        # of the bundle.yaml file to deploy it.
        with zipfile.ZipFile(original.name, "r") as archive:
            bundle_yaml = archive.read("bundle.yaml")
            data = yaml.load(bundle_yaml, Loader=yaml.FullLoader)

            if main_application_num_units is not None:
                data["applications"][main_application_name]["num_units"] = (
                    main_application_num_units
                )

            # Save the list of relations other than `db` and `db-admin`,
            # so we can add them back later.
            other_relations = [
                relation for relation in data["relations"] if "postgresql" in relation
            ]

            # Remove PostgreSQL and relations with it from the bundle.yaml file.
            config = data["applications"]["postgresql"]["options"]
            if config.get("experimental_max_connections", 0) > 200:
                config["experimental_max_connections"] = 200
            for key, val in config.items():
                config[key] = str(val)
            logger.info(f"Bundle {bundle_name} needs configuration {config}")
            await ops_test.model.applications[DATABASE_APP_NAME].set_config(config)
            del data["applications"]["postgresql"]
            data["relations"] = [
                relation
                for relation in data["relations"]
                if "postgresql" not in relation
                and "postgresql:db" not in relation
                and "postgresql:db-admin" not in relation
            ]

            # Write the new bundle content to a temporary file and deploy it.
            with tempfile.NamedTemporaryFile(dir=os.getcwd()) as patched:
                patched.write(yaml.dump(data).encode("utf_8"))
                patched.seek(0)
                if overlay is not None:
                    with tempfile.NamedTemporaryFile() as overlay_file:
                        overlay_file.write(yaml.dump(overlay).encode("utf_8"))
                        overlay_file.seek(0)
                        await ops_test.juju("deploy", patched.name, "--overlay", overlay_file.name)
                else:
                    await ops_test.juju("deploy", patched.name)

    async with ops_test.fast_forward(fast_interval="60s"):
        # Relate application to PostgreSQL.
        relation = await ops_test.model.relate(
            main_application_name, f"{DATABASE_APP_NAME}:{relation_name}"
        )

        # Restore previous existing relations.
        for other_relation in other_relations:
            await ops_test.model.relate(other_relation[0], other_relation[1])

        # Wait for the deployment to complete.
        unit = ops_test.model.units.get(f"{main_application_name}/0")
        awaits = [
            ops_test.model.wait_for_idle(
                apps=[DATABASE_APP_NAME],
                status="active",
                timeout=timeout,
            ),
            ops_test.model.wait_for_idle(
                apps=[main_application_name],
                raise_on_blocked=False,
                status=status,
                timeout=timeout,
            ),
        ]
        if status_message:
            awaits.append(
                ops_test.model.block_until(
                    lambda: unit.workload_status_message == status_message,
                    timeout=timeout,
                )
            )
        await asyncio.gather(*awaits)

    return relation.id


async def ensure_correct_relation_data(
    ops_test: OpsTest, database_units: int, app_name: str, relation_name: str
) -> None:
    """Asserts that the correct database relation data is shared from the right unit to the app."""
    primary = await get_primary(ops_test, f"{DATABASE_APP_NAME}/0")
    for unit_number in range(database_units):
        for attempt in Retrying(
            stop=stop_after_attempt(10), wait=wait_exponential(multiplier=1, min=2, max=30)
        ):
            with attempt:
                unit_name = f"{DATABASE_APP_NAME}/{unit_number}"
                primary_connection_string = await build_connection_string(
                    ops_test, app_name, relation_name, remote_unit_name=unit_name
                )
                replica_connection_string = await build_connection_string(
                    ops_test,
                    app_name,
                    relation_name,
                    read_only_endpoint=True,
                    remote_unit_name=unit_name,
                )
                unit_ip = get_unit_address(ops_test, unit_name)
                host_parameter = f"host={unit_ip} "
                if unit_name == primary:
                    logger.info(f"Expected primary: {unit_ip}")
                    logger.info(f"Primary conn string: {primary_connection_string}")
                    logger.info(f"Replica conn string: {replica_connection_string}")
                    assert host_parameter in primary_connection_string, (
                        f"{unit_name} is not the host of the primary connection string"
                    )
                    assert host_parameter not in replica_connection_string, (
                        f"{unit_name} is the host of the replica connection string"
                    )


async def execute_query_on_unit(
    unit_address: str,
    password: str,
    query: str,
    database: str = DATABASE_DEFAULT_NAME,
    sslmode: str | None = None,
):
    """Execute given PostgreSQL query on a unit.

    Args:
        unit_address: The public IP address of the unit to execute the query on.
        password: The PostgreSQL superuser password.
        query: Query to execute.
        database: Optional database to connect to (defaults to postgres database).
        sslmode: Optional ssl mode to use (defaults to None).

    Returns:
        A list of rows that were potentially returned from the query.
    """
    extra_connection_parameters = f"sslmode={sslmode}" if sslmode else ""
    with (
        psycopg2.connect(
            f"dbname='{database}' user='operator' host='{unit_address}'"
            f"password='{password}' connect_timeout=10 {extra_connection_parameters}"
        ) as connection,
        connection.cursor() as cursor,
    ):
        cursor.execute(query)
        output = list(itertools.chain(*cursor.fetchall()))
    return output


async def find_unit(ops_test: OpsTest, application: str, leader: bool) -> Unit:
    """Helper function that retrieves a unit, based on need for leader or non-leader.

    Args:
        ops_test: The ops test framework instance.
        application: The name of the application.
        leader: Whether the unit is a leader or not.

    Returns:
        A unit instance.
    """
    ret_unit = None
    for unit in ops_test.model.applications[application].units:
        if await unit.is_leader_from_status() == leader:
            ret_unit = unit

    return ret_unit


def get_application_units(ops_test: OpsTest, application_name: str) -> list[str]:
    """List the unit names of an application.

    Args:
        ops_test: The ops test framework instance
        application_name: The name of the application

    Returns:
        list of current unit names of the application
    """
    return [
        unit.name.replace("/", "-") for unit in ops_test.model.applications[application_name].units
    ]


def get_application_units_ips(ops_test: OpsTest, application_name: str) -> list[str]:
    """List the unit IPs of an application.

    Args:
        ops_test: The ops test framework instance
        application_name: The name of the application

    Returns:
        list of current unit IPs of the application
    """
    return [unit.public_address for unit in ops_test.model.applications[application_name].units]


async def get_landscape_api_credentials(ops_test: OpsTest) -> list[str]:
    """Returns the key and secret to be used in the Landscape API.

    Args:
        ops_test: The ops test framework
    """
    unit = ops_test.model.applications[DATABASE_APP_NAME].units[0]
    password = await get_password(ops_test)
    unit_address = await unit.get_public_address()

    output = await execute_query_on_unit(
        unit_address,
        password,
        "SELECT encode(access_key_id,'escape'), encode(access_secret_key,'escape') FROM api_credentials;",
        database="landscape-standalone-main",
    )

    return output


async def get_leader_unit(ops_test: OpsTest, app: str, model: Model = None) -> Unit | None:
    if model is None:
        model = ops_test.model

    leader_unit = None
    for unit in model.applications[app].units:
        if await unit.is_leader_from_status():
            leader_unit = unit
            break

    return leader_unit


async def get_machine_from_unit(ops_test: OpsTest, unit_name: str) -> str:
    """Get the name of the machine from a specific unit.

    Args:
        ops_test: The ops test framework instance
        unit_name: The name of the unit to get the machine

    Returns:
        The name of the machine.
    """
    raw_hostname = await run_command_on_unit(ops_test, unit_name, "hostname")
    return raw_hostname.strip()


async def get_password(
    ops_test: OpsTest,
    username: str = "operator",
    database_app_name: str = DATABASE_APP_NAME,
) -> str:
    """Retrieve a user password from the secret.

    Args:
        ops_test: ops_test instance.
        username: the user to get the password.
        database_app_name: the app for getting the secret

    Returns:
        the user password.
    """
    secret = await get_secret_by_label(ops_test, label=f"{PEER}.{database_app_name}.app")
    password = secret.get(f"{username}-password")

    return password


async def get_secret_by_label(ops_test: OpsTest, label: str) -> dict[str, str]:
    secrets_raw = await ops_test.juju("list-secrets")
    secret_ids = [
        secret_line.split()[0] for secret_line in secrets_raw[1].split("\n")[1:] if secret_line
    ]

    for secret_id in secret_ids:
        secret_data_raw = await ops_test.juju(
            "show-secret", "--format", "json", "--reveal", secret_id
        )
        secret_data = json.loads(secret_data_raw[1])

        if label == secret_data[secret_id].get("label"):
            return secret_data[secret_id]["content"]["Data"]

    raise SecretNotFoundError(f"Secret with label {label} not found")


@retry(
    stop=stop_after_attempt(10),
    wait=wait_exponential(multiplier=1, min=2, max=30),
    reraise=True,
)
async def get_primary(ops_test: OpsTest, unit_name: str, model=None) -> str:
    """Get the primary unit.

    Args:
        ops_test: ops_test instance.
        unit_name: the name of the unit.
        model: Model to use.

    Returns:
        the current primary unit.
    """
    if not model:
        model = ops_test.model
    action = await model.units.get(unit_name).run_action("get-primary")
    action = await action.wait()
    if "primary" not in action.results or action.results["primary"] not in model.units:
        raise Exception("Primary unit not found")
    return action.results["primary"]


async def get_tls_ca(ops_test: OpsTest, unit_name: str, relation: str = "client") -> str:
    """Returns the TLS CA used by the unit.

    Args:
        ops_test: The ops test framework instance
        unit_name: The name of the unit
        relation: TLS relation to get the CA from

    Returns:
        TLS CA or an empty string if there is no CA.
    """
    raw_data = (await ops_test.juju("show-unit", unit_name))[1]
    endpoint = f"{relation}-certificates"
    if not raw_data:
        raise ValueError(f"no unit info could be grabbed for {unit_name}")
    data = yaml.safe_load(raw_data)
    # Filter the data based on the relation name.
    relation_data = [v for v in data[unit_name]["relation-info"] if v["endpoint"] == endpoint]
    if len(relation_data) == 0:
        return ""
    return json.loads(relation_data[0]["application-data"]["certificates"])[0].get("ca")


@retry(
    stop=stop_after_attempt(10),
    wait=wait_exponential(multiplier=1, min=2, max=30),
    reraise=True,
)
def get_unit_address(ops_test: OpsTest, unit_name: str, model: Model = None) -> str:
    """Get unit IP address.

    Args:
        ops_test: The ops test framework instance
        unit_name: The name of the unit
        model: Optional model to use to get the unit address

    Returns:
        IP address of the unit
    """
    if model is None:
        model = ops_test.model
    return model.units.get(unit_name).public_address


async def check_tls(ops_test: OpsTest, unit_name: str, enabled: bool) -> bool:
    """Returns whether TLS is enabled on the specific PostgreSQL instance.

    Args:
        ops_test: The ops test framework instance.
        unit_name: The name of the unit of the PostgreSQL instance.
        enabled: check if TLS is enabled/disabled

    Returns:
        Whether TLS is enabled/disabled.
    """
    unit_address = get_unit_address(ops_test, unit_name)
    password = await get_password(ops_test)
    # Get the IP addresses of the other units to check that they
    # are connecting to the primary unit (if unit_name is the
    # primary unit name) using encrypted connections.
    app_name = unit_name.split("/")[0]
    unit_addresses = [
        f"'{get_unit_address(ops_test, other_unit_name)}'"
        for other_unit_name in ops_test.model.units
        if other_unit_name.split("/")[0] == app_name and other_unit_name != unit_name
    ]
    try:
        for attempt in Retrying(
            stop=stop_after_attempt(10), wait=wait_exponential(multiplier=1, min=2, max=30)
        ):
            with attempt:
                output = await execute_query_on_unit(
                    unit_address,
                    password,
                    "SHOW ssl;",
                    sslmode="require" if enabled else "disable",
                )
                tls_enabled = "on" in output

                # Check for the number of bits in the encryption algorithm used
                # on each connection. If a connection is not encrypted, None
                # is returned instead of an integer.
                connections_encryption_info = await execute_query_on_unit(
                    unit_address,
                    password,
                    "SELECT bits FROM pg_stat_ssl INNER JOIN pg_stat_activity"
                    " ON pg_stat_ssl.pid = pg_stat_activity.pid"
                    " WHERE pg_stat_ssl.pid = pg_backend_pid()"
                    f" OR client_addr IN ({','.join(unit_addresses)});",
                )

                # This flag indicates whether all the connections are encrypted
                # when checking for TLS enabled or all the connections are not
                # encrypted when checking for TLS disabled.
                connections_encrypted = (
                    all(connections_encryption_info)
                    if enabled
                    else any(connections_encryption_info)
                )

                if enabled != tls_enabled or tls_enabled != connections_encrypted:
                    raise ValueError(
                        f"TLS is{' not' if not tls_enabled else ''} enabled on {unit_name}"
                    )
                return True
    except RetryError:
        return False


async def check_tls_replication(ops_test: OpsTest, unit_name: str, enabled: bool) -> bool:
    """Returns whether TLS is enabled on the replica PostgreSQL instance.

    Args:
        ops_test: The ops test framework instance.
        unit_name: The name of the replica of the PostgreSQL instance.
        enabled: check if TLS is enabled/disabled

    Returns:
        Whether TLS is enabled/disabled.
    """
    unit_address = get_unit_address(ops_test, unit_name)
    password = await get_password(ops_test)

    # Check for the all replicas using encrypted connection
    output = await execute_query_on_unit(
        unit_address,
        password,
        "SELECT pg_ssl.ssl, pg_sa.client_addr FROM pg_stat_ssl pg_ssl"
        " JOIN pg_stat_activity pg_sa ON pg_ssl.pid = pg_sa.pid"
        " AND pg_sa.usename = 'replication';",
    )
    return all(output[i] == enabled for i in range(0, len(output), 2))


async def check_tls_patroni_api(ops_test: OpsTest, unit_name: str, enabled: bool) -> bool:
    """Returns whether TLS is enabled on Patroni REST API.

    Args:
        ops_test: The ops test framework instance.
        unit_name: The name of the unit where Patroni is running.
        enabled: check if TLS is enabled/disabled

    Returns:
        Whether TLS is enabled/disabled on Patroni REST API.
    """
    unit_address = get_unit_address(ops_test, unit_name)
    tls_ca = await get_tls_ca(ops_test, unit_name, "peer")

    # If there is no TLS CA in the relation, something is wrong in
    # the relation between the TLS Certificates Operator and PostgreSQL.
    if enabled and not tls_ca:
        return False

    try:
        for attempt in Retrying(
            stop=stop_after_attempt(10), wait=wait_exponential(multiplier=1, min=2, max=30)
        ):
            with attempt, tempfile.NamedTemporaryFile() as temp_ca_file:
                # Write the TLS CA to a temporary file to use it in a request.
                temp_ca_file.write(tls_ca.encode("utf-8"))
                temp_ca_file.seek(0)

                # The CA bundle file is used to validate the server certificate when
                # peer TLS is enabled, otherwise don't validate the internal cert.
                health_info = requests.get(
                    f"https://{unit_address}:8008/health",
                    verify=temp_ca_file.name if enabled else False,
                )
                return health_info.status_code == 200
    except RetryError:
        return False
    return False


def has_relation_exited(
    ops_test: OpsTest, endpoint_one: str, endpoint_two: str, model: Model = None
) -> bool:
    """Returns true if the relation between endpoint_one and endpoint_two has been removed."""
    relations = model.relations if model is not None else ops_test.model.relations
    for rel in relations:
        endpoints = [endpoint.name for endpoint in rel.endpoints]
        if endpoint_one in endpoints and endpoint_two in endpoints:
            return False
    return True


@retry(
    retry=retry_if_result(lambda x: not x),
    stop=stop_after_attempt(10),
    wait=wait_exponential(multiplier=1, min=2, max=30),
)
async def primary_changed(ops_test: OpsTest, old_primary: str) -> bool:
    """Checks whether the primary unit has changed.

    Args:
        ops_test: The ops test framework instance
        old_primary: The name of the unit that was the primary before.
    """
    other_unit = next(
        unit.name
        for unit in ops_test.model.applications[DATABASE_APP_NAME].units
        if unit.name != old_primary
    )
    primary = await get_primary(ops_test, other_unit)
    return primary != old_primary


async def restart_machine(ops_test: OpsTest, unit_name: str) -> None:
    """Restart the machine where a unit run on.

    Args:
        ops_test: The ops test framework instance
        unit_name: The name of the unit to restart the machine
    """
    raw_hostname = await get_machine_from_unit(ops_test, unit_name)
    restart_machine_command = f"lxc restart {raw_hostname}"
    subprocess.check_call(restart_machine_command.split())


async def run_command_on_unit(ops_test: OpsTest, unit_name: str, command: str) -> str:
    """Run a command on a specific unit.

    Args:
        ops_test: The ops test framework instance
        unit_name: The name of the unit to run the command on
        command: The command to run

    Returns:
        the command output if it succeeds, otherwise raises an exception.
    """
    complete_command = ["exec", "--unit", unit_name, "--", *command.split()]
    return_code, stdout, _ = await ops_test.juju(*complete_command)
    if return_code != 0:
        logger.error(stdout)
        raise Exception(
            f"Expected command '{command}' to succeed instead it failed: {return_code}"
        )
    return stdout


async def scale_application(
    ops_test: OpsTest, application_name: str, count: int, model: Model = None
) -> None:
    """Scale a given application to a specific unit count.

    Args:
        ops_test: The ops test framework instance
        application_name: The name of the application
        count: The desired number of units to scale to
        model: The model to scale the application in
    """
    if model is None:
        model = ops_test.model
    change = count - len(model.applications[application_name].units)
    if change > 0:
        await model.applications[application_name].add_units(change)
    elif change < 0:
        units = [unit.name for unit in model.applications[application_name].units[0:-change]]
        await model.applications[application_name].destroy_units(*units)
    await model.wait_for_idle(
        apps=[application_name],
        status="active",
        timeout=2000,
        idle_period=30,
        wait_for_exact_units=count,
    )


def restart_patroni(ops_test: OpsTest, unit_name: str, password: str) -> None:
    """Restart Patroni on a specific unit.

    Args:
        ops_test: The ops test framework instance
        unit_name: The name of the unit
        password: patroni password
    """
    unit_ip = get_unit_address(ops_test, unit_name)
    requests.post(
        f"https://{unit_ip}:8008/restart",
        auth=requests.auth.HTTPBasicAuth("patroni", password),
        verify=False,
    )


async def set_password(
    ops_test: OpsTest,
    username: str = "operator",
    password: str | None = None,
    database_app_name: str = DATABASE_APP_NAME,
):
    """Set a user password via secret.

    Args:
        ops_test: ops_test instance.
        username: the user to set the password.
        password: optional password to use
            instead of auto-generating
        database_app_name: name of the app for the secret

    Returns:
        the results from the action.
    """
    secret_name = "system_users_secret"

    try:
        secret_id = await ops_test.model.add_secret(
            name=secret_name, data_args=[f"{username}={password}"]
        )
        await ops_test.model.grant_secret(secret_name=secret_name, application=database_app_name)

        # update the application config to include the secret
        await ops_test.model.applications[database_app_name].set_config({
            SYSTEM_USERS_PASSWORD_CONFIG: secret_id
        })
    except Exception:
        await ops_test.model.update_secret(
            name=secret_name, data_args=[f"{username}={password}"], new_name=secret_name
        )


async def start_machine(ops_test: OpsTest, machine_name: str) -> None:
    """Start the machine where a unit run on.

    Args:
        ops_test: The ops test framework instance
        machine_name: The name of the machine to start
    """
    start_machine_command = f"lxc start {machine_name}"
    subprocess.check_call(start_machine_command.split())


async def stop_machine(ops_test: OpsTest, machine_name: str) -> None:
    """Stop the machine where a unit run on.

    Args:
        ops_test: The ops test framework instance
        machine_name: The name of the machine to stop
    """
    stop_machine_command = f"lxc stop {machine_name}"
    subprocess.check_call(stop_machine_command.split())


def switchover(
    ops_test: OpsTest, current_primary: str, password: str, candidate: str | None = None
) -> None:
    """Trigger a switchover.

    Args:
        ops_test: The ops test framework instance.
        current_primary: The current primary unit.
        password: Patroni password.
        candidate: The unit that should be elected the new primary.
    """
    primary_ip = get_unit_address(ops_test, current_primary)
    response = requests.post(
        f"https://{primary_ip}:8008/switchover",
        json={
            "leader": current_primary.replace("/", "-"),
            "candidate": candidate.replace("/", "-") if candidate else None,
        },
        auth=requests.auth.HTTPBasicAuth("patroni", password),
        verify=False,
    )
    assert response.status_code == 200
    app_name = current_primary.split("/")[0]
    for attempt in Retrying(stop=stop_after_attempt(30), wait=wait_fixed(2), reraise=True):
        with attempt:
            response = requests.get(f"https://{primary_ip}:8008/cluster", verify=False)
            assert response.status_code == 200
            standbys = len([
                member for member in response.json()["members"] if member["role"] == "sync_standby"
            ])
            assert standbys == len(ops_test.model.applications[app_name].units) - 1


async def wait_for_idle_on_blocked(
    ops_test: OpsTest,
    database_app_name: str,
    unit_number: int,
    other_app_name: str,
    status_message: str,
):
    """Wait for specific applications becoming idle and blocked together."""
    unit = ops_test.model.units.get(f"{database_app_name}/{unit_number}")
    await asyncio.gather(
        ops_test.model.wait_for_idle(apps=[other_app_name], status="active"),
        ops_test.model.block_until(
            lambda: unit.workload_status == "blocked"
            and unit.workload_status_message == status_message
        ),
    )


def wait_for_relation_removed_between(
    ops_test: OpsTest, endpoint_one: str, endpoint_two: str, model: Model = None
) -> None:
    """Wait for relation to be removed before checking if it's waiting or idle.

    Args:
        ops_test: running OpsTest instance
        endpoint_one: one endpoint of the relation. Doesn't matter if it's provider or requirer.
        endpoint_two: the other endpoint of the relation.
        model: optional model to check for the relation.
    """
    try:
        for attempt in Retrying(stop=stop_after_delay(3 * 60), wait=wait_fixed(3)):
            with attempt:
                if has_relation_exited(ops_test, endpoint_one, endpoint_two, model):
                    break
    except RetryError:
        assert False, "Relation failed to exit after 3 minutes."


async def backup_operations(
    ops_test: OpsTest,
    s3_integrator_app_name: str,
    tls_certificates_app_name: str,
    tls_config,
    tls_channel,
    credentials,
    cloud,
    config,
    charm,
) -> None:
    """Basic set of operations for backup testing in different cloud providers."""
    # Deploy S3 Integrator and TLS Certificates Operator.
    await ops_test.model.deploy(s3_integrator_app_name)
    await ops_test.model.deploy(tls_certificates_app_name, config=tls_config, channel=tls_channel)

    # Deploy and relate PostgreSQL to S3 integrator (one database app for each cloud for now
    # as archive_mode is disabled after restoring the backup) and to TLS Certificates Operator
    # (to be able to create backups from replicas).
    database_app_name = f"{DATABASE_APP_NAME}-{cloud.lower()}"
    await ops_test.model.deploy(
        charm,
        application_name=database_app_name,
        num_units=2,
        base=CHARM_BASE,
        config={"profile": "testing"},
    )

    await ops_test.model.relate(
        f"{database_app_name}:client-certificates", f"{tls_certificates_app_name}:certificates"
    )
    await ops_test.model.relate(
        f"{database_app_name}:peer-certificates", f"{tls_certificates_app_name}:certificates"
    )
    async with ops_test.fast_forward(fast_interval="60s"):
        await ops_test.model.wait_for_idle(apps=[database_app_name], status="active", timeout=1000)

    # Configure and set access and secret keys.
    logger.info(f"configuring S3 integrator for {cloud}")
    await ops_test.model.applications[s3_integrator_app_name].set_config(config)
    action = await ops_test.model.units.get(f"{s3_integrator_app_name}/0").run_action(
        "sync-s3-credentials",
        **credentials,
    )
    await action.wait()

    await ops_test.model.relate(database_app_name, s3_integrator_app_name)
    async with ops_test.fast_forward(fast_interval="60s"):
        await ops_test.model.wait_for_idle(
            apps=[database_app_name, s3_integrator_app_name], status="active", timeout=1500
        )

    primary = await get_primary(ops_test, f"{database_app_name}/0")
    for unit in ops_test.model.applications[database_app_name].units:
        if unit.name != primary:
            replica = unit.name
            break

    # Write some data.
    password = await get_password(ops_test, database_app_name=database_app_name)
    address = get_unit_address(ops_test, primary)
    logger.info("creating a table in the database")
    with db_connect(host=address, password=password) as connection:
        connection.autocommit = True
        connection.cursor().execute(
            "CREATE TABLE IF NOT EXISTS backup_table_1 (test_collumn INT );"
        )
    connection.close()

    # Run the "create backup" action.
    logger.info("creating a backup")
    action = await ops_test.model.units.get(replica).run_action("create-backup")
    await action.wait()
    backup_status = action.results.get("backup-status")
    assert backup_status, "backup hasn't succeeded"
    await ops_test.model.wait_for_idle(
        apps=[database_app_name, s3_integrator_app_name], status="active", timeout=1000
    )

    # With a stable cluster, Run the "create backup" action
    async with ops_test.fast_forward():
        await ops_test.model.wait_for_idle(status="active", timeout=1000, idle_period=30)
    logger.info("listing the available backups")
    action = await ops_test.model.units.get(replica).run_action("list-backups")
    await action.wait()
    backups = action.results.get("backups")
    # 5 lines for header output, 1 backup line ==> 6 total lines
    assert len(backups.split("\n")) == 6, "full backup is not outputted"
    await ops_test.model.wait_for_idle(status="active", timeout=1000)

    # Write some data.
    logger.info("creating a second table in the database")
    with db_connect(host=address, password=password) as connection:
        connection.autocommit = True
        connection.cursor().execute("CREATE TABLE backup_table_2 (test_collumn INT );")
    connection.close()

    # Run the "create backup" action.
    logger.info("creating a backup")
    action = await ops_test.model.units.get(replica).run_action(
        "create-backup", **{"type": "differential"}
    )
    await action.wait()
    backup_status = action.results.get("backup-status")
    assert backup_status, "backup hasn't succeeded"
    async with ops_test.fast_forward():
        await ops_test.model.wait_for_idle(status="active", timeout=1000)

    # Run the "list backups" action.
    logger.info("listing the available backups")
    action = await ops_test.model.units.get(replica).run_action("list-backups")
    await action.wait()
    backups = action.results.get("backups")
    # 5 lines for header output, 2 backup lines ==> 7 total lines
    assert len(backups.split("\n")) == 7, "differential backup is not outputted"
    await ops_test.model.wait_for_idle(status="active", timeout=1000)

    # Write some data.
    logger.info("creating a second table in the database")
    with db_connect(host=address, password=password) as connection:
        connection.autocommit = True
        connection.cursor().execute("CREATE TABLE backup_table_3 (test_collumn INT );")
    connection.close()
    # Scale down to be able to restore.
    async with ops_test.fast_forward():
        await ops_test.model.destroy_unit(replica)
        await ops_test.model.block_until(
            lambda: len(ops_test.model.applications[database_app_name].units) == 1
        )

    for unit in ops_test.model.applications[database_app_name].units:
        remaining_unit = unit
        break

    # Run the "restore backup" action for differential backup.
    for attempt in Retrying(
        stop=stop_after_attempt(10), wait=wait_exponential(multiplier=1, min=2, max=30)
    ):
        with attempt:
            logger.info("restoring the backup")
            last_diff_backup = backups.split("\n")[-1]
            backup_id = last_diff_backup.split()[0]
            action = await remaining_unit.run_action("restore", **{"backup-id": backup_id})
            await action.wait()
            restore_status = action.results.get("restore-status")
            assert restore_status, "restore hasn't succeeded"

    # Wait for the restore to complete.
    async with ops_test.fast_forward():
        await ops_test.model.wait_for_idle(status="active", timeout=1000)

    # Check that the backup was correctly restored by having only the first created table.
    logger.info("checking that the backup was correctly restored")
    primary = await get_primary(ops_test, remaining_unit.name)
    address = get_unit_address(ops_test, primary)
    with db_connect(host=address, password=password) as connection, connection.cursor() as cursor:
        cursor.execute(
            "SELECT EXISTS (SELECT FROM information_schema.tables"
            " WHERE table_schema = 'public' AND table_name = 'backup_table_1');"
        )
        assert cursor.fetchone()[0], (
            "backup wasn't correctly restored: table 'backup_table_1' doesn't exist"
        )
        cursor.execute(
            "SELECT EXISTS (SELECT FROM information_schema.tables"
            " WHERE table_schema = 'public' AND table_name = 'backup_table_2');"
        )
        assert cursor.fetchone()[0], (
            "backup wasn't correctly restored: table 'backup_table_2' doesn't exist"
        )
        cursor.execute(
            "SELECT EXISTS (SELECT FROM information_schema.tables"
            " WHERE table_schema = 'public' AND table_name = 'backup_table_3');"
        )
        assert not cursor.fetchone()[0], (
            "backup wasn't correctly restored: table 'backup_table_3' exists"
        )
    connection.close()

    # Run the "restore backup" action for full backup.
    for attempt in Retrying(
        stop=stop_after_attempt(10), wait=wait_exponential(multiplier=1, min=2, max=30)
    ):
        with attempt:
            logger.info("restoring the backup")
            last_full_backup = backups.split("\n")[-2]
            backup_id = last_full_backup.split()[0]
            action = await remaining_unit.run_action("restore", **{"backup-id": backup_id})
            await action.wait()
            restore_status = action.results.get("restore-status")
            assert restore_status, "restore hasn't succeeded"

    # Wait for the restore to complete.
    async with ops_test.fast_forward():
        await ops_test.model.wait_for_idle(status="active", timeout=1000)

    # Check that the backup was correctly restored by having only the first created table.
    primary = await get_primary(ops_test, remaining_unit.name)
    address = get_unit_address(ops_test, primary)
    logger.info("checking that the backup was correctly restored")
    with db_connect(host=address, password=password) as connection, connection.cursor() as cursor:
        cursor.execute(
            "SELECT EXISTS (SELECT FROM information_schema.tables"
            " WHERE table_schema = 'public' AND table_name = 'backup_table_1');"
        )
        assert cursor.fetchone()[0], (
            "backup wasn't correctly restored: table 'backup_table_1' doesn't exist"
        )
        cursor.execute(
            "SELECT EXISTS (SELECT FROM information_schema.tables"
            " WHERE table_schema = 'public' AND table_name = 'backup_table_2');"
        )
        assert not cursor.fetchone()[0], (
            "backup wasn't correctly restored: table 'backup_table_2' exists"
        )
        cursor.execute(
            "SELECT EXISTS (SELECT FROM information_schema.tables"
            " WHERE table_schema = 'public' AND table_name = 'backup_table_3');"
        )
        assert not cursor.fetchone()[0], (
            "backup wasn't correctly restored: table 'backup_table_3' exists"
        )
    connection.close()<|MERGE_RESOLUTION|>--- conflicted
+++ resolved
@@ -277,35 +277,21 @@
 
 
 def db_connect(
-<<<<<<< HEAD
-    host: str, password: str, user: str = "operator", database: str = "postgres"
-=======
     host: str, password: str, username: str = "operator", database: str = "postgres"
->>>>>>> 2bb989c7
 ) -> psycopg2.extensions.connection:
     """Returns psycopg2 connection object linked to postgres db in the given host.
 
     Args:
         host: the IP of the postgres host
-<<<<<<< HEAD
-        password: operator user password
-        user: postgres user (default: operator)
-        database: postgres database (default: postgres)
-=======
         password: user password
         username: username to connect with
         database: database to connect to
->>>>>>> 2bb989c7
 
     Returns:
         psycopg2 connection object linked to postgres db, under "operator" user.
     """
     return psycopg2.connect(
-<<<<<<< HEAD
-        f"dbname='{database}' user='{user}' host='{host}' password='{password}' connect_timeout=10"
-=======
         f"dbname='{database}' user='{username}' host='{host}' password='{password}' connect_timeout=10"
->>>>>>> 2bb989c7
     )
 
 
