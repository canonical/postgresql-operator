#!/usr/bin/env python3
# Copyright 2022 Canonical Ltd.
# See LICENSE file for licensing details.
import itertools
import json
import subprocess
import tempfile
import zipfile
from datetime import datetime
from pathlib import Path
from typing import List

import psycopg2
import requests
import yaml
from juju.unit import Unit
from pytest_operator.plugin import OpsTest
from tenacity import (
    RetryError,
    Retrying,
    retry,
    retry_if_result,
    stop_after_attempt,
    wait_exponential,
)

METADATA = yaml.safe_load(Path("./metadata.yaml").read_text())
DATABASE_APP_NAME = METADATA["name"]


async def build_connection_string(
    ops_test: OpsTest,
    application_name: str,
    relation_name: str,
    read_only_endpoint: bool = False,
) -> str:
    """Returns a PostgreSQL connection string.

    Args:
        ops_test: The ops test framework instance
        application_name: The name of the application
        relation_name: name of the relation to get connection data from
        read_only_endpoint: whether to choose the read-only endpoint
            instead of the read/write endpoint

    Returns:
        a PostgreSQL connection string
    """
    unit_name = f"{application_name}/0"
    raw_data = (await ops_test.juju("show-unit", unit_name))[1]
    if not raw_data:
        raise ValueError(f"no unit info could be grabbed for {unit_name}")
    data = yaml.safe_load(raw_data)
    # Filter the data based on the relation name.
    relation_data = [v for v in data[unit_name]["relation-info"] if v["endpoint"] == relation_name]
    if len(relation_data) == 0:
        raise ValueError(
            f"no relation data could be grabbed on relation with endpoint {relation_name}"
        )
    data = relation_data[0]["application-data"]
    if read_only_endpoint:
        return data.get("standbys").split(",")[0]
    else:
        return data.get("master")


async def check_database_users_existence(
    ops_test: OpsTest,
    users_that_should_exist: List[str],
    users_that_should_not_exist: List[str],
) -> None:
    """Checks that applications users exist in the database.

    Args:
        ops_test: The ops test framework
        users_that_should_exist: List of users that should exist in the database
        users_that_should_not_exist: List of users that should not exist in the database
    """
    unit = ops_test.model.applications[DATABASE_APP_NAME].units[0]
    unit_address = await unit.get_public_address()
    password = await get_password(ops_test, unit.name)

    # Retrieve all users in the database.
    users_in_db = await execute_query_on_unit(
        unit_address,
        password,
        "SELECT usename FROM pg_catalog.pg_user;",
    )

    # Assert users that should exist.
    for user in users_that_should_exist:
        assert user in users_in_db

    # Assert users that should not exist.
    for user in users_that_should_not_exist:
        assert user not in users_in_db


async def check_databases_creation(ops_test: OpsTest, databases: List[str]) -> None:
    """Checks that database and tables are successfully created for the application.

    Args:
        ops_test: The ops test framework
        databases: List of database names that should have been created
    """
    unit = ops_test.model.applications[DATABASE_APP_NAME].units[0]
    password = await get_password(ops_test, unit.name)

    for unit in ops_test.model.applications[DATABASE_APP_NAME].units:
        unit_address = await unit.get_public_address()

        for database in databases:
            # Ensure database exists in PostgreSQL.
            output = await execute_query_on_unit(
                unit_address,
                password,
                "SELECT datname FROM pg_database;",
            )
            assert database in output

            # Ensure that application tables exist in the database
            output = await execute_query_on_unit(
                unit_address,
                password,
                "SELECT table_name FROM information_schema.tables;",
                database=database,
            )
            assert len(output)


@retry(
    retry=retry_if_result(lambda x: not x),
    stop=stop_after_attempt(10),
    wait=wait_exponential(multiplier=1, min=2, max=30),
)
def check_patroni(ops_test: OpsTest, unit_name: str, restart_time: float) -> bool:
    """Check if Patroni is running correctly on a specific unit.

    Args:
        ops_test: The ops test framework instance
        unit_name: The name of the unit
        restart_time: Point in time before the unit was restarted.

    Returns:
        whether Patroni is running correctly.
    """
    unit_ip = get_unit_address(ops_test, unit_name)
    health_info = requests.get(f"http://{unit_ip}:8008/health").json()
    postmaster_start_time = datetime.strptime(
        health_info["postmaster_start_time"], "%Y-%m-%d %H:%M:%S.%f%z"
    ).timestamp()
    return postmaster_start_time > restart_time and health_info["state"] == "running"


def build_application_name(series: str) -> str:
    """Return a composite application name combining application name and series."""
    return f"{DATABASE_APP_NAME}-{series}"


async def check_cluster_members(ops_test: OpsTest, application_name: str) -> None:
    """Check that the correct members are part of the cluster.

    Args:
        ops_test: The ops test framework instance
        application_name: The name of the application
    """
    for attempt in Retrying(
        stop=stop_after_attempt(10), wait=wait_exponential(multiplier=1, min=2, max=30)
    ):
        with attempt:
            any_unit_name = ops_test.model.applications[application_name].units[0].name
            primary = await get_primary(ops_test, any_unit_name)
            address = get_unit_address(ops_test, primary)

            expected_members = get_application_units(ops_test, application_name)
            expected_members_ips = get_application_units_ips(ops_test, application_name)

            r = requests.get(f"http://{address}:8008/cluster")
            assert [member["name"] for member in r.json()["members"]] == expected_members
            assert [member["host"] for member in r.json()["members"]] == expected_members_ips


def convert_records_to_dict(records: List[tuple]) -> dict:
    """Converts psycopg2 records list to a dict."""
    records_dict = {}
    for record in records:
        # Add record tuple data to dict.
        records_dict[record[0]] = record[1]
    return records_dict


def db_connect(host: str, password: str) -> psycopg2.extensions.connection:
    """Returns psycopg2 connection object linked to postgres db in the given host.

    Args:
        host: the IP of the postgres host
        password: operator user password

    Returns:
        psycopg2 connection object linked to postgres db, under "operator" user.
    """
    return psycopg2.connect(
        f"dbname='postgres' user='operator' host='{host}' password='{password}' connect_timeout=10"
    )


async def deploy_and_relate_application_with_postgresql(
    ops_test: OpsTest,
    charm: str,
    application_name: str,
    number_of_units: int,
    config: dict = None,
    channel: str = "stable",
    relation: str = "db",
) -> int:
    """Helper function to deploy and relate application with PostgreSQL.

    Args:
        ops_test: The ops test framework.
        charm: Charm identifier.
        application_name: The name of the application to deploy.
        number_of_units: The number of units to deploy.
        config: Extra config options for the application.
        channel: The channel to use for the charm.
        relation: Name of the PostgreSQL relation to relate
            the application to.

    Returns:
        the id of the created relation.
    """
    # Deploy application.
    await ops_test.model.deploy(
        charm,
        channel=channel,
        application_name=application_name,
        num_units=number_of_units,
        config=config,
    )
    await ops_test.model.wait_for_idle(
        apps=[application_name],
        status="active",
        raise_on_blocked=False,
        timeout=1000,
    )

    # Relate application to PostgreSQL.
    relation = await ops_test.model.relate(
        f"{application_name}", f"{DATABASE_APP_NAME}:{relation}"
    )
    await ops_test.model.wait_for_idle(
        apps=[application_name],
        status="active",
        raise_on_blocked=False,  # Application that needs a relation is blocked initially.
        timeout=1000,
    )

    return relation.id


async def deploy_and_relate_bundle_with_postgresql(
    ops_test: OpsTest,
    bundle: str,
    application_name: str,
) -> str:
    """Helper function to deploy and relate a bundle with PostgreSQL.

    Args:
        ops_test: The ops test framework.
        bundle: Bundle identifier.
        application_name: The name of the application to check for
            an active state after the deployment.
    """
    # Deploy the bundle.
    with tempfile.NamedTemporaryFile() as original:
        # Download the original bundle.
        await ops_test.juju("download", bundle, "--filepath", original.name)

        # Open the bundle compressed file and update the contents
        # of the bundle.yaml file to deploy it.
        with zipfile.ZipFile(original.name, "r") as archive:
            bundle_yaml = archive.read("bundle.yaml")
            data = yaml.load(bundle_yaml, Loader=yaml.FullLoader)

            # Remove PostgreSQL and relations with it from the bundle.yaml file.
            del data["services"]["postgresql"]
            data["relations"] = [
                relation
                for relation in data["relations"]
                if "postgresql:db" not in relation and "postgresql:db-admin" not in relation
            ]

            # Write the new bundle content to a temporary file and deploy it.
            with tempfile.NamedTemporaryFile() as patched:
                patched.write(yaml.dump(data).encode("utf_8"))
                patched.seek(0)
                await ops_test.juju("deploy", patched.name)

    # Relate application to PostgreSQL.
    relation = await ops_test.model.relate(f"{application_name}", f"{DATABASE_APP_NAME}:db-admin")
    await ops_test.model.wait_for_idle(
        apps=[application_name],
        status="active",
        timeout=1000,
    )

    return relation.id


async def execute_query_on_unit(
    unit_address: str,
    password: str,
    query: str,
    database: str = "postgres",
    sslmode: str = None,
):
    """Execute given PostgreSQL query on a unit.

    Args:
        unit_address: The public IP address of the unit to execute the query on.
        password: The PostgreSQL superuser password.
        query: Query to execute.
        database: Optional database to connect to (defaults to postgres database).
        sslmode: Optional ssl mode to use (defaults to None).

    Returns:
        A list of rows that were potentially returned from the query.
    """
    extra_connection_parameters = f"sslmode={sslmode}" if sslmode else ""
    with psycopg2.connect(
        f"dbname='{database}' user='operator' host='{unit_address}'"
        f"password='{password}' connect_timeout=10 {extra_connection_parameters}"
    ) as connection, connection.cursor() as cursor:
        cursor.execute(query)
        output = list(itertools.chain(*cursor.fetchall()))
    return output


async def find_unit(ops_test: OpsTest, application: str, leader: bool) -> Unit:
    """Helper function that retrieves a unit, based on need for leader or non-leader.

    Args:
        ops_test: The ops test framework instance.
        application: The name of the application.
        leader: Whether the unit is a leader or not.

    Returns:
        A unit instance.
    """
    ret_unit = None
    for unit in ops_test.model.applications[application].units:
        if await unit.is_leader_from_status() == leader:
            ret_unit = unit

    return ret_unit


def get_application_units(ops_test: OpsTest, application_name: str) -> List[str]:
    """List the unit names of an application.

    Args:
        ops_test: The ops test framework instance
        application_name: The name of the application

    Returns:
        list of current unit names of the application
    """
    return [
        unit.name.replace("/", "-") for unit in ops_test.model.applications[application_name].units
    ]


def get_application_units_ips(ops_test: OpsTest, application_name: str) -> List[str]:
    """List the unit IPs of an application.

    Args:
        ops_test: The ops test framework instance
        application_name: The name of the application

    Returns:
        list of current unit IPs of the application
    """
    return [unit.public_address for unit in ops_test.model.applications[application_name].units]


async def get_password(ops_test: OpsTest, unit_name: str, username: str = "operator") -> str:
    """Retrieve a user password using the action.

    Args:
        ops_test: ops_test instance.
        unit_name: the name of the unit.
        username: the user to get the password.

    Returns:
        the user password.
    """
    unit = ops_test.model.units.get(unit_name)
    action = await unit.run_action("get-password", **{"username": username})
    result = await action.wait()
    return result.results[f"{username}-password"]


async def get_primary(ops_test: OpsTest, unit_name: str) -> str:
    """Get the primary unit.

    Args:
        ops_test: ops_test instance.
        unit_name: the name of the unit.

    Returns:
        the current primary unit.
    """
    action = await ops_test.model.units.get(unit_name).run_action("get-primary")
    action = await action.wait()
    return action.results["primary"]


async def get_tls_ca(
    ops_test: OpsTest,
    unit_name: str,
) -> str:
    """Returns the TLS CA used by the unit.

    Args:
        ops_test: The ops test framework instance
        unit_name: The name of the unit

    Returns:
        TLS CA or an empty string if there is no CA.
    """
    raw_data = (await ops_test.juju("show-unit", unit_name))[1]
    if not raw_data:
        raise ValueError(f"no unit info could be grabbed for {unit_name}")
    data = yaml.safe_load(raw_data)
    # Filter the data based on the relation name.
    relation_data = [
        v for v in data[unit_name]["relation-info"] if v["endpoint"] == "certificates"
    ]
    if len(relation_data) == 0:
        return ""
    return json.loads(relation_data[0]["application-data"]["certificates"])[0].get("ca")


def get_unit_address(ops_test: OpsTest, unit_name: str) -> str:
    """Get unit IP address.

    Args:
        ops_test: The ops test framework instance
        unit_name: The name of the unit

    Returns:
        IP address of the unit
    """
    return ops_test.model.units.get(unit_name).public_address


async def check_tls(ops_test: OpsTest, unit_name: str, enabled: bool) -> bool:
    """Returns whether TLS is enabled on the specific PostgreSQL instance.

    Args:
        ops_test: The ops test framework instance.
        unit_name: The name of the unit of the PostgreSQL instance.
        enabled: check if TLS is enabled/disabled

    Returns:
        Whether TLS is enabled/disabled.
    """
    unit_address = get_unit_address(ops_test, unit_name)
    password = await get_password(ops_test, unit_name)
    # Get the IP addresses of the other units to check that they
    # are connecting to the primary unit (if unit_name is the
    # primary unit name) using encrypted connections.
    app_name = unit_name.split("/")[0]
    unit_addresses = [
        f"'{get_unit_address(ops_test, other_unit_name)}'"
        for other_unit_name in ops_test.model.units
        if other_unit_name.split("/")[0] == app_name and other_unit_name != unit_name
    ]
    try:
        for attempt in Retrying(
            stop=stop_after_attempt(10), wait=wait_exponential(multiplier=1, min=2, max=30)
        ):
            with attempt:
                output = await execute_query_on_unit(
                    unit_address,
                    password,
                    "SHOW ssl;",
                    sslmode="require" if enabled else "disable",
                )
                tls_enabled = "on" in output

                # Check for the number of bits in the encryption algorithm used
                # on each connection. If a connection is not encrypted, None
                # is returned instead of an integer.
                connections_encryption_info = await execute_query_on_unit(
                    unit_address,
                    password,
                    "SELECT bits FROM pg_stat_ssl INNER JOIN pg_stat_activity"
                    " ON pg_stat_ssl.pid = pg_stat_activity.pid"
                    " WHERE pg_stat_ssl.pid = pg_backend_pid()"
                    f" OR client_addr IN ({','.join(unit_addresses)});",
                )

                # This flag indicates whether all the connections are encrypted
                # when checking for TLS enabled or all the connections are not
                # encrypted when checking for TLS disabled.
                connections_encrypted = (
                    all(connections_encryption_info)
                    if enabled
                    else any(connections_encryption_info)
                )

                if enabled != tls_enabled or tls_enabled != connections_encrypted:
                    raise ValueError(
                        f"TLS is{' not' if not tls_enabled else ''} enabled on {unit_name}"
                    )
                return True
    except RetryError:
        return False


async def check_tls_patroni_api(ops_test: OpsTest, unit_name: str, enabled: bool) -> bool:
    """Returns whether TLS is enabled on Patroni REST API.

    Args:
        ops_test: The ops test framework instance.
        unit_name: The name of the unit where Patroni is running.
        enabled: check if TLS is enabled/disabled

    Returns:
        Whether TLS is enabled/disabled on Patroni REST API.
    """
    unit_address = get_unit_address(ops_test, unit_name)
    tls_ca = await get_tls_ca(ops_test, unit_name)

    # If there is no TLS CA in the relation, something is wrong in
    # the relation between the TLS Certificates Operator and PostgreSQL.
    if enabled and not tls_ca:
        return False

    try:
        for attempt in Retrying(
            stop=stop_after_attempt(10), wait=wait_exponential(multiplier=1, min=2, max=30)
        ):
            with attempt, tempfile.NamedTemporaryFile() as temp_ca_file:
                # Write the TLS CA to a temporary file to use it in a request.
                temp_ca_file.write(tls_ca.encode("utf-8"))
                temp_ca_file.seek(0)

                # The CA bundle file is used to validate the server certificate when
                # TLS is enabled, otherwise True is set because it's the default value
                # for the verify parameter.
                health_info = requests.get(
                    f"{'https' if enabled else 'http'}://{unit_address}:8008/health",
                    verify=temp_ca_file.name if enabled else True,
                )
                return health_info.status_code == 200
    except RetryError:
        return False
    return False


<<<<<<< HEAD
async def restart_machine(ops_test: OpsTest, unit_name: str) -> None:
    """Restart the machine where a unit run on.

    Args:
        ops_test: The ops test framework instance
        unit_name: The name of the unit to restart the machine
    """
    hostname_command = f"run --unit {unit_name} -- hostname"
    return_code, raw_hostname, _ = await ops_test.juju(*hostname_command.split())
    if return_code != 0:
        raise Exception("Failed to get the unit machine name: %s", return_code)
    restart_machine_command = f"lxc restart {raw_hostname.strip()}"
    subprocess.check_call(restart_machine_command.split())
=======
async def run_command_on_unit(ops_test: OpsTest, unit_name: str, command: str) -> None:
    """Run a command on a specific unit.

    Args:
        ops_test: The ops test framework instance
        unit_name: The name of the unit to run the command on
        command: The command to run
    """
    complete_command = f"run --unit {unit_name} -- {command}"
    return_code, stdout, _ = await ops_test.juju(*complete_command.split())
    if return_code != 0:
        raise Exception(
            "Expected command %s to succeed instead it failed: %s", command, return_code
        )
>>>>>>> 521b03cb


async def scale_application(ops_test: OpsTest, application_name: str, count: int) -> None:
    """Scale a given application to a specific unit count.

    Args:
        ops_test: The ops test framework instance
        application_name: The name of the application
        count: The desired number of units to scale to
    """
    change = count - len(ops_test.model.applications[application_name].units)
    if change > 0:
        await ops_test.model.applications[application_name].add_units(change)
    elif change < 0:
        units = [
            unit.name for unit in ops_test.model.applications[application_name].units[0:-change]
        ]
        await ops_test.model.applications[application_name].destroy_units(*units)
    await ops_test.model.wait_for_idle(
        apps=[application_name], status="active", timeout=1000, wait_for_exact_units=count
    )


def restart_patroni(ops_test: OpsTest, unit_name: str) -> None:
    """Restart Patroni on a specific unit.

    Args:
        ops_test: The ops test framework instance
        unit_name: The name of the unit
    """
    unit_ip = get_unit_address(ops_test, unit_name)
    requests.post(f"http://{unit_ip}:8008/restart")


async def set_password(
    ops_test: OpsTest, unit_name: str, username: str = "operator", password: str = None
):
    """Set a user password using the action.

    Args:
        ops_test: ops_test instance.
        unit_name: the name of the unit.
        username: the user to set the password.
        password: optional password to use
            instead of auto-generating

    Returns:
        the results from the action.
    """
    unit = ops_test.model.units.get(unit_name)
    parameters = {"username": username}
    if password is not None:
        parameters["password"] = password
    action = await unit.run_action("set-password", **parameters)
    result = await action.wait()
    return result.results


def switchover(ops_test: OpsTest, current_primary: str, candidate: str = None) -> None:
    """Trigger a switchover.

    Args:
        ops_test: The ops test framework instance.
        current_primary: The current primary unit.
        candidate: The unit that should be elected the new primary.
    """
    primary_ip = get_unit_address(ops_test, current_primary)
    response = requests.post(
        f"http://{primary_ip}:8008/switchover",
        json={
            "leader": current_primary.replace("/", "-"),
            "candidate": candidate.replace("/", "-") if candidate else None,
        },
    )
    assert response.status_code == 200<|MERGE_RESOLUTION|>--- conflicted
+++ resolved
@@ -559,7 +559,6 @@
     return False
 
 
-<<<<<<< HEAD
 async def restart_machine(ops_test: OpsTest, unit_name: str) -> None:
     """Restart the machine where a unit run on.
 
@@ -573,7 +572,8 @@
         raise Exception("Failed to get the unit machine name: %s", return_code)
     restart_machine_command = f"lxc restart {raw_hostname.strip()}"
     subprocess.check_call(restart_machine_command.split())
-=======
+
+
 async def run_command_on_unit(ops_test: OpsTest, unit_name: str, command: str) -> None:
     """Run a command on a specific unit.
 
@@ -588,7 +588,6 @@
         raise Exception(
             "Expected command %s to succeed instead it failed: %s", command, return_code
         )
->>>>>>> 521b03cb
 
 
 async def scale_application(ops_test: OpsTest, application_name: str, count: int) -> None:
