--- conflicted
+++ resolved
@@ -600,21 +600,6 @@
     return False
 
 
-<<<<<<< HEAD
-async def restart_machine(ops_test: OpsTest, unit_name: str) -> None:
-    """Restart the machine where a unit run on.
-
-    Args:
-        ops_test: The ops test framework instance
-        unit_name: The name of the unit to restart the machine
-    """
-    hostname_command = f"run --unit {unit_name} -- hostname"
-    return_code, raw_hostname, _ = await ops_test.juju(*hostname_command.split())
-    if return_code != 0:
-        raise Exception("Failed to get the unit machine name: %s", return_code)
-    restart_machine_command = f"lxc restart {raw_hostname.strip()}"
-    subprocess.check_call(restart_machine_command.split())
-=======
 @retry(
     retry=retry_if_result(lambda x: not x),
     stop=stop_after_attempt(10),
@@ -634,7 +619,21 @@
     ][0]
     primary = await get_primary(ops_test, other_unit)
     return primary != old_primary
->>>>>>> 29b80983
+
+
+async def restart_machine(ops_test: OpsTest, unit_name: str) -> None:
+    """Restart the machine where a unit run on.
+
+    Args:
+        ops_test: The ops test framework instance
+        unit_name: The name of the unit to restart the machine
+    """
+    hostname_command = f"run --unit {unit_name} -- hostname"
+    return_code, raw_hostname, _ = await ops_test.juju(*hostname_command.split())
+    if return_code != 0:
+        raise Exception("Failed to get the unit machine name: %s", return_code)
+    restart_machine_command = f"lxc restart {raw_hostname.strip()}"
+    subprocess.check_call(restart_machine_command.split())
 
 
 async def run_command_on_unit(ops_test: OpsTest, unit_name: str, command: str) -> str:
