#!/usr/bin/env python3
# Copyright 2024 Canonical Ltd.
# See LICENSE file for licensing details.
import dataclasses
import json
import logging
import os
import socket
import subprocess

import pytest
from pytest_operator.plugin import OpsTest

<<<<<<< HEAD
from . import markers
from .helpers import backup_operations
=======
from .helpers import (
    backup_operations,
)
>>>>>>> d36929d8

logger = logging.getLogger(__name__)

S3_INTEGRATOR_APP_NAME = "s3-integrator"
tls_certificates_app_name = "self-signed-certificates"
tls_channel = "latest/stable"
tls_config = {"ca-common-name": "Test CA"}

backup_id, value_before_backup, value_after_backup = "", None, None


@dataclasses.dataclass(frozen=True)
class ConnectionInformation:
    access_key_id: str
    secret_access_key: str
    bucket: str


@pytest.fixture(scope="session")
def microceph():
    if not os.environ.get("CI") == "true":
        raise Exception("Not running on CI. Skipping microceph installation")
    logger.info("Setting up TLS certificates")
    subprocess.run(["openssl", "genrsa", "-out", "./ca.key", "2048"], check=True)
    subprocess.run(
        [
            "openssl",
            "req",
            "-x509",
            "-new",
            "-nodes",
            "-key",
            "./ca.key",
            "-days",
            "1024",
            "-out",
            "./ca.crt",
            "-outform",
            "PEM",
            "-subj",
            "/C=US/ST=Denial/L=Springfield/O=Dis/CN=www.example.com",
        ],
        check=True,
    )
    subprocess.run(["openssl", "genrsa", "-out", "./server.key", "2048"], check=True)
    subprocess.run(
        [
            "openssl",
            "req",
            "-new",
            "-key",
            "./server.key",
            "-out",
            "./server.csr",
            "-subj",
            "/C=US/ST=Denial/L=Springfield/O=Dis/CN=www.example.com",
        ],
        check=True,
    )
    host_ip = socket.gethostbyname(socket.gethostname())
    subprocess.run(
        f'echo "subjectAltName = IP:{host_ip}" > ./extfile.cnf',
        shell=True,
        check=True,
    )
    subprocess.run(
        [
            "openssl",
            "x509",
            "-req",
            "-in",
            "./server.csr",
            "-CA",
            "./ca.crt",
            "-CAkey",
            "./ca.key",
            "-CAcreateserial",
            "-out",
            "./server.crt",
            "-days",
            "365",
            "-extfile",
            "./extfile.cnf",
        ],
        check=True,
    )

    logger.info("Setting up microceph")
    subprocess.run(
        ["sudo", "snap", "install", "microceph", "--channel", "squid/stable"], check=True
    )
    subprocess.run(["sudo", "microceph", "cluster", "bootstrap"], check=True)
    subprocess.run(["sudo", "microceph", "disk", "add", "loop,1G,3"], check=True)
    subprocess.run(
        'sudo microceph enable rgw --ssl-certificate="$(sudo base64 -w0 ./server.crt)" --ssl-private-key="$(sudo base64 -w0 ./server.key)"',
        shell=True,
        check=True,
    )
    output = subprocess.run(
        [
            "sudo",
            "microceph.radosgw-admin",
            "user",
            "create",
            "--uid",
            "test",
            "--display-name",
            "test",
        ],
        capture_output=True,
        check=True,
        encoding="utf-8",
    ).stdout
    key = json.loads(output)["keys"][0]
    key_id = key["access_key"]
    secret_key = key["secret_key"]
    logger.info("Set up microceph")
    return ConnectionInformation(key_id, secret_key, _BUCKET)


_BUCKET = "testbucket"
logger = logging.getLogger(__name__)


@pytest.fixture(scope="session")
def cloud_credentials(microceph: ConnectionInformation) -> dict[str, str]:
    """Read cloud credentials."""
    return {
        "access-key": microceph.access_key_id,
        "secret-key": microceph.secret_access_key,
    }


@pytest.fixture(scope="session")
def cloud_configs(microceph: ConnectionInformation):
    host_ip = socket.gethostbyname(socket.gethostname())
    result = subprocess.run(
        "sudo base64 -w0 ./ca.crt", shell=True, check=True, stdout=subprocess.PIPE, text=True
    )
    base64_output = result.stdout
    return {
        "endpoint": f"https://{host_ip}",
        "bucket": microceph.bucket,
        "path": "/pg",
        "region": "",
        "s3-uri-style": "path",
        "tls-ca-chain": f"{base64_output}",
    }


async def test_backup_ceph(ops_test: OpsTest, cloud_configs, cloud_credentials, charm) -> None:
    """Build and deploy two units of PostgreSQL in microceph, test backup and restore actions."""
    await backup_operations(
        ops_test,
        S3_INTEGRATOR_APP_NAME,
        tls_certificates_app_name,
        tls_config,
        tls_channel,
        cloud_credentials,
        "ceph",
        cloud_configs,
        charm,
    )<|MERGE_RESOLUTION|>--- conflicted
+++ resolved
@@ -11,14 +11,7 @@
 import pytest
 from pytest_operator.plugin import OpsTest
 
-<<<<<<< HEAD
-from . import markers
 from .helpers import backup_operations
-=======
-from .helpers import (
-    backup_operations,
-)
->>>>>>> d36929d8
 
 logger = logging.getLogger(__name__)
 
