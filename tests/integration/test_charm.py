#!/usr/bin/env python3
# Copyright 2021 Canonical Ltd.
# See LICENSE file for licensing details.


import logging

import psycopg2
import pytest
import requests
from psycopg2 import sql
from pytest_operator.plugin import OpsTest
from tenacity import Retrying, stop_after_attempt, wait_exponential

from tests.helpers import STORAGE_PATH
from tests.integration.helpers import (
    CHARM_SERIES,
    DATABASE_APP_NAME,
    check_cluster_members,
    convert_records_to_dict,
    db_connect,
    find_unit,
    get_password,
    get_primary,
    get_unit_address,
    scale_application,
    switchover,
)

logger = logging.getLogger(__name__)

UNIT_IDS = [0, 1, 2]


@pytest.mark.abort_on_fail
<<<<<<< HEAD
@pytest.mark.charm_tests
=======
@pytest.mark.parametrize("series", SERIES)
>>>>>>> 90521184
@pytest.mark.skip_if_deployed
async def test_deploy(ops_test: OpsTest, charm: str):
    """Deploy the charm-under-test.

    Assert on the unit status before any relations/configurations take place.
    """
    # Deploy the charm with Patroni resource.
    resources = {"patroni": "patroni.tar.gz"}
    await ops_test.model.deploy(
        charm,
        resources=resources,
        application_name=DATABASE_APP_NAME,
        num_units=3,
        series=CHARM_SERIES,
    )
    # Attach the resource to the controller.
    await ops_test.juju("attach-resource", DATABASE_APP_NAME, "patroni=patroni.tar.gz")

    # Reducing the update status frequency to speed up the triggering of deferred events.
    await ops_test.model.set_config({"update-status-hook-interval": "10s"})

    await ops_test.model.wait_for_idle(apps=[DATABASE_APP_NAME], status="active", timeout=1000)
    assert ops_test.model.applications[DATABASE_APP_NAME].units[0].workload_status == "active"


@pytest.mark.abort_on_fail
<<<<<<< HEAD
@pytest.mark.charm_tests
=======
@pytest.mark.parametrize("series", SERIES)
>>>>>>> 90521184
@pytest.mark.parametrize("unit_id", UNIT_IDS)
async def test_database_is_up(ops_test: OpsTest, unit_id: int):
    # Query Patroni REST API and check the status that indicates
    # both Patroni and PostgreSQL are up and running.
    host = get_unit_address(ops_test, f"{DATABASE_APP_NAME}/{unit_id}")
    result = requests.get(f"http://{host}:8008/health")
    assert result.status_code == 200


<<<<<<< HEAD
@pytest.mark.charm_tests
=======
@pytest.mark.parametrize("series", SERIES)
>>>>>>> 90521184
@pytest.mark.parametrize("unit_id", UNIT_IDS)
async def test_settings_are_correct(ops_test: OpsTest, unit_id: int):
    # Connect to the PostgreSQL instance.
    # Retrieving the operator user password using the action.
    any_unit_name = ops_test.model.applications[DATABASE_APP_NAME].units[0].name
    password = await get_password(ops_test, any_unit_name)

    # Connect to PostgreSQL.
    host = get_unit_address(ops_test, f"{DATABASE_APP_NAME}/{unit_id}")
    logger.info("connecting to the database host: %s", host)
    with db_connect(host, password) as connection:
        assert connection.status == psycopg2.extensions.STATUS_READY

        # Retrieve settings from PostgreSQL pg_settings table.
        # Here the SQL query gets a key-value pair composed by the name of the setting
        # and its value, filtering the retrieved data to return only the settings
        # that were set by Patroni.
        settings_names = [
            "archive_command",
            "archive_mode",
            "data_directory",
            "cluster_name",
            "data_checksums",
            "listen_addresses",
            "wal_level",
        ]
        with connection.cursor() as cursor:
            cursor.execute(
                sql.SQL("SELECT name,setting FROM pg_settings WHERE name IN ({});").format(
                    sql.SQL(", ").join(sql.Placeholder() * len(settings_names))
                ),
                settings_names,
            )
            records = cursor.fetchall()
            settings = convert_records_to_dict(records)
    connection.close()

    # Validate each configuration set by Patroni on PostgreSQL.
    assert settings["archive_command"] == "/bin/true"
    assert settings["archive_mode"] == "on"
    assert settings["cluster_name"] == DATABASE_APP_NAME
    assert settings["data_directory"] == f"{STORAGE_PATH}/pgdata"
    assert settings["data_checksums"] == "on"
    assert settings["listen_addresses"] == host
    assert settings["wal_level"] == "logical"

    # Retrieve settings from Patroni REST API.
    result = requests.get(f"http://{host}:8008/config")
    settings = result.json()

    # Validate each configuration related to Patroni
    assert settings["postgresql"]["use_pg_rewind"]
    assert settings["postgresql"]["remove_data_directory_on_rewind_failure"]
    assert settings["postgresql"]["remove_data_directory_on_diverged_timelines"]
    assert settings["loop_wait"] == 10
    assert settings["retry_timeout"] == 10
    assert settings["maximum_lag_on_failover"] == 1048576


<<<<<<< HEAD
@pytest.mark.charm_tests
async def test_scale_down_and_up(ops_test: OpsTest):
=======
@pytest.mark.parametrize("series", SERIES)
async def test_scale_down_and_up(ops_test: OpsTest, series: str):
>>>>>>> 90521184
    """Test data is replicated to new units after a scale up."""
    # Ensure the initial number of units in the application.
    initial_scale = len(UNIT_IDS)
    await scale_application(ops_test, DATABASE_APP_NAME, initial_scale)

    # Scale down the application.
    await scale_application(ops_test, DATABASE_APP_NAME, initial_scale - 1)

    # Ensure the member was correctly removed from the cluster
    # (by comparing the cluster members and the current units).
    await check_cluster_members(ops_test, DATABASE_APP_NAME)

    # Scale up the application (2 more units than the current scale).
    await scale_application(ops_test, DATABASE_APP_NAME, initial_scale + 1)

    # Assert the correct members are part of the cluster.
    await check_cluster_members(ops_test, DATABASE_APP_NAME)

    # Test the deletion of the unit that is both the leader and the primary.
    any_unit_name = ops_test.model.applications[DATABASE_APP_NAME].units[0].name
    primary = await get_primary(ops_test, any_unit_name)
    leader_unit = await find_unit(ops_test, leader=True, application=DATABASE_APP_NAME)

    # Trigger a switchover if the primary and the leader are not the same unit.
    if primary != leader_unit.name:
        switchover(ops_test, primary, leader_unit.name)

        # Get the new primary unit.
        primary = await get_primary(ops_test, any_unit_name)
        # Check that the primary changed.
        for attempt in Retrying(
            stop=stop_after_attempt(3), wait=wait_exponential(multiplier=1, min=2, max=30)
        ):
            with attempt:
                assert primary == leader_unit.name

    await ops_test.model.applications[DATABASE_APP_NAME].destroy_units(leader_unit.name)
    await ops_test.model.wait_for_idle(
        apps=[DATABASE_APP_NAME], status="active", timeout=1000, wait_for_exact_units=initial_scale
    )

    # Assert the correct members are part of the cluster.
    await check_cluster_members(ops_test, DATABASE_APP_NAME)

    # Scale up the application (2 more units than the current scale).
    await scale_application(ops_test, DATABASE_APP_NAME, initial_scale + 2)

    # Test the deletion of both the unit that is the leader and the unit that is the primary.
    any_unit_name = ops_test.model.applications[DATABASE_APP_NAME].units[0].name
    primary = await get_primary(ops_test, any_unit_name)
    leader_unit = await find_unit(ops_test, DATABASE_APP_NAME, True)

    # Trigger a switchover if the primary and the leader are the same unit.
    if primary == leader_unit.name:
        switchover(ops_test, primary)

        # Get the new primary unit.
        primary = await get_primary(ops_test, any_unit_name)
        # Check that the primary changed.
        for attempt in Retrying(
            stop=stop_after_attempt(3), wait=wait_exponential(multiplier=1, min=2, max=30)
        ):
            with attempt:
                assert primary != leader_unit.name

    await ops_test.model.applications[DATABASE_APP_NAME].destroy_units(primary, leader_unit.name)
    await ops_test.model.wait_for_idle(
        apps=[DATABASE_APP_NAME],
        status="active",
        timeout=1000,
        wait_for_exact_units=initial_scale,
    )

    # Assert the correct members are part of the cluster.
    await check_cluster_members(ops_test, DATABASE_APP_NAME)

    # End with the cluster having the initial number of units.
    await scale_application(ops_test, DATABASE_APP_NAME, initial_scale)


<<<<<<< HEAD
@pytest.mark.charm_tests
async def test_persist_data_through_primary_deletion(ops_test: OpsTest):
=======
@pytest.mark.parametrize("series", SERIES)
async def test_persist_data_through_primary_deletion(ops_test: OpsTest, series: str):
>>>>>>> 90521184
    """Test data persists through a primary deletion."""
    # Set a composite application name in order to test in more than one series at the same time.
    any_unit_name = ops_test.model.applications[DATABASE_APP_NAME].units[0].name
    primary = await get_primary(ops_test, any_unit_name)
    password = await get_password(ops_test, primary)

    # Write data to primary IP.
    host = get_unit_address(ops_test, primary)
    logger.info(f"connecting to primary {primary} on {host}")
    with db_connect(host, password) as connection:
        connection.autocommit = True
        with connection.cursor() as cursor:
            cursor.execute("CREATE TABLE primarydeletiontest (testcol INT);")
    connection.close()

    # Remove one unit.
    await ops_test.model.destroy_units(
        primary,
    )
    await ops_test.model.wait_for_idle(apps=[DATABASE_APP_NAME], status="active", timeout=1000)

    # Add the unit again.
    await ops_test.model.applications[DATABASE_APP_NAME].add_unit(count=1)
    await ops_test.model.wait_for_idle(apps=[DATABASE_APP_NAME], status="active", timeout=1000)

    # Testing write occurred to every postgres instance by reading from them
    for unit in ops_test.model.applications[DATABASE_APP_NAME].units:
        host = unit.public_address
        logger.info("connecting to the database host: %s", host)
        with db_connect(host, password) as connection:
            with connection.cursor() as cursor:
                # Ensure we can read from "primarydeletiontest" table
                cursor.execute("SELECT * FROM primarydeletiontest;")
        connection.close()<|MERGE_RESOLUTION|>--- conflicted
+++ resolved
@@ -33,11 +33,6 @@
 
 
 @pytest.mark.abort_on_fail
-<<<<<<< HEAD
-@pytest.mark.charm_tests
-=======
-@pytest.mark.parametrize("series", SERIES)
->>>>>>> 90521184
 @pytest.mark.skip_if_deployed
 async def test_deploy(ops_test: OpsTest, charm: str):
     """Deploy the charm-under-test.
@@ -64,11 +59,6 @@
 
 
 @pytest.mark.abort_on_fail
-<<<<<<< HEAD
-@pytest.mark.charm_tests
-=======
-@pytest.mark.parametrize("series", SERIES)
->>>>>>> 90521184
 @pytest.mark.parametrize("unit_id", UNIT_IDS)
 async def test_database_is_up(ops_test: OpsTest, unit_id: int):
     # Query Patroni REST API and check the status that indicates
@@ -78,11 +68,6 @@
     assert result.status_code == 200
 
 
-<<<<<<< HEAD
-@pytest.mark.charm_tests
-=======
-@pytest.mark.parametrize("series", SERIES)
->>>>>>> 90521184
 @pytest.mark.parametrize("unit_id", UNIT_IDS)
 async def test_settings_are_correct(ops_test: OpsTest, unit_id: int):
     # Connect to the PostgreSQL instance.
@@ -142,13 +127,7 @@
     assert settings["maximum_lag_on_failover"] == 1048576
 
 
-<<<<<<< HEAD
-@pytest.mark.charm_tests
 async def test_scale_down_and_up(ops_test: OpsTest):
-=======
-@pytest.mark.parametrize("series", SERIES)
-async def test_scale_down_and_up(ops_test: OpsTest, series: str):
->>>>>>> 90521184
     """Test data is replicated to new units after a scale up."""
     # Ensure the initial number of units in the application.
     initial_scale = len(UNIT_IDS)
@@ -229,13 +208,7 @@
     await scale_application(ops_test, DATABASE_APP_NAME, initial_scale)
 
 
-<<<<<<< HEAD
-@pytest.mark.charm_tests
 async def test_persist_data_through_primary_deletion(ops_test: OpsTest):
-=======
-@pytest.mark.parametrize("series", SERIES)
-async def test_persist_data_through_primary_deletion(ops_test: OpsTest, series: str):
->>>>>>> 90521184
     """Test data persists through a primary deletion."""
     # Set a composite application name in order to test in more than one series at the same time.
     any_unit_name = ops_test.model.applications[DATABASE_APP_NAME].units[0].name
