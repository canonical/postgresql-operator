--- conflicted
+++ resolved
@@ -7,7 +7,7 @@
 from pytest_operator.plugin import OpsTest
 
 from ..helpers import (
-    build_charm,
+    CHARM_BASE,
     db_connect,
     get_password,
     get_patroni_cluster,
@@ -33,16 +33,13 @@
 async def test_build_and_deploy(ops_test: OpsTest, charm) -> None:
     """Build and deploy two PostgreSQL clusters."""
     # This is a potentially destructive test, so it shouldn't be run against existing clusters
-<<<<<<< HEAD
-    charm = await build_charm(".")
-=======
->>>>>>> 220aafb6
     async with ops_test.fast_forward():
         # Deploy the first cluster with reusable storage
         await ops_test.model.deploy(
             charm,
             application_name=FIRST_APPLICATION,
             num_units=3,
+            base=CHARM_BASE,
             storage={"pgdata": {"pool": "lxd-btrfs", "size": 2048}},
             config={"profile": "testing"},
         )
@@ -52,6 +49,7 @@
             charm,
             application_name=SECOND_APPLICATION,
             num_units=1,
+            base=CHARM_BASE,
             config={"profile": "testing"},
         )
 
