--- conflicted
+++ resolved
@@ -2,11 +2,7 @@
 # Copyright 2022 Canonical Ltd.
 # See LICENSE file for licensing details.
 import asyncio
-<<<<<<< HEAD
-=======
 import logging
-from time import sleep
->>>>>>> f6b6ff3b
 
 import pytest
 from pytest_operator.plugin import OpsTest
@@ -19,16 +15,7 @@
     add_unit_with_storage,
     app_name,
     are_all_db_processes_down,
-<<<<<<< HEAD
     are_writes_increasing,
-    change_patroni_setting,
-    change_wal_settings,
-    check_writes,
-    fetch_cluster_members,
-    get_patroni_setting,
-    get_primary,
-    is_cluster_updated,
-=======
     change_patroni_setting,
     change_wal_settings,
     check_writes,
@@ -43,18 +30,13 @@
     is_cluster_updated,
     is_connection_possible,
     is_machine_reachable_from,
->>>>>>> f6b6ff3b
     is_postgresql_ready,
     is_replica,
     is_secondary_up_to_date,
     list_wal_files,
-<<<<<<< HEAD
-    reused_storage,
-=======
     restore_network_for_unit,
     restore_network_for_unit_without_ip_change,
     reused_replica_storage,
->>>>>>> f6b6ff3b
     send_signal_to_process,
     start_continuous_writes,
     storage_id,
@@ -182,11 +164,7 @@
     await is_cluster_updated(ops_test, primary_name)
 
 
-<<<<<<< HEAD
 @pytest.mark.parametrize("process", DB_PROCESSES)
-=======
-@pytest.mark.parametrize("process", [PATRONI_PROCESS])
->>>>>>> f6b6ff3b
 async def test_freeze_db_process(
     ops_test: OpsTest, process: str, continuous_writes, primary_start_timeout
 ) -> None:
@@ -270,11 +248,7 @@
 
     # Change the loop wait setting to make Patroni wait more time before restarting PostgreSQL.
     initial_loop_wait = await get_patroni_setting(ops_test, "loop_wait")
-<<<<<<< HEAD
-    await change_patroni_setting(ops_test, "loop_wait", 300)
-=======
     await change_patroni_setting(ops_test, "loop_wait", 300, use_random_unit=True)
->>>>>>> f6b6ff3b
 
     # Start an application that continuously writes data to the database.
     await start_continuous_writes(ops_test, app)
@@ -311,16 +285,7 @@
         ), f"unit {unit.name} not restarted after cluster restart."
 
     async with ops_test.fast_forward():
-<<<<<<< HEAD
         await are_writes_increasing(ops_test)
-=======
-        for attempt in Retrying(stop=stop_after_delay(60 * 6), wait=wait_fixed(3)):
-            with attempt:
-                writes = await count_writes(ops_test)
-                sleep(5)
-                more_writes = await count_writes(ops_test)
-                assert more_writes > writes, "writes not continuing to DB"
->>>>>>> f6b6ff3b
 
     # Verify that all units are part of the same cluster.
     member_ips = await fetch_cluster_members(ops_test)
@@ -403,8 +368,6 @@
 
         # Verify that the database service got restarted and is ready in the old primary.
         assert await is_postgresql_ready(ops_test, primary_name)
-<<<<<<< HEAD
-=======
 
     await is_cluster_updated(ops_test, primary_name)
 
@@ -575,6 +538,5 @@
     assert await is_connection_possible(
         ops_test, primary_name
     ), "Connection is not possible after network restore"
->>>>>>> f6b6ff3b
 
     await is_cluster_updated(ops_test, primary_name)