#!/usr/bin/env python3
# Copyright 2022 Canonical Ltd.
# See LICENSE file for licensing details.
import asyncio
import logging
from time import sleep

import pytest
from pytest_operator.plugin import OpsTest
from tenacity import Retrying, stop_after_delay, wait_fixed

from tests.integration.ha_tests.conftest import APPLICATION_NAME
from tests.integration.ha_tests.helpers import (
    METADATA,
    ORIGINAL_RESTART_CONDITION,
    add_unit_with_storage,
    app_name,
    are_all_db_processes_down,
    change_patroni_setting,
    change_wal_settings,
    check_writes,
    count_writes,
    cut_network_from_unit,
    cut_network_from_unit_without_ip_change,
    fetch_cluster_members,
    get_controller_machine,
    get_patroni_setting,
    get_primary,
    get_unit_ip,
    is_cluster_updated,
    is_connection_possible,
    is_machine_reachable_from,
    is_postgresql_ready,
    is_replica,
    is_secondary_up_to_date,
    list_wal_files,
<<<<<<< HEAD
    restore_network_for_unit,
    restore_network_for_unit_without_ip_change,
    reused_storage,
=======
    postgresql_ready,
    reused_replica_storage,
    secondary_up_to_date,
>>>>>>> c9251f5f
    send_signal_to_process,
    start_continuous_writes,
    storage_id,
    storage_type,
    unit_hostname,
    update_restart_condition,
    wait_network_restore,
)
from tests.integration.helpers import (
    CHARM_SERIES,
    db_connect,
    get_password,
    get_unit_address,
    run_command_on_unit,
)

logger = logging.getLogger(__name__)

APP_NAME = METADATA["name"]
PATRONI_PROCESS = "/snap/charmed-postgresql/[0-9]*/usr/bin/patroni"
POSTGRESQL_PROCESS = "/snap/charmed-postgresql/current/usr/lib/postgresql/14/bin/postgres"
DB_PROCESSES = [POSTGRESQL_PROCESS, PATRONI_PROCESS]


@pytest.mark.abort_on_fail
async def test_build_and_deploy(ops_test: OpsTest) -> None:
    """Build and deploy three unit of PostgreSQL."""
    wait_for_apps = False
    # It is possible for users to provide their own cluster for HA testing. Hence, check if there
    # is a pre-existing cluster.
    if not await app_name(ops_test):
        wait_for_apps = True
        charm = await ops_test.build_charm(".")
        async with ops_test.fast_forward():
            await ops_test.model.deploy(
                charm,
                num_units=3,
                series=CHARM_SERIES,
                storage={"pgdata": {"pool": "lxd-btrfs", "size": 2048}},
            )
    # Deploy the continuous writes application charm if it wasn't already deployed.
    if not await app_name(ops_test, APPLICATION_NAME):
        wait_for_apps = True
        async with ops_test.fast_forward():
            charm = await ops_test.build_charm("tests/integration/ha_tests/application-charm")
            await ops_test.model.deploy(
                charm, application_name=APPLICATION_NAME, series=CHARM_SERIES
            )

    if wait_for_apps:
        async with ops_test.fast_forward():
            await ops_test.model.wait_for_idle(status="active", timeout=1000)


async def test_storage_re_use(ops_test, continuous_writes):
    """Verifies that database units with attached storage correctly repurpose storage.

    It is not enough to verify that Juju attaches the storage. Hence test checks that the
    postgresql properly uses the storage that was provided. (ie. doesn't just re-sync everything
    from primary, but instead computes a diff between current storage and primary storage.)
    """
    app = await app_name(ops_test)
    if storage_type(ops_test, app) == "rootfs":
        pytest.skip(
            "re-use of storage can only be used on deployments with persistent storage not on rootfs deployments"
        )

    # removing the only replica can be disastrous
    if len(ops_test.model.applications[app].units) < 2:
        await ops_test.model.applications[app].add_unit(count=1)
        await ops_test.model.wait_for_idle(apps=[app], status="active", timeout=1000)

    # Start an application that continuously writes data to the database.
    await start_continuous_writes(ops_test, app)

    # remove a unit and attach it's storage to a new unit
    for unit in ops_test.model.applications[app].units:
        if await is_replica(ops_test, unit.name):
            break
    unit_storage_id = storage_id(ops_test, unit.name)
    expected_units = len(ops_test.model.applications[app].units) - 1
    await ops_test.model.destroy_unit(unit.name)
    await ops_test.model.wait_for_idle(
        apps=[app], status="active", timeout=1000, wait_for_exact_units=expected_units
    )
    new_unit = await add_unit_with_storage(ops_test, app, unit_storage_id)

    assert await reused_replica_storage(
        ops_test, new_unit.name
    ), "attached storage not properly re-used by Postgresql."

    # Verify that no writes to the database were missed after stopping the writes.
    total_expected_writes = await check_writes(ops_test)

    # Verify that new instance is up-to-date.
    assert await is_secondary_up_to_date(
        ops_test, new_unit.name, total_expected_writes
    ), "new instance not up to date."


@pytest.mark.parametrize("process", DB_PROCESSES)
async def test_kill_db_process(
    ops_test: OpsTest, process: str, continuous_writes, primary_start_timeout
) -> None:
    # Locate primary unit.
    app = await app_name(ops_test)
    primary_name = await get_primary(ops_test, app)

    # Start an application that continuously writes data to the database.
    await start_continuous_writes(ops_test, app)

    # Kill the database process.
    await send_signal_to_process(ops_test, primary_name, process, kill_code="SIGKILL")

    async with ops_test.fast_forward():
        # Verify new writes are continuing by counting the number of writes before and after a
        # 60 seconds wait (this is a little more than the loop wait configuration, that is
        # considered to trigger a fail-over after primary_start_timeout is changed).
        writes = await count_writes(ops_test, primary_name)
        for attempt in Retrying(stop=stop_after_delay(60), wait=wait_fixed(3)):
            with attempt:
                more_writes = await count_writes(ops_test, primary_name)
                assert more_writes > writes, "writes not continuing to DB"

        # Verify that the database service got restarted and is ready in the old primary.
        assert await is_postgresql_ready(ops_test, primary_name)

    # Verify that a new primary gets elected (ie old primary is secondary).
    new_primary_name = await get_primary(ops_test, app)
    assert new_primary_name != primary_name

    await is_cluster_updated(ops_test, primary_name)


@pytest.mark.parametrize("process", [PATRONI_PROCESS])
async def test_freeze_db_process(
    ops_test: OpsTest, process: str, continuous_writes, primary_start_timeout
) -> None:
    # Locate primary unit.
    app = await app_name(ops_test)
    primary_name = await get_primary(ops_test, app)

    # Start an application that continuously writes data to the database.
    await start_continuous_writes(ops_test, app)

    # Freeze the database process.
    await send_signal_to_process(ops_test, primary_name, process, "SIGSTOP")

    async with ops_test.fast_forward():
        # Verify new writes are continuing by counting the number of writes before and after a
        # 3 minutes wait (this is a little more than the loop wait configuration, that is
        # considered to trigger a fail-over after primary_start_timeout is changed, and also
        # when freezing the DB process it take some more time to trigger the fail-over).
        try:
            writes = await count_writes(ops_test, primary_name)
            for attempt in Retrying(stop=stop_after_delay(60 * 3), wait=wait_fixed(3)):
                with attempt:
                    more_writes = await count_writes(ops_test, primary_name)
                    assert more_writes > writes, "writes not continuing to DB"

            # Verify that a new primary gets elected (ie old primary is secondary).
            for attempt in Retrying(stop=stop_after_delay(60 * 3), wait=wait_fixed(3)):
                with attempt:
                    new_primary_name = await get_primary(ops_test, app, down_unit=primary_name)
                    assert new_primary_name != primary_name
        finally:
            # Un-freeze the old primary.
            await send_signal_to_process(ops_test, primary_name, process, "SIGCONT")

        # Verify that the database service got restarted and is ready in the old primary.
        assert await is_postgresql_ready(ops_test, primary_name)

    await is_cluster_updated(ops_test, primary_name)


@pytest.mark.parametrize("process", DB_PROCESSES)
async def test_restart_db_process(
    ops_test: OpsTest, process: str, continuous_writes, primary_start_timeout
) -> None:
    # Set signal based on the process
    if process == PATRONI_PROCESS:
        signal = "SIGTERM"
    else:
        signal = "SIGINT"

    # Locate primary unit.
    app = await app_name(ops_test)
    primary_name = await get_primary(ops_test, app)

    # Start an application that continuously writes data to the database.
    await start_continuous_writes(ops_test, app)

    # Restart the database process.
    await send_signal_to_process(ops_test, primary_name, process, kill_code=signal)

    async with ops_test.fast_forward():
        # Verify new writes are continuing by counting the number of writes before and after a
        # 3 minutes wait (this is a little more than the loop wait configuration, that is
        # considered to trigger a fail-over after primary_start_timeout is changed).
        writes = await count_writes(ops_test, primary_name)
        for attempt in Retrying(stop=stop_after_delay(60 * 3), wait=wait_fixed(3)):
            with attempt:
                more_writes = await count_writes(ops_test, primary_name)
                assert more_writes > writes, "writes not continuing to DB"

        # Verify that the database service got restarted and is ready in the old primary.
        assert await is_postgresql_ready(ops_test, primary_name)

    # Verify that a new primary gets elected (ie old primary is secondary).
    new_primary_name = await get_primary(ops_test, app)
    assert new_primary_name != primary_name

    await is_cluster_updated(ops_test, primary_name)


@pytest.mark.parametrize("process", DB_PROCESSES)
@pytest.mark.parametrize("signal", ["SIGINT", "SIGKILL"])
async def test_full_cluster_restart(
    ops_test: OpsTest,
    process: str,
    signal: str,
    continuous_writes,
    reset_restart_condition,
    loop_wait,
) -> None:
    """This tests checks that a cluster recovers from a full cluster restart.

    The test can be called a full cluster crash when the signal sent to the OS process
    is SIGKILL.
    """
    # Set signal based on the process
    if signal == "SIGINT" and process == PATRONI_PROCESS:
        signal = "SIGTERM"
    # Locate primary unit.
    app = await app_name(ops_test)

    # Change the loop wait setting to make Patroni wait more time before restarting PostgreSQL.
    initial_loop_wait = await get_patroni_setting(ops_test, "loop_wait")
    await change_patroni_setting(ops_test, "loop_wait", 300, use_random_unit=True)

    # Start an application that continuously writes data to the database.
    await start_continuous_writes(ops_test, app)

    # Restart all units "simultaneously".
    await asyncio.gather(
        *[
            send_signal_to_process(ops_test, unit.name, process, kill_code=signal)
            for unit in ops_test.model.applications[app].units
        ]
    )

    # This test serves to verify behavior when all replicas are down at the same time that when
    # they come back online they operate as expected. This check verifies that we meet the criteria
    # of all replicas being down at the same time.
    try:
        assert await are_all_db_processes_down(
            ops_test, process
        ), "Not all units down at the same time."
    finally:
        if process == PATRONI_PROCESS:
            awaits = []
            for unit in ops_test.model.applications[app].units:
                awaits.append(update_restart_condition(ops_test, unit, ORIGINAL_RESTART_CONDITION))
            await asyncio.gather(*awaits)
        await change_patroni_setting(
            ops_test, "loop_wait", initial_loop_wait, use_random_unit=True
        )

    # Verify all units are up and running.
    for unit in ops_test.model.applications[app].units:
        assert await is_postgresql_ready(
            ops_test, unit.name
        ), f"unit {unit.name} not restarted after cluster restart."

    async with ops_test.fast_forward():
        for attempt in Retrying(stop=stop_after_delay(60 * 6), wait=wait_fixed(3)):
            with attempt:
                writes = await count_writes(ops_test)
                sleep(5)
                more_writes = await count_writes(ops_test)
                assert more_writes > writes, "writes not continuing to DB"

    # Verify that all units are part of the same cluster.
    member_ips = await fetch_cluster_members(ops_test)
    ip_addresses = [unit.public_address for unit in ops_test.model.applications[app].units]
    assert set(member_ips) == set(ip_addresses), "not all units are part of the same cluster."

    # Verify that no writes to the database were missed after stopping the writes.
    async with ops_test.fast_forward():
        await check_writes(ops_test)


@pytest.mark.unstable
async def test_forceful_restart_without_data_and_transaction_logs(
    ops_test: OpsTest,
    continuous_writes,
    primary_start_timeout,
    wal_settings,
) -> None:
    """A forceful restart with deleted data and without transaction logs (forced clone)."""
    app = await app_name(ops_test)
    primary_name = await get_primary(ops_test, app)

    # Copy data dir content removal script.
    await ops_test.juju(
        "scp", "tests/integration/ha_tests/clean-data-dir.sh", f"{primary_name}:/tmp"
    )

    # Start an application that continuously writes data to the database.
    await start_continuous_writes(ops_test, app)

    # Stop the systemd service on the primary unit.
    await run_command_on_unit(ops_test, primary_name, "snap stop charmed-postgresql.patroni")

    # Data removal runs within a script, so it allows `*` expansion.
    return_code, _, _ = await ops_test.juju(
        "ssh",
        primary_name,
        "sudo",
        "/tmp/clean-data-dir.sh",
    )
    assert return_code == 0, "Failed to remove data directory"

    async with ops_test.fast_forward():
        # Verify that a new primary gets elected (ie old primary is secondary).
        for attempt in Retrying(stop=stop_after_delay(60), wait=wait_fixed(3)):
            with attempt:
                new_primary_name = await get_primary(ops_test, app)
                assert new_primary_name is not None
                assert new_primary_name != primary_name

        # Verify new writes are continuing by counting the number of writes before and after a
        # 3 minutes wait (this is a little more than the loop wait configuration, that is
        # considered to trigger a fail-over after primary_start_timeout is changed).
        writes = await count_writes(ops_test, primary_name)
        for attempt in Retrying(stop=stop_after_delay(60 * 3), wait=wait_fixed(3)):
            with attempt:
                more_writes = await count_writes(ops_test, primary_name)
                assert more_writes > writes, "writes not continuing to DB"

        # Change some settings to enable WAL rotation.
        for unit in ops_test.model.applications[app].units:
            if unit.name == primary_name:
                continue
            await change_wal_settings(ops_test, unit.name, 32, 32, 1)

        # Rotate the WAL segments.
        files = await list_wal_files(ops_test, app)
        host = get_unit_address(ops_test, new_primary_name)
        password = await get_password(ops_test, new_primary_name)
        with db_connect(host, password) as connection:
            connection.autocommit = True
            with connection.cursor() as cursor:
                # Run some commands to make PostgreSQL do WAL rotation.
                cursor.execute("SELECT pg_switch_wal();")
                cursor.execute("CHECKPOINT;")
                cursor.execute("SELECT pg_switch_wal();")
        connection.close()
        new_files = await list_wal_files(ops_test, app)
        # Check that the WAL was correctly rotated.
        for unit_name in files:
            assert not files[unit_name].intersection(
                new_files
            ), "WAL segments weren't correctly rotated"

        # Start the systemd service in the old primary.
        await run_command_on_unit(ops_test, primary_name, "snap start charmed-postgresql.patroni")

        # Verify that the database service got restarted and is ready in the old primary.
        assert await is_postgresql_ready(ops_test, primary_name)

    await is_cluster_updated(ops_test, primary_name)


async def test_network_cut(ops_test: OpsTest, continuous_writes, primary_start_timeout):
    """Completely cut and restore network."""
    # Locate primary unit.
    app = await app_name(ops_test)
    primary_name = await get_primary(ops_test, app)

    # Start an application that continuously writes data to the database.
    await start_continuous_writes(ops_test, app)

    # Get unit hostname and IP.
    primary_hostname = await unit_hostname(ops_test, primary_name)
    primary_ip = await get_unit_ip(ops_test, primary_name)

    # Verify that connection is possible.
    logger.info("checking whether the connectivity to the database is working")
    assert await is_connection_possible(
        ops_test, primary_name
    ), f"Connection {primary_name} is not possible"

    logger.info(f"Cutting network for {primary_name}")
    cut_network_from_unit(primary_hostname)

    # Verify machine is not reachable from peer units.
    all_units_names = [unit.name for unit in ops_test.model.applications[app].units]
    for unit_name in set(all_units_names) - {primary_name}:
        logger.info(f"checking for no connectivity between {primary_name} and {unit_name}")
        hostname = await unit_hostname(ops_test, unit_name)
        assert not is_machine_reachable_from(
            hostname, primary_hostname
        ), "unit is reachable from peer"

    # Verify machine is not reachable from controller.
    logger.info(f"checking for no connectivity between {primary_name} and the controller")
    controller = await get_controller_machine(ops_test)
    assert not is_machine_reachable_from(
        controller, primary_hostname
    ), "unit is reachable from controller"

    # Verify that connection is not possible.
    logger.info("checking whether the connectivity to the database is not working")
    assert not await is_connection_possible(
        ops_test, primary_name
    ), "Connection is possible after network cut"

    # Verify new writes are continuing by counting the number of writes before and after a
    # 3 minutes wait (this is a little more than the loop wait configuration, that is
    # considered to trigger a fail-over after primary_start_timeout is changed).
    logger.info("checking whether writes are increasing")
    writes = await count_writes(ops_test, primary_name)
    for attempt in Retrying(stop=stop_after_delay(60 * 3), wait=wait_fixed(3)):
        with attempt:
            more_writes = await count_writes(ops_test, primary_name)
            assert more_writes > writes, "writes not continuing to DB"

    logger.info("checking whether a new primary was elected")
    async with ops_test.fast_forward():
        # Verify that a new primary gets elected (ie old primary is secondary).
        for attempt in Retrying(stop=stop_after_delay(60), wait=wait_fixed(3)):
            with attempt:
                new_primary_name = await get_primary(ops_test, app, down_unit=primary_name)
                assert new_primary_name != primary_name

    logger.info(f"Restoring network for {primary_name}")
    restore_network_for_unit(primary_hostname)

    # Wait until the cluster becomes idle (some operations like updating the member
    # IP are made).
    logger.info("waiting for cluster to become idle after updating member IP")
    async with ops_test.fast_forward(fast_interval="60s"):
        await ops_test.model.wait_for_idle(
            apps=[app],
            status="active",
            raise_on_blocked=True,
            timeout=1000,
            idle_period=30,
        )

    # Wait the LXD unit has its IP updated.
    logger.info("waiting for IP address to be updated on Juju unit")
    wait_network_restore(ops_test.model.info.name, primary_hostname, primary_ip)

    # Verify that connection is possible.
    logger.info("checking whether the connectivity to the database is working")
    assert await is_connection_possible(
        ops_test, primary_name
    ), "Connection is not possible after network restore"

    await is_cluster_updated(ops_test, primary_name)


async def test_network_cut_without_ip_change(
    ops_test: OpsTest, continuous_writes, primary_start_timeout
):
    """Completely cut and restore network (situation when the unit IP doesn't change)."""
    # Locate primary unit.
    app = await app_name(ops_test)
    primary_name = await get_primary(ops_test, app)

    # Start an application that continuously writes data to the database.
    await start_continuous_writes(ops_test, app)

    # Get unit hostname and IP.
    primary_hostname = await unit_hostname(ops_test, primary_name)

    # Verify that connection is possible.
    logger.info("checking whether the connectivity to the database is working")
    assert await is_connection_possible(
        ops_test, primary_name
    ), f"Connection {primary_name} is not possible"

    logger.info(f"Cutting network for {primary_name}")
    cut_network_from_unit_without_ip_change(primary_hostname)

    # Verify machine is not reachable from peer units.
    all_units_names = [unit.name for unit in ops_test.model.applications[app].units]
    for unit_name in set(all_units_names) - {primary_name}:
        logger.info(f"checking for no connectivity between {primary_name} and {unit_name}")
        hostname = await unit_hostname(ops_test, unit_name)
        assert not is_machine_reachable_from(
            hostname, primary_hostname
        ), "unit is reachable from peer"

    # Verify machine is not reachable from controller.
    logger.info(f"checking for no connectivity between {primary_name} and the controller")
    controller = await get_controller_machine(ops_test)
    assert not is_machine_reachable_from(
        controller, primary_hostname
    ), "unit is reachable from controller"

    # Verify that connection is not possible.
    logger.info("checking whether the connectivity to the database is not working")
    assert not await is_connection_possible(
        ops_test, primary_name
    ), "Connection is possible after network cut"

    # Verify new writes are continuing by counting the number of writes before and after a
    # 3 minutes wait (this is a little more than the loop wait configuration, that is
    # considered to trigger a fail-over after primary_start_timeout is changed).
    logger.info("checking whether writes are increasing")
    writes = await count_writes(ops_test, primary_name)
    for attempt in Retrying(stop=stop_after_delay(60 * 3), wait=wait_fixed(3)):
        with attempt:
            more_writes = await count_writes(ops_test, primary_name)
            assert more_writes > writes, "writes not continuing to DB"

    logger.info("checking whether a new primary was elected")
    async with ops_test.fast_forward():
        # Verify that a new primary gets elected (ie old primary is secondary).
        for attempt in Retrying(stop=stop_after_delay(60), wait=wait_fixed(3)):
            with attempt:
                new_primary_name = await get_primary(ops_test, app, down_unit=primary_name)
                assert new_primary_name != primary_name

    logger.info(f"Restoring network for {primary_name}")
    restore_network_for_unit_without_ip_change(primary_hostname)

    # Wait until the cluster becomes idle.
    logger.info("waiting for cluster to become idle")
    async with ops_test.fast_forward():
        await ops_test.model.wait_for_idle(apps=[app], status="active")

    # Verify that connection is possible.
    logger.info("checking whether the connectivity to the database is working")
    assert await is_connection_possible(
        ops_test, primary_name
    ), "Connection is not possible after network restore"

    await is_cluster_updated(ops_test, primary_name)<|MERGE_RESOLUTION|>--- conflicted
+++ resolved
@@ -34,15 +34,9 @@
     is_replica,
     is_secondary_up_to_date,
     list_wal_files,
-<<<<<<< HEAD
     restore_network_for_unit,
     restore_network_for_unit_without_ip_change,
-    reused_storage,
-=======
-    postgresql_ready,
     reused_replica_storage,
-    secondary_up_to_date,
->>>>>>> c9251f5f
     send_signal_to_process,
     start_continuous_writes,
     storage_id,
