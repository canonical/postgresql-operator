--- conflicted
+++ resolved
@@ -11,11 +11,7 @@
 from tests.integration.ha_tests.helpers import (
     METADATA,
     ORIGINAL_RESTART_CONDITION,
-<<<<<<< HEAD
-=======
     add_unit_with_storage,
-    all_db_processes_down,
->>>>>>> a14b8033
     app_name,
     are_all_db_processes_down,
     are_writes_increasing,
@@ -27,13 +23,10 @@
     get_primary,
     is_cluster_updated,
     is_postgresql_ready,
+    is_replica,
+    is_secondary_up_to_date,
     list_wal_files,
-<<<<<<< HEAD
-=======
-    postgresql_ready,
     reused_storage,
-    secondary_up_to_date,
->>>>>>> a14b8033
     send_signal_to_process,
     start_continuous_writes,
     storage_id,
@@ -125,7 +118,7 @@
     total_expected_writes = await check_writes(ops_test)
 
     # Verify that new instance is up-to-date.
-    assert await secondary_up_to_date(
+    assert await is_secondary_up_to_date(
         ops_test, new_unit.name, total_expected_writes
     ), "new instance not up to date."
 
