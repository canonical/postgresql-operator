#!/usr/bin/env python3
# Copyright 2022 Canonical Ltd.
# See LICENSE file for licensing details.
import asyncio
import logging
from time import sleep

import pytest
from pytest_operator.plugin import OpsTest
from tenacity import Retrying, stop_after_delay, wait_fixed

from ..helpers import (
    build_charm,
    db_connect,
    get_machine_from_unit,
    get_password,
    get_unit_address,
    run_command_on_unit,
)
from .conftest import APPLICATION_NAME
from .helpers import (
    METADATA,
    ORIGINAL_RESTART_CONDITION,
    add_unit_with_storage,
    app_name,
    are_all_db_processes_down,
    are_writes_increasing,
    change_patroni_setting,
    change_wal_settings,
    check_writes,
    cut_network_from_unit,
    cut_network_from_unit_without_ip_change,
    fetch_cluster_members,
    get_controller_machine,
    get_patroni_setting,
    get_primary,
    get_unit_ip,
    is_cluster_updated,
    is_connection_possible,
    is_machine_reachable_from,
    is_postgresql_ready,
    is_replica,
    is_secondary_up_to_date,
    list_wal_files,
    restore_network_for_unit,
    restore_network_for_unit_without_ip_change,
    reused_replica_storage,
    send_signal_to_process,
    start_continuous_writes,
    storage_id,
    storage_type,
    update_restart_condition,
    wait_network_restore,
)

logger = logging.getLogger(__name__)

APP_NAME = METADATA["name"]
PATRONI_PROCESS = "/snap/charmed-postgresql/[0-9]*/usr/bin/patroni"
POSTGRESQL_PROCESS = "postgres"
DB_PROCESSES = [POSTGRESQL_PROCESS, PATRONI_PROCESS]
MEDIAN_ELECTION_TIME = 10


@pytest.mark.abort_on_fail
async def test_build_and_deploy(ops_test: OpsTest, charm) -> None:
    """Build and deploy three unit of PostgreSQL."""
    wait_for_apps = False
    # It is possible for users to provide their own cluster for HA testing. Hence, check if there
    # is a pre-existing cluster.
    if not await app_name(ops_test):
        wait_for_apps = True
<<<<<<< HEAD
        charm = await build_charm(".")
=======
>>>>>>> 220aafb6
        async with ops_test.fast_forward():
            await ops_test.model.deploy(
                charm,
                num_units=3,
                storage={"pgdata": {"pool": "lxd-btrfs", "size": 2048}},
                config={"profile": "testing"},
            )
    # Deploy the continuous writes application charm if it wasn't already deployed.
    if not await app_name(ops_test, APPLICATION_NAME):
        wait_for_apps = True
        async with ops_test.fast_forward():
            await ops_test.model.deploy(
                APPLICATION_NAME,
                application_name=APPLICATION_NAME,
                channel="edge",
            )

    if wait_for_apps:
        async with ops_test.fast_forward():
            await ops_test.model.wait_for_idle(status="active", timeout=1500)


@pytest.mark.abort_on_fail
async def test_storage_re_use(ops_test, continuous_writes):
    """Verifies that database units with attached storage correctly repurpose storage.

    It is not enough to verify that Juju attaches the storage. Hence test checks that the
    postgresql properly uses the storage that was provided. (ie. doesn't just re-sync everything
    from primary, but instead computes a diff between current storage and primary storage.)
    """
    app = await app_name(ops_test)
    if storage_type(ops_test, app) == "rootfs":
        pytest.skip(
            "reuse of storage can only be used on deployments with persistent storage not on rootfs deployments"
        )

    # removing the only replica can be disastrous
    if len(ops_test.model.applications[app].units) < 2:
        await ops_test.model.applications[app].add_unit(count=1)
        await ops_test.model.wait_for_idle(apps=[app], status="active", timeout=1500)

    # Start an application that continuously writes data to the database.
    await start_continuous_writes(ops_test, app)

    # remove a unit and attach it's storage to a new unit
    for unit in ops_test.model.applications[app].units:
        if await is_replica(ops_test, unit.name):
            break
    unit_storage_id = storage_id(ops_test, unit.name)
    expected_units = len(ops_test.model.applications[app].units) - 1
    await ops_test.model.destroy_unit(unit.name)
    await ops_test.model.wait_for_idle(
        apps=[app], status="active", timeout=1000, wait_for_exact_units=expected_units
    )
    new_unit = await add_unit_with_storage(ops_test, app, unit_storage_id)

    assert await reused_replica_storage(ops_test, new_unit.name), (
        "attached storage not properly reused by Postgresql."
    )

    # Verify that no writes to the database were missed after stopping the writes.
    total_expected_writes = await check_writes(ops_test)

    # Verify that new instance is up-to-date.
    assert await is_secondary_up_to_date(ops_test, new_unit.name, total_expected_writes), (
        "new instance not up to date."
    )


@pytest.mark.abort_on_fail
@pytest.mark.parametrize("process", DB_PROCESSES)
@pytest.mark.parametrize("signal", ["SIGTERM", "SIGKILL"])
async def test_interruption_db_process(
    ops_test: OpsTest, process: str, signal: str, continuous_writes, primary_start_timeout
) -> None:
    # Locate primary unit.
    app = await app_name(ops_test)
    primary_name = await get_primary(ops_test, app)

    # Start an application that continuously writes data to the database.
    await start_continuous_writes(ops_test, app)

    # Interrupt the database process.
    await send_signal_to_process(ops_test, primary_name, process, signal)

    # Wait some time to elect a new primary.
    sleep(MEDIAN_ELECTION_TIME * 6)

    async with ops_test.fast_forward():
        await are_writes_increasing(ops_test, primary_name)

        # Verify that a new primary gets elected (ie old primary is secondary).
        for attempt in Retrying(stop=stop_after_delay(60 * 3), wait=wait_fixed(3)):
            with attempt:
                new_primary_name = await get_primary(ops_test, app)
                assert new_primary_name != primary_name

        # Verify that the database service got restarted and is ready in the old primary.
        assert await is_postgresql_ready(ops_test, primary_name)

    await is_cluster_updated(ops_test, primary_name)


@pytest.mark.abort_on_fail
@pytest.mark.parametrize("process", DB_PROCESSES)
async def test_freeze_db_process(
    ops_test: OpsTest, process: str, continuous_writes, primary_start_timeout
) -> None:
    # Locate primary unit.
    app = await app_name(ops_test)
    primary_name = await get_primary(ops_test, app)

    # Start an application that continuously writes data to the database.
    await start_continuous_writes(ops_test, app)

    # Freeze the database process.
    await send_signal_to_process(ops_test, primary_name, process, "SIGSTOP")

    # Wait some time to elect a new primary.
    sleep(MEDIAN_ELECTION_TIME * 6)

    async with ops_test.fast_forward():
        # Verify new writes are continuing by counting the number of writes before and after a
        # 3 minutes wait (this is a little more than the loop wait configuration, that is
        # considered to trigger a fail-over after primary_start_timeout is changed, and also
        # when freezing the DB process it take some more time to trigger the fail-over).
        try:
            await are_writes_increasing(ops_test, primary_name)

            # Verify that a new primary gets elected (ie old primary is secondary).
            for attempt in Retrying(stop=stop_after_delay(60 * 3), wait=wait_fixed(3)):
                with attempt:
                    new_primary_name = await get_primary(ops_test, app, down_unit=primary_name)
                    assert new_primary_name != primary_name
        finally:
            # Un-freeze the old primary.
            await send_signal_to_process(ops_test, primary_name, process, "SIGCONT")

        # Verify that the database service got restarted and is ready in the old primary.
        assert await is_postgresql_ready(ops_test, primary_name)

    await is_cluster_updated(ops_test, primary_name)


@pytest.mark.abort_on_fail
@pytest.mark.parametrize("process", DB_PROCESSES)
@pytest.mark.parametrize("signal", ["SIGTERM", "SIGKILL"])
async def test_full_cluster_restart(
    ops_test: OpsTest,
    process: str,
    signal: str,
    continuous_writes,
    reset_restart_condition,
    loop_wait,
) -> None:
    """This tests checks that a cluster recovers from a full cluster restart.

    The test can be called a full cluster crash when the signal sent to the OS process
    is SIGKILL.
    """
    # Locate primary unit.
    app = await app_name(ops_test)
    patroni_password = await get_password(
        ops_test, ops_test.model.applications[app].units[0].name, "patroni"
    )

    # Change the loop wait setting to make Patroni wait more time before restarting PostgreSQL.
    initial_loop_wait = await get_patroni_setting(ops_test, "loop_wait")
    initial_ttl = await get_patroni_setting(ops_test, "ttl")
    # loop_wait parameter is limited by ttl value, thus we should increase it first
    await change_patroni_setting(ops_test, "ttl", 600, patroni_password, use_random_unit=True)
    await change_patroni_setting(
        ops_test, "loop_wait", 300, patroni_password, use_random_unit=True
    )

    # Start an application that continuously writes data to the database.
    await start_continuous_writes(ops_test, app)

    # Restart all units "simultaneously".
    await asyncio.gather(*[
        send_signal_to_process(ops_test, unit.name, process, signal)
        for unit in ops_test.model.applications[app].units
    ])

    # This test serves to verify behavior when all replicas are down at the same time that when
    # they come back online they operate as expected. This check verifies that we meet the criteria
    # of all replicas being down at the same time.
    try:
        assert await are_all_db_processes_down(ops_test, process, signal), (
            "Not all units down at the same time."
        )
    finally:
        if process == PATRONI_PROCESS:
            awaits = []
            for unit in ops_test.model.applications[app].units:
                awaits.append(update_restart_condition(ops_test, unit, ORIGINAL_RESTART_CONDITION))
            await asyncio.gather(*awaits)
        await change_patroni_setting(
            ops_test, "loop_wait", initial_loop_wait, patroni_password, use_random_unit=True
        )
        await change_patroni_setting(
            ops_test, "ttl", initial_ttl, patroni_password, use_random_unit=True
        )

    # Verify all units are up and running.
    sleep(30)
    for unit in ops_test.model.applications[app].units:
        assert await is_postgresql_ready(ops_test, unit.name), (
            f"unit {unit.name} not restarted after cluster restart."
        )

    # Check if a primary is elected
    for attempt in Retrying(stop=stop_after_delay(60 * 3), wait=wait_fixed(3)):
        with attempt:
            new_primary_name = await get_primary(ops_test, app)
            assert new_primary_name is not None, "Could not get primary from any unit"

    async with ops_test.fast_forward("60s"):
        await ops_test.model.wait_for_idle(status="active", timeout=1000)
        await are_writes_increasing(ops_test)

    # Verify that all units are part of the same cluster.
    member_ips = await fetch_cluster_members(ops_test)
    ip_addresses = [unit.public_address for unit in ops_test.model.applications[app].units]
    assert set(member_ips) == set(ip_addresses), "not all units are part of the same cluster."

    # Verify that no writes to the database were missed after stopping the writes.
    async with ops_test.fast_forward():
        await check_writes(ops_test)


@pytest.mark.abort_on_fail
@pytest.mark.skip(reason="Unstable")
async def test_forceful_restart_without_data_and_transaction_logs(
    ops_test: OpsTest,
    continuous_writes,
    primary_start_timeout,
    wal_settings,
) -> None:
    """A forceful restart with deleted data and without transaction logs (forced clone)."""
    app = await app_name(ops_test)
    primary_name = await get_primary(ops_test, app)

    # Copy data dir content removal script.
    await ops_test.juju(
        "scp", "tests/integration/ha_tests/clean-data-dir.sh", f"{primary_name}:/tmp"
    )

    # Start an application that continuously writes data to the database.
    await start_continuous_writes(ops_test, app)

    # Stop the systemd service on the primary unit.
    await run_command_on_unit(ops_test, primary_name, "snap stop charmed-postgresql.patroni")

    # Data removal runs within a script, so it allows `*` expansion.
    return_code, _, _ = await ops_test.juju(
        "ssh",
        primary_name,
        "sudo",
        "/tmp/clean-data-dir.sh",
    )
    assert return_code == 0, "Failed to remove data directory"

    async with ops_test.fast_forward():
        # Verify that a new primary gets elected (ie old primary is secondary).
        for attempt in Retrying(stop=stop_after_delay(60), wait=wait_fixed(3)):
            with attempt:
                new_primary_name = await get_primary(ops_test, app)
                assert new_primary_name is not None
                assert new_primary_name != primary_name

        await are_writes_increasing(ops_test, primary_name)

        # Change some settings to enable WAL rotation.
        for unit in ops_test.model.applications[app].units:
            if unit.name == primary_name:
                continue
            await change_wal_settings(ops_test, unit.name, 32, 32, 1)

        # Rotate the WAL segments.
        files = await list_wal_files(ops_test, app)
        host = get_unit_address(ops_test, new_primary_name)
        password = await get_password(ops_test, new_primary_name)
        with db_connect(host, password) as connection:
            connection.autocommit = True
            with connection.cursor() as cursor:
                # Run some commands to make PostgreSQL do WAL rotation.
                cursor.execute("SELECT pg_switch_wal();")
                cursor.execute("CHECKPOINT;")
                cursor.execute("SELECT pg_switch_wal();")
        connection.close()
        new_files = await list_wal_files(ops_test, app)
        # Check that the WAL was correctly rotated.
        for unit_name in files:
            assert not files[unit_name].intersection(new_files), (
                "WAL segments weren't correctly rotated"
            )

        # Start the systemd service in the old primary.
        await run_command_on_unit(ops_test, primary_name, "snap start charmed-postgresql.patroni")

        # Verify that the database service got restarted and is ready in the old primary.
        assert await is_postgresql_ready(ops_test, primary_name)

    await is_cluster_updated(ops_test, primary_name)


@pytest.mark.abort_on_fail
async def test_network_cut(ops_test: OpsTest, continuous_writes, primary_start_timeout):
    """Completely cut and restore network."""
    # Locate primary unit.
    app = await app_name(ops_test)
    primary_name = await get_primary(ops_test, app)

    # Start an application that continuously writes data to the database.
    await start_continuous_writes(ops_test, app)

    # Get unit hostname and IP.
    primary_hostname = await get_machine_from_unit(ops_test, primary_name)
    primary_ip = await get_unit_ip(ops_test, primary_name)

    # Verify that connection is possible.
    logger.info("checking whether the connectivity to the database is working")
    assert await is_connection_possible(ops_test, primary_name), (
        f"Connection {primary_name} is not possible"
    )

    logger.info(f"Cutting network for {primary_name}")
    cut_network_from_unit(primary_hostname)

    # Verify machine is not reachable from peer units.
    all_units_names = [unit.name for unit in ops_test.model.applications[app].units]
    for unit_name in set(all_units_names) - {primary_name}:
        logger.info(f"checking for no connectivity between {primary_name} and {unit_name}")
        hostname = await get_machine_from_unit(ops_test, unit_name)
        assert not is_machine_reachable_from(hostname, primary_hostname), (
            "unit is reachable from peer"
        )

    # Verify machine is not reachable from controller.
    logger.info(f"checking for no connectivity between {primary_name} and the controller")
    controller = await get_controller_machine(ops_test)
    assert not is_machine_reachable_from(controller, primary_hostname), (
        "unit is reachable from controller"
    )

    # Verify that connection is not possible.
    logger.info("checking whether the connectivity to the database is not working")
    assert not await is_connection_possible(ops_test, primary_name), (
        "Connection is possible after network cut"
    )

    async with ops_test.fast_forward():
        logger.info("checking whether writes are increasing")
        await are_writes_increasing(ops_test, primary_name)

        logger.info("checking whether a new primary was elected")
        # Verify that a new primary gets elected (ie old primary is secondary).
        for attempt in Retrying(stop=stop_after_delay(60), wait=wait_fixed(3)):
            with attempt:
                new_primary_name = await get_primary(ops_test, app, down_unit=primary_name)
                assert new_primary_name != primary_name

    logger.info(f"Restoring network for {primary_name}")
    restore_network_for_unit(primary_hostname)

    # Wait until the cluster becomes idle (some operations like updating the member
    # IP are made).
    logger.info("waiting for cluster to become idle after updating member IP")
    async with ops_test.fast_forward(fast_interval="60s"):
        await ops_test.model.wait_for_idle(
            apps=[app],
            status="active",
            raise_on_blocked=True,
            timeout=1000,
            idle_period=30,
        )

    # Wait the LXD unit has its IP updated.
    logger.info("waiting for IP address to be updated on Juju unit")
    await wait_network_restore(ops_test, primary_name, primary_ip)

    # Verify that the database service got restarted and is ready in the old primary.
    logger.info(f"waiting for the database service to be ready on {primary_name}")
    assert await is_postgresql_ready(ops_test, primary_name, use_ip_from_inside=True)

    # Verify that connection is possible.
    logger.info("checking whether the connectivity to the database is working")
    assert await is_connection_possible(ops_test, primary_name, use_ip_from_inside=True), (
        "Connection is not possible after network restore"
    )

    await is_cluster_updated(ops_test, primary_name, use_ip_from_inside=True)


@pytest.mark.abort_on_fail
async def test_network_cut_without_ip_change(
    ops_test: OpsTest, continuous_writes, primary_start_timeout
):
    """Completely cut and restore network (situation when the unit IP doesn't change)."""
    # Locate primary unit.
    app = await app_name(ops_test)
    primary_name = await get_primary(ops_test, app)

    # Start an application that continuously writes data to the database.
    await start_continuous_writes(ops_test, app)

    # Get unit hostname and IP.
    primary_hostname = await get_machine_from_unit(ops_test, primary_name)

    # Verify that connection is possible.
    logger.info("checking whether the connectivity to the database is working")
    assert await is_connection_possible(ops_test, primary_name), (
        f"Connection {primary_name} is not possible"
    )

    logger.info(f"Cutting network for {primary_name}")
    cut_network_from_unit_without_ip_change(primary_hostname)

    # Verify machine is not reachable from peer units.
    all_units_names = [unit.name for unit in ops_test.model.applications[app].units]
    for attempt in Retrying(stop=stop_after_delay(60), wait=wait_fixed(3)):
        with attempt:
            for unit_name in set(all_units_names) - {primary_name}:
                logger.info(f"checking for no connectivity between {primary_name} and {unit_name}")
                hostname = await get_machine_from_unit(ops_test, unit_name)
                assert not is_machine_reachable_from(hostname, primary_hostname), (
                    "unit is reachable from peer"
                )

    # Verify machine is not reachable from controller.
    logger.info(f"checking for no connectivity between {primary_name} and the controller")
    controller = await get_controller_machine(ops_test)
    assert not is_machine_reachable_from(controller, primary_hostname), (
        "unit is reachable from controller"
    )

    # Verify that connection is not possible.
    logger.info("checking whether the connectivity to the database is not working")
    assert not await is_connection_possible(ops_test, primary_name), (
        "Connection is possible after network cut"
    )

    async with ops_test.fast_forward():
        logger.info("checking whether writes are increasing")
        await are_writes_increasing(ops_test, primary_name, use_ip_from_inside=True)

        logger.info("checking whether a new primary was elected")
        # Verify that a new primary gets elected (ie old primary is secondary).
        for attempt in Retrying(stop=stop_after_delay(60), wait=wait_fixed(3)):
            with attempt:
                new_primary_name = await get_primary(ops_test, app, down_unit=primary_name)
                assert new_primary_name != primary_name

    logger.info(f"Restoring network for {primary_name}")
    restore_network_for_unit_without_ip_change(primary_hostname)

    # Wait until the cluster becomes idle.
    logger.info("waiting for cluster to become idle")
    async with ops_test.fast_forward():
        await ops_test.model.wait_for_idle(apps=[app], status="active")

    # Verify that the database service got restarted and is ready in the old primary.
    logger.info(f"waiting for the database service to be ready on {primary_name}")
    assert await is_postgresql_ready(ops_test, primary_name)

    # Verify that connection is possible.
    logger.info("checking whether the connectivity to the database is working")
    assert await is_connection_possible(ops_test, primary_name), (
        "Connection is not possible after network restore"
    )

    await is_cluster_updated(ops_test, primary_name, use_ip_from_inside=True)<|MERGE_RESOLUTION|>--- conflicted
+++ resolved
@@ -10,7 +10,7 @@
 from tenacity import Retrying, stop_after_delay, wait_fixed
 
 from ..helpers import (
-    build_charm,
+    CHARM_BASE,
     db_connect,
     get_machine_from_unit,
     get_password,
@@ -70,14 +70,11 @@
     # is a pre-existing cluster.
     if not await app_name(ops_test):
         wait_for_apps = True
-<<<<<<< HEAD
-        charm = await build_charm(".")
-=======
->>>>>>> 220aafb6
         async with ops_test.fast_forward():
             await ops_test.model.deploy(
                 charm,
                 num_units=3,
+                base=CHARM_BASE,
                 storage={"pgdata": {"pool": "lxd-btrfs", "size": 2048}},
                 config={"profile": "testing"},
             )
@@ -88,6 +85,7 @@
             await ops_test.model.deploy(
                 APPLICATION_NAME,
                 application_name=APPLICATION_NAME,
+                base=CHARM_BASE,
                 channel="edge",
             )
 
