--- conflicted
+++ resolved
@@ -177,7 +177,39 @@
 
 
 @pytest.mark.ha_self_healing_tests
-<<<<<<< HEAD
+@pytest.mark.parametrize("process", DB_PROCESSES)
+async def test_restart_db_process(
+    ops_test: OpsTest, process: str, continuous_writes, master_start_timeout
+) -> None:
+    # Locate primary unit.
+    app = await app_name(ops_test)
+    primary_name = await get_primary(ops_test, app)
+
+    # Start an application that continuously writes data to the database.
+    await start_continuous_writes(ops_test, app)
+
+    # Restart the database process.
+    await send_signal_to_process(ops_test, primary_name, process, kill_code="SIGTERM")
+
+    async with ops_test.fast_forward():
+        # Verify new writes are continuing by counting the number of writes before and after a
+        # 60 seconds wait (this is a little more than the loop wait configuration, that is
+        # considered to trigger a fail-over after master_start_timeout is changed).
+        writes = await count_writes(ops_test)
+        for attempt in Retrying(stop=stop_after_delay(60), wait=wait_fixed(3)):
+            with attempt:
+                more_writes = await count_writes(ops_test)
+                assert more_writes > writes, "writes not continuing to DB"
+
+        # Verify that the database service got restarted and is ready in the old primary.
+        assert await postgresql_ready(ops_test, primary_name)
+
+    # Verify that a new primary gets elected (ie old primary is secondary).
+    new_primary_name = await get_primary(ops_test, app)
+    assert new_primary_name != primary_name
+
+
+@pytest.mark.ha_self_healing_tests
 @pytest.mark.parametrize("process", [POSTGRESQL_PROCESS])
 async def test_sst(
     ops_test: OpsTest, process: str, continuous_writes, master_start_timeout, reset_restart_delay
@@ -257,39 +289,6 @@
         # Verify that the database service got restarted and is ready in the old primary.
         assert await postgresql_ready(ops_test, primary_name)
 
-=======
-@pytest.mark.parametrize("process", DB_PROCESSES)
-async def test_restart_db_process(
-    ops_test: OpsTest, process: str, continuous_writes, master_start_timeout
-) -> None:
-    # Locate primary unit.
-    app = await app_name(ops_test)
-    primary_name = await get_primary(ops_test, app)
-
-    # Start an application that continuously writes data to the database.
-    await start_continuous_writes(ops_test, app)
-
-    # Restart the database process.
-    await send_signal_to_process(ops_test, primary_name, process, kill_code="SIGTERM")
-
-    async with ops_test.fast_forward():
-        # Verify new writes are continuing by counting the number of writes before and after a
-        # 60 seconds wait (this is a little more than the loop wait configuration, that is
-        # considered to trigger a fail-over after master_start_timeout is changed).
-        writes = await count_writes(ops_test)
-        for attempt in Retrying(stop=stop_after_delay(60), wait=wait_fixed(3)):
-            with attempt:
-                more_writes = await count_writes(ops_test)
-                assert more_writes > writes, "writes not continuing to DB"
-
-        # Verify that the database service got restarted and is ready in the old primary.
-        assert await postgresql_ready(ops_test, primary_name)
-
-    # Verify that a new primary gets elected (ie old primary is secondary).
-    new_primary_name = await get_primary(ops_test, app)
-    assert new_primary_name != primary_name
-
->>>>>>> 855dab50
     # Verify that the old primary is now a replica.
     assert is_replica(ops_test, primary_name), "there are more than one primary in the cluster."
 
