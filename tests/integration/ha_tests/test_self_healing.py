#!/usr/bin/env python3
# Copyright 2022 Canonical Ltd.
# See LICENSE file for licensing details.
import asyncio

import pytest
from pytest_operator.plugin import OpsTest
from tenacity import Retrying, stop_after_delay, wait_fixed

from tests.integration.ha_tests.conftest import APPLICATION_NAME
from tests.integration.ha_tests.helpers import (
    METADATA,
    RESTART_DELAY,
    all_db_processes_down,
    app_name,
    change_wal_settings,
    check_writes,
    count_writes,
    fetch_cluster_members,
    get_primary,
    is_replica,
    list_wal_files,
    postgresql_ready,
    secondary_up_to_date,
    send_signal_to_process,
    start_continuous_writes,
    update_restart_delay,
)
from tests.integration.helpers import (
    CHARM_SERIES,
    db_connect,
    get_password,
    get_unit_address,
    run_command_on_unit,
)

APP_NAME = METADATA["name"]
PATRONI_PROCESS = "/usr/local/bin/patroni"
POSTGRESQL_PROCESS = "postgres"
DB_PROCESSES = [POSTGRESQL_PROCESS, PATRONI_PROCESS]


@pytest.mark.abort_on_fail
async def test_build_and_deploy(ops_test: OpsTest) -> None:
    """Build and deploy three unit of PostgreSQL."""
    wait_for_apps = False
    # It is possible for users to provide their own cluster for HA testing. Hence, check if there
    # is a pre-existing cluster.
<<<<<<< HEAD
    if not await app_name(ops_test):
        wait_for_apps = True
        charm = await ops_test.build_charm(".")
        async with ops_test.fast_forward():
            await ops_test.model.deploy(
                charm, resources={"patroni": "patroni.tar.gz"}, num_units=3
            )
            await ops_test.juju("attach-resource", APP_NAME, "patroni=patroni.tar.gz")
    # Deploy the continuous writes application charm if it wasn't already deployed.
    if await app_name(ops_test, APPLICATION_NAME) is None:
        wait_for_apps = True
        async with ops_test.fast_forward():
            charm = await ops_test.build_charm("tests/integration/ha_tests/application-charm")
            await ops_test.model.deploy(charm, application_name=APPLICATION_NAME)
    if wait_for_apps:
        async with ops_test.fast_forward():
            await ops_test.model.wait_for_idle(status="active", timeout=1000)
=======
    if await app_name(ops_test):
        return

    charm = await ops_test.build_charm(".")
    async with ops_test.fast_forward():
        await ops_test.model.deploy(
            charm, resources={"patroni": "patroni.tar.gz"}, num_units=3, series=CHARM_SERIES
        )
        await ops_test.juju("attach-resource", APP_NAME, "patroni=patroni.tar.gz")
        await ops_test.model.wait_for_idle(status="active", timeout=1000)
>>>>>>> e427c2f1


@pytest.mark.parametrize("process", DB_PROCESSES)
async def test_kill_db_process(
    ops_test: OpsTest, process: str, continuous_writes, master_start_timeout
) -> None:
    # Locate primary unit.
    app = await app_name(ops_test)
    primary_name = await get_primary(ops_test, app)

    # Start an application that continuously writes data to the database.
    await start_continuous_writes(ops_test, app)

    # Kill the database process.
    await send_signal_to_process(ops_test, primary_name, process, kill_code="SIGKILL")

    async with ops_test.fast_forward():
        # Verify new writes are continuing by counting the number of writes before and after a
        # 60 seconds wait (this is a little more than the loop wait configuration, that is
        # considered to trigger a fail-over after master_start_timeout is changed).
        writes = await count_writes(ops_test, primary_name)
        for attempt in Retrying(stop=stop_after_delay(60), wait=wait_fixed(3)):
            with attempt:
                more_writes = await count_writes(ops_test, primary_name)
                assert more_writes > writes, "writes not continuing to DB"

        # Verify that the database service got restarted and is ready in the old primary.
        assert await postgresql_ready(ops_test, primary_name)

    # Verify that a new primary gets elected (ie old primary is secondary).
    new_primary_name = await get_primary(ops_test, app)
    assert new_primary_name != primary_name

    # Verify that the old primary is now a replica.
    assert is_replica(ops_test, primary_name), "there are more than one primary in the cluster."

    # Verify that all units are part of the same cluster.
    member_ips = await fetch_cluster_members(ops_test)
    ip_addresses = [unit.public_address for unit in ops_test.model.applications[app].units]
    assert set(member_ips) == set(ip_addresses), "not all units are part of the same cluster."

    # Verify that no writes to the database were missed after stopping the writes.
    total_expected_writes = await check_writes(ops_test)

    # Verify that old primary is up-to-date.
    assert await secondary_up_to_date(
        ops_test, primary_name, total_expected_writes
    ), "secondary not up to date with the cluster after restarting."


@pytest.mark.parametrize("process", DB_PROCESSES)
async def test_freeze_db_process(
    ops_test: OpsTest, process: str, continuous_writes, master_start_timeout
) -> None:
    # Locate primary unit.
    app = await app_name(ops_test)
    primary_name = await get_primary(ops_test, app)

    # Start an application that continuously writes data to the database.
    await start_continuous_writes(ops_test, app)

    # Freeze the database process.
    await send_signal_to_process(ops_test, primary_name, process, "SIGSTOP")

    async with ops_test.fast_forward():
        # Verify new writes are continuing by counting the number of writes before and after a
        # 3 minutes wait (this is a little more than the loop wait configuration, that is
        # considered to trigger a fail-over after master_start_timeout is changed, and also
        # when freezing the DB process it take some more time to trigger the fail-over).
        try:
            writes = await count_writes(ops_test, primary_name)
            for attempt in Retrying(stop=stop_after_delay(60 * 3), wait=wait_fixed(3)):
                with attempt:
                    more_writes = await count_writes(ops_test, primary_name)
                    assert more_writes > writes, "writes not continuing to DB"

            # Verify that a new primary gets elected (ie old primary is secondary).
            for attempt in Retrying(stop=stop_after_delay(60 * 3), wait=wait_fixed(3)):
                with attempt:
                    new_primary_name = await get_primary(ops_test, app)
                    assert new_primary_name != primary_name
        finally:
            # Un-freeze the old primary.
            await send_signal_to_process(ops_test, primary_name, process, "SIGCONT")

        # Verify that the database service got restarted and is ready in the old primary.
        assert await postgresql_ready(ops_test, primary_name)

    # Verify that the old primary is now a replica.
    assert is_replica(ops_test, primary_name), "there are more than one primary in the cluster."

    # Verify that all units are part of the same cluster.
    member_ips = await fetch_cluster_members(ops_test)
    ip_addresses = [unit.public_address for unit in ops_test.model.applications[app].units]
    assert set(member_ips) == set(ip_addresses), "not all units are part of the same cluster."

    # Verify that no writes to the database were missed after stopping the writes.
    total_expected_writes = await check_writes(ops_test)

    # Verify that old primary is up-to-date.
    assert await secondary_up_to_date(
        ops_test, primary_name, total_expected_writes
    ), "secondary not up to date with the cluster after restarting."


@pytest.mark.parametrize("process", DB_PROCESSES)
async def test_restart_db_process(
    ops_test: OpsTest, process: str, continuous_writes, master_start_timeout
) -> None:
    # Locate primary unit.
    app = await app_name(ops_test)
    primary_name = await get_primary(ops_test, app)

    # Start an application that continuously writes data to the database.
    await start_continuous_writes(ops_test, app)

    # Restart the database process.
    await send_signal_to_process(ops_test, primary_name, process, kill_code="SIGTERM")

    async with ops_test.fast_forward():
        # Verify new writes are continuing by counting the number of writes before and after a
        # 3 minutes wait (this is a little more than the loop wait configuration, that is
        # considered to trigger a fail-over after master_start_timeout is changed).
        writes = await count_writes(ops_test, primary_name)
        for attempt in Retrying(stop=stop_after_delay(60 * 3), wait=wait_fixed(3)):
            with attempt:
                more_writes = await count_writes(ops_test, primary_name)
                assert more_writes > writes, "writes not continuing to DB"

        # Verify that the database service got restarted and is ready in the old primary.
        assert await postgresql_ready(ops_test, primary_name)

    # Verify that a new primary gets elected (ie old primary is secondary).
    new_primary_name = await get_primary(ops_test, app)
    assert new_primary_name != primary_name

    # Verify that the old primary is now a replica.
    assert is_replica(ops_test, primary_name), "there are more than one primary in the cluster."

    # Verify that all units are part of the same cluster.
    member_ips = await fetch_cluster_members(ops_test)
    ip_addresses = [unit.public_address for unit in ops_test.model.applications[app].units]
    assert set(member_ips) == set(ip_addresses), "not all units are part of the same cluster."

    # Verify that no writes to the database were missed after stopping the writes.
    total_expected_writes = await check_writes(ops_test)

    # Verify that old primary is up-to-date.
    assert await secondary_up_to_date(
        ops_test, primary_name, total_expected_writes
    ), "secondary not up to date with the cluster after restarting."


@pytest.mark.parametrize("process", DB_PROCESSES)
@pytest.mark.parametrize("signal", ["SIGTERM", "SIGKILL"])
async def test_full_cluster_restart(
    ops_test: OpsTest, process: str, signal: str, continuous_writes, reset_restart_delay
) -> None:
    """This tests checks that a cluster recovers from a full cluster restart.

    The test can be called a full cluster crash when the signal sent to the OS process
    is SIGKILL.
    """
    # Start an application that continuously writes data to the database.
    app = await app_name(ops_test)
    await start_continuous_writes(ops_test, app)

    # Update all units to have a new RESTART_DELAY. Modifying the Restart delay to 3 minutes
    # should ensure enough time for all replicas to be down at the same time.
    for unit in ops_test.model.applications[app].units:
        await update_restart_delay(ops_test, unit, RESTART_DELAY)

    # Restart all units "simultaneously".
    await asyncio.gather(
        *[
            send_signal_to_process(ops_test, unit.name, process, kill_code=signal)
            for unit in ops_test.model.applications[app].units
        ]
    )

    # This test serves to verify behavior when all replicas are down at the same time that when
    # they come back online they operate as expected. This check verifies that we meet the criteria
    # of all replicas being down at the same time.
    assert await all_db_processes_down(ops_test, process), "Not all units down at the same time."

    # Verify all units are up and running.
    for unit in ops_test.model.applications[app].units:
        assert await postgresql_ready(
            ops_test, unit.name
        ), f"unit {unit.name} not restarted after cluster restart."

    for attempt in Retrying(stop=stop_after_delay(12), wait=wait_fixed(3)):
        with attempt:
            writes = await count_writes(ops_test)
    for attempt in Retrying(stop=stop_after_delay(60 * 3), wait=wait_fixed(3)):
        with attempt:
            more_writes = await count_writes(ops_test)
            assert more_writes > writes, "writes not continuing to DB"

    # Verify that all units are part of the same cluster.
    member_ips = await fetch_cluster_members(ops_test)
    ip_addresses = [unit.public_address for unit in ops_test.model.applications[app].units]
    assert set(member_ips) == set(ip_addresses), "not all units are part of the same cluster."

    # Verify that no writes to the database were missed after stopping the writes.
    await check_writes(ops_test)


async def test_forceful_restart_without_data_and_transaction_logs(
    ops_test: OpsTest,
    continuous_writes,
    master_start_timeout,
    wal_settings,
) -> None:
    """A forceful restart with deleted data and without transaction logs (forced clone)."""
    app = await app_name(ops_test)
    primary_name = await get_primary(ops_test, app)

    # Copy data dir content removal script.
    await ops_test.juju(
        "scp", "tests/integration/ha_tests/clean-data-dir.sh", f"{primary_name}:/tmp"
    )

    # Start an application that continuously writes data to the database.
    await start_continuous_writes(ops_test, app)

    # Stop the systemd service on the primary unit.
    await run_command_on_unit(ops_test, primary_name, "systemctl stop patroni")

    # Data removal runs within a script, so it allows `*` expansion.
    return_code, _, _ = await ops_test.juju(
        "ssh",
        primary_name,
        "sudo",
        "/tmp/clean-data-dir.sh",
    )
    assert return_code == 0, "Failed to remove data directory"

    async with ops_test.fast_forward():
        # Verify that a new primary gets elected (ie old primary is secondary).
        for attempt in Retrying(stop=stop_after_delay(60), wait=wait_fixed(3)):
            with attempt:
                new_primary_name = await get_primary(ops_test, app)
                assert new_primary_name is not None
                assert new_primary_name != primary_name

        # Verify new writes are continuing by counting the number of writes before and after a
        # 3 minutes wait (this is a little more than the loop wait configuration, that is
        # considered to trigger a fail-over after master_start_timeout is changed).
        writes = await count_writes(ops_test, primary_name)
        for attempt in Retrying(stop=stop_after_delay(60 * 3), wait=wait_fixed(3)):
            with attempt:
                more_writes = await count_writes(ops_test, primary_name)
                assert more_writes > writes, "writes not continuing to DB"

        # Change some settings to enable WAL rotation.
        for unit in ops_test.model.applications[app].units:
            if unit.name == primary_name:
                continue
            await change_wal_settings(ops_test, unit.name, 32, 32, 1)

        # Rotate the WAL segments.
        files = await list_wal_files(ops_test, app)
        host = get_unit_address(ops_test, new_primary_name)
        password = await get_password(ops_test, new_primary_name)
        with db_connect(host, password) as connection:
            connection.autocommit = True
            with connection.cursor() as cursor:
                # Run some commands to make PostgreSQL do WAL rotation.
                cursor.execute("SELECT pg_switch_wal();")
                cursor.execute("CHECKPOINT;")
                cursor.execute("SELECT pg_switch_wal();")
        connection.close()
        new_files = await list_wal_files(ops_test, app)
        # Check that the WAL was correctly rotated.
        for unit_name in files:
            assert not files[unit_name].intersection(
                new_files
            ), "WAL segments weren't correctly rotated"

        # Start the systemd service in the old primary.
        await run_command_on_unit(ops_test, primary_name, "systemctl start patroni")

        # Verify that the database service got restarted and is ready in the old primary.
        assert await postgresql_ready(ops_test, primary_name)

    # Verify that the old primary is now a replica.
    assert is_replica(ops_test, primary_name), "there are more than one primary in the cluster."

    # Verify that all units are part of the same cluster.
    member_ips = await fetch_cluster_members(ops_test)
    ip_addresses = [unit.public_address for unit in ops_test.model.applications[app].units]
    assert set(member_ips) == set(ip_addresses), "not all units are part of the same cluster."

    # Verify that no writes to the database were missed after stopping the writes.
    total_expected_writes = await check_writes(ops_test)

    # Verify that old primary is up-to-date.
    assert await secondary_up_to_date(
        ops_test, primary_name, total_expected_writes
    ), "secondary not up to date with the cluster after restarting."<|MERGE_RESOLUTION|>--- conflicted
+++ resolved
@@ -46,36 +46,26 @@
     wait_for_apps = False
     # It is possible for users to provide their own cluster for HA testing. Hence, check if there
     # is a pre-existing cluster.
-<<<<<<< HEAD
     if not await app_name(ops_test):
         wait_for_apps = True
         charm = await ops_test.build_charm(".")
         async with ops_test.fast_forward():
             await ops_test.model.deploy(
-                charm, resources={"patroni": "patroni.tar.gz"}, num_units=3
+                charm, resources={"patroni": "patroni.tar.gz"}, num_units=3, series=CHARM_SERIES
             )
             await ops_test.juju("attach-resource", APP_NAME, "patroni=patroni.tar.gz")
     # Deploy the continuous writes application charm if it wasn't already deployed.
-    if await app_name(ops_test, APPLICATION_NAME) is None:
+    if not await app_name(ops_test, APPLICATION_NAME):
         wait_for_apps = True
         async with ops_test.fast_forward():
             charm = await ops_test.build_charm("tests/integration/ha_tests/application-charm")
-            await ops_test.model.deploy(charm, application_name=APPLICATION_NAME)
+            await ops_test.model.deploy(
+                charm, application_name=APPLICATION_NAME, series=CHARM_SERIES
+            )
+
     if wait_for_apps:
         async with ops_test.fast_forward():
             await ops_test.model.wait_for_idle(status="active", timeout=1000)
-=======
-    if await app_name(ops_test):
-        return
-
-    charm = await ops_test.build_charm(".")
-    async with ops_test.fast_forward():
-        await ops_test.model.deploy(
-            charm, resources={"patroni": "patroni.tar.gz"}, num_units=3, series=CHARM_SERIES
-        )
-        await ops_test.juju("attach-resource", APP_NAME, "patroni=patroni.tar.gz")
-        await ops_test.model.wait_for_idle(status="active", timeout=1000)
->>>>>>> e427c2f1
 
 
 @pytest.mark.parametrize("process", DB_PROCESSES)
