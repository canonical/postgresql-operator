--- conflicted
+++ resolved
@@ -31,9 +31,9 @@
     db_connect,
     get_password,
     get_unit_address,
+    restart_machine,
     run_command_on_unit,
 )
-from tests.integration.helpers import restart_machine
 
 APP_NAME = METADATA["name"]
 PATRONI_PROCESS = "/usr/local/bin/patroni"
@@ -237,9 +237,6 @@
 
 
 @pytest.mark.ha_self_healing_tests
-<<<<<<< HEAD
-async def test_restart_machines(ops_test: OpsTest, continuous_writes) -> None:
-=======
 @pytest.mark.parametrize("process", [PATRONI_PROCESS])
 @pytest.mark.parametrize("signal", ["SIGTERM", "SIGKILL"])
 async def test_full_cluster_restart(
@@ -250,34 +247,10 @@
     The test can be called a full cluster crash when the signal sent to the OS process
     is SIGKILL.
     """
->>>>>>> 521b03cb
-    # Start an application that continuously writes data to the database.
-    app = await app_name(ops_test)
-    await start_continuous_writes(ops_test, app)
-
-<<<<<<< HEAD
-    # Restart the machine of each unit.
-    for unit in ops_test.model.applications[app].units:
-        await restart_machine(ops_test, unit.name)
-
-    async with ops_test.fast_forward():
-        # Wait for the machines to restart. Some blocked status can be set when
-        # there is some problem in the database.
-        await ops_test.model.wait_for_idle(
-            apps=[app], status="active", raise_on_blocked=True, timeout=1000
-        )
-
-        # Verify new writes are continuing by counting the number of writes.
-        writes = await count_writes(ops_test)
-        for attempt in Retrying(stop=stop_after_delay(60 * 3), wait=wait_fixed(3)):
-            with attempt:
-                more_writes = await count_writes(ops_test)
-                assert more_writes > writes, "writes not continuing to DB"
-
-        # Verify that the database service got restarted and is ready in each unit.
-        for unit in ops_test.model.applications[app].units:
-            assert await postgresql_ready(ops_test, unit.name)
-=======
+    # Start an application that continuously writes data to the database.
+    app = await app_name(ops_test)
+    await start_continuous_writes(ops_test, app)
+
     # Update all units to have a new RESTART_DELAY. Modifying the Restart delay to 3 minutes
     # should ensure enough time for all replicas to be down at the same time.
     for unit in ops_test.model.applications[app].units:
@@ -409,25 +382,61 @@
 
     # Verify that the old primary is now a replica.
     assert is_replica(ops_test, primary_name), "there are more than one primary in the cluster."
->>>>>>> 521b03cb
-
-    # Verify that all units are part of the same cluster.
-    member_ips = await fetch_cluster_members(ops_test)
-    ip_addresses = [unit.public_address for unit in ops_test.model.applications[app].units]
-    assert set(member_ips) == set(ip_addresses), "not all units are part of the same cluster."
-
-    # Verify that no writes to the database were missed after stopping the writes.
-    total_expected_writes = await stop_continuous_writes(ops_test)
-    for attempt in Retrying(stop=stop_after_delay(60), wait=wait_fixed(3)):
-        with attempt:
-            actual_writes = await count_writes(ops_test)
-<<<<<<< HEAD
-            assert total_expected_writes == actual_writes, "writes to the db were missed."
-=======
+
+    # Verify that all units are part of the same cluster.
+    member_ips = await fetch_cluster_members(ops_test)
+    ip_addresses = [unit.public_address for unit in ops_test.model.applications[app].units]
+    assert set(member_ips) == set(ip_addresses), "not all units are part of the same cluster."
+
+    # Verify that no writes to the database were missed after stopping the writes.
+    total_expected_writes = await stop_continuous_writes(ops_test)
+    for attempt in Retrying(stop=stop_after_delay(60), wait=wait_fixed(3)):
+        with attempt:
+            actual_writes = await count_writes(ops_test)
             assert total_expected_writes == actual_writes, "writes to the db were missed."
 
     # Verify that old primary is up-to-date.
     assert await secondary_up_to_date(
         ops_test, primary_name, total_expected_writes
     ), "secondary not up to date with the cluster after restarting."
->>>>>>> 521b03cb
+
+
+@pytest.mark.ha_self_healing_tests
+async def test_restart_machines(ops_test: OpsTest, continuous_writes) -> None:
+    # Start an application that continuously writes data to the database.
+    app = await app_name(ops_test)
+    await start_continuous_writes(ops_test, app)
+
+    # Restart the machine of each unit.
+    for unit in ops_test.model.applications[app].units:
+        await restart_machine(ops_test, unit.name)
+
+    async with ops_test.fast_forward():
+        # Wait for the machines to restart. Some blocked status can be set when
+        # there is some problem in the database.
+        await ops_test.model.wait_for_idle(
+            apps=[app], status="active", raise_on_blocked=True, timeout=1000
+        )
+
+        # Verify new writes are continuing by counting the number of writes.
+        writes = await count_writes(ops_test)
+        for attempt in Retrying(stop=stop_after_delay(60 * 3), wait=wait_fixed(3)):
+            with attempt:
+                more_writes = await count_writes(ops_test)
+                assert more_writes > writes, "writes not continuing to DB"
+
+        # Verify that the database service got restarted and is ready in each unit.
+        for unit in ops_test.model.applications[app].units:
+            assert await postgresql_ready(ops_test, unit.name)
+
+    # Verify that all units are part of the same cluster.
+    member_ips = await fetch_cluster_members(ops_test)
+    ip_addresses = [unit.public_address for unit in ops_test.model.applications[app].units]
+    assert set(member_ips) == set(ip_addresses), "not all units are part of the same cluster."
+
+    # Verify that no writes to the database were missed after stopping the writes.
+    total_expected_writes = await stop_continuous_writes(ops_test)
+    for attempt in Retrying(stop=stop_after_delay(60), wait=wait_fixed(3)):
+        with attempt:
+            actual_writes = await count_writes(ops_test)
+            assert total_expected_writes == actual_writes, "writes to the db were missed."