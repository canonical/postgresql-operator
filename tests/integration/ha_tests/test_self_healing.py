#!/usr/bin/env python3
# Copyright 2022 Canonical Ltd.
# See LICENSE file for licensing details.
import asyncio
import logging

import pytest
from pip._vendor import requests
from pytest_operator.plugin import OpsTest
from tenacity import Retrying, stop_after_delay, wait_fixed

from ..helpers import (
    CHARM_SERIES,
    db_connect,
    get_machine_from_unit,
    get_password,
    get_unit_address,
    run_command_on_unit,
    scale_application,
)
from .conftest import APPLICATION_NAME
from .helpers import (
    METADATA,
    ORIGINAL_RESTART_CONDITION,
    add_unit_with_storage,
    app_name,
    are_all_db_processes_down,
    are_writes_increasing,
    change_patroni_setting,
    change_wal_settings,
    check_writes,
    create_test_data,
    cut_network_from_unit,
    cut_network_from_unit_without_ip_change,
    fetch_cluster_members,
    get_controller_machine,
    get_db_connection,
    get_patroni_setting,
    get_primary,
    get_unit_ip,
    is_cluster_updated,
    is_connection_possible,
    is_machine_reachable_from,
    is_postgresql_ready,
    is_replica,
    is_secondary_up_to_date,
    list_wal_files,
    restore_network_for_unit,
    restore_network_for_unit_without_ip_change,
    reused_replica_storage,
    send_signal_to_process,
    start_continuous_writes,
    storage_id,
    storage_type,
    update_restart_condition,
    validate_test_data,
    wait_network_restore,
)

logger = logging.getLogger(__name__)

APP_NAME = METADATA["name"]
PATRONI_PROCESS = "/snap/charmed-postgresql/[0-9]*/usr/bin/patroni"
POSTGRESQL_PROCESS = "postgres"
DB_PROCESSES = [POSTGRESQL_PROCESS, PATRONI_PROCESS]


@pytest.mark.group(1)
@pytest.mark.abort_on_fail
async def test_build_and_deploy(ops_test: OpsTest) -> None:
    """Build and deploy three unit of PostgreSQL."""
    wait_for_apps = False
    # It is possible for users to provide their own cluster for HA testing. Hence, check if there
    # is a pre-existing cluster.
    if not await app_name(ops_test):
        wait_for_apps = True
        charm = await ops_test.build_charm(".")
        async with ops_test.fast_forward():
            await ops_test.model.deploy(
                charm,
                num_units=3,
                series=CHARM_SERIES,
                storage={"pgdata": {"pool": "lxd-btrfs", "size": 2048}},
                config={"profile": "testing"},
            )
    # Deploy the continuous writes application charm if it wasn't already deployed.
    if not await app_name(ops_test, APPLICATION_NAME):
        wait_for_apps = True
        async with ops_test.fast_forward():
            await ops_test.model.deploy(
                APPLICATION_NAME,
                application_name=APPLICATION_NAME,
                series=CHARM_SERIES,
                channel="edge",
            )

    if wait_for_apps:
        async with ops_test.fast_forward():
            await ops_test.model.wait_for_idle(status="active", timeout=1500)


@pytest.mark.group(1)
async def test_storage_re_use(ops_test, continuous_writes):
    """Verifies that database units with attached storage correctly repurpose storage.

    It is not enough to verify that Juju attaches the storage. Hence test checks that the
    postgresql properly uses the storage that was provided. (ie. doesn't just re-sync everything
    from primary, but instead computes a diff between current storage and primary storage.)
    """
    app = await app_name(ops_test)
    if storage_type(ops_test, app) == "rootfs":
        pytest.skip(
            "reuse of storage can only be used on deployments with persistent storage not on rootfs deployments"
        )

    # removing the only replica can be disastrous
    if len(ops_test.model.applications[app].units) < 2:
        await ops_test.model.applications[app].add_unit(count=1)
        await ops_test.model.wait_for_idle(apps=[app], status="active", timeout=1500)

    # Start an application that continuously writes data to the database.
    await start_continuous_writes(ops_test, app)

    # remove a unit and attach it's storage to a new unit
    for unit in ops_test.model.applications[app].units:
        if await is_replica(ops_test, unit.name):
            break
    unit_storage_id = storage_id(ops_test, unit.name)
    expected_units = len(ops_test.model.applications[app].units) - 1
    await ops_test.model.destroy_unit(unit.name)
    await ops_test.model.wait_for_idle(
        apps=[app], status="active", timeout=1000, wait_for_exact_units=expected_units
    )
    new_unit = await add_unit_with_storage(ops_test, app, unit_storage_id)

    assert await reused_replica_storage(
        ops_test, new_unit.name
    ), "attached storage not properly re-used by Postgresql."

    # Verify that no writes to the database were missed after stopping the writes.
    total_expected_writes = await check_writes(ops_test)

    # Verify that new instance is up-to-date.
    assert await is_secondary_up_to_date(
        ops_test, new_unit.name, total_expected_writes
    ), "new instance not up to date."


@pytest.mark.group(1)
@pytest.mark.parametrize("process", DB_PROCESSES)
async def test_kill_db_process(
    ops_test: OpsTest, process: str, continuous_writes, primary_start_timeout
) -> None:
    # Locate primary unit.
    app = await app_name(ops_test)
    primary_name = await get_primary(ops_test, app)

    # Start an application that continuously writes data to the database.
    await start_continuous_writes(ops_test, app)

    # Kill the database process.
    await send_signal_to_process(ops_test, primary_name, process, "SIGKILL")

    async with ops_test.fast_forward():
        await are_writes_increasing(ops_test, primary_name)

        # Verify that the database service got restarted and is ready in the old primary.
        assert await is_postgresql_ready(ops_test, primary_name)

    # Verify that a new primary gets elected (ie old primary is secondary).
    new_primary_name = await get_primary(ops_test, app)
    assert new_primary_name != primary_name

    await is_cluster_updated(ops_test, primary_name)


@pytest.mark.group(1)
@pytest.mark.parametrize("process", DB_PROCESSES)
async def test_freeze_db_process(
    ops_test: OpsTest, process: str, continuous_writes, primary_start_timeout
) -> None:
    # Locate primary unit.
    app = await app_name(ops_test)
    primary_name = await get_primary(ops_test, app)

    # Start an application that continuously writes data to the database.
    await start_continuous_writes(ops_test, app)

    # Freeze the database process.
    await send_signal_to_process(ops_test, primary_name, process, "SIGSTOP")

    async with ops_test.fast_forward():
        # Verify new writes are continuing by counting the number of writes before and after a
        # 3 minutes wait (this is a little more than the loop wait configuration, that is
        # considered to trigger a fail-over after primary_start_timeout is changed, and also
        # when freezing the DB process it take some more time to trigger the fail-over).
        try:
            await are_writes_increasing(ops_test, primary_name)

            # Verify that a new primary gets elected (ie old primary is secondary).
            for attempt in Retrying(stop=stop_after_delay(60 * 3), wait=wait_fixed(3)):
                with attempt:
                    new_primary_name = await get_primary(ops_test, app, down_unit=primary_name)
                    assert new_primary_name != primary_name
        finally:
            # Un-freeze the old primary.
            await send_signal_to_process(ops_test, primary_name, process, "SIGCONT")

        # Verify that the database service got restarted and is ready in the old primary.
        assert await is_postgresql_ready(ops_test, primary_name)

    await is_cluster_updated(ops_test, primary_name)


@pytest.mark.group(1)
@pytest.mark.parametrize("process", DB_PROCESSES)
async def test_restart_db_process(
    ops_test: OpsTest, process: str, continuous_writes, primary_start_timeout
) -> None:
    # Locate primary unit.
    app = await app_name(ops_test)
    primary_name = await get_primary(ops_test, app)

    # Start an application that continuously writes data to the database.
    await start_continuous_writes(ops_test, app)

    # Restart the database process.
    await send_signal_to_process(ops_test, primary_name, process, "SIGTERM")

    async with ops_test.fast_forward():
        await are_writes_increasing(ops_test, primary_name)

        # Verify that the database service got restarted and is ready in the old primary.
        assert await is_postgresql_ready(ops_test, primary_name)

    # Verify that a new primary gets elected (ie old primary is secondary).
    new_primary_name = await get_primary(ops_test, app)
    assert new_primary_name != primary_name

    await is_cluster_updated(ops_test, primary_name)


@pytest.mark.group(1)
@pytest.mark.parametrize("process", DB_PROCESSES)
@pytest.mark.parametrize("signal", ["SIGTERM", "SIGKILL"])
async def test_full_cluster_restart(
    ops_test: OpsTest,
    process: str,
    signal: str,
    continuous_writes,
    reset_restart_condition,
    loop_wait,
) -> None:
    """This tests checks that a cluster recovers from a full cluster restart.

    The test can be called a full cluster crash when the signal sent to the OS process
    is SIGKILL.
    """
    # Locate primary unit.
    app = await app_name(ops_test)

    # Change the loop wait setting to make Patroni wait more time before restarting PostgreSQL.
    initial_loop_wait = await get_patroni_setting(ops_test, "loop_wait")
    await change_patroni_setting(ops_test, "loop_wait", 300, use_random_unit=True)

    # Start an application that continuously writes data to the database.
    await start_continuous_writes(ops_test, app)

    # Restart all units "simultaneously".
    await asyncio.gather(*[
        send_signal_to_process(ops_test, unit.name, process, signal)
        for unit in ops_test.model.applications[app].units
    ])

    # This test serves to verify behavior when all replicas are down at the same time that when
    # they come back online they operate as expected. This check verifies that we meet the criteria
    # of all replicas being down at the same time.
    try:
        assert await are_all_db_processes_down(
            ops_test, process
        ), "Not all units down at the same time."
    finally:
        if process == PATRONI_PROCESS:
            awaits = []
            for unit in ops_test.model.applications[app].units:
                awaits.append(update_restart_condition(ops_test, unit, ORIGINAL_RESTART_CONDITION))
            await asyncio.gather(*awaits)
        await change_patroni_setting(
            ops_test, "loop_wait", initial_loop_wait, use_random_unit=True
        )

    # Verify all units are up and running.
    for unit in ops_test.model.applications[app].units:
        assert await is_postgresql_ready(
            ops_test, unit.name
        ), f"unit {unit.name} not restarted after cluster restart."

    async with ops_test.fast_forward():
        await are_writes_increasing(ops_test)

    # Verify that all units are part of the same cluster.
    member_ips = await fetch_cluster_members(ops_test)
    ip_addresses = [unit.public_address for unit in ops_test.model.applications[app].units]
    assert set(member_ips) == set(ip_addresses), "not all units are part of the same cluster."

    # Verify that no writes to the database were missed after stopping the writes.
    async with ops_test.fast_forward():
        await check_writes(ops_test)


@pytest.mark.group(1)
@pytest.mark.unstable
async def test_forceful_restart_without_data_and_transaction_logs(
    ops_test: OpsTest,
    continuous_writes,
    primary_start_timeout,
    wal_settings,
) -> None:
    """A forceful restart with deleted data and without transaction logs (forced clone)."""
    app = await app_name(ops_test)
    primary_name = await get_primary(ops_test, app)

    # Copy data dir content removal script.
    await ops_test.juju(
        "scp", "tests/integration/ha_tests/clean-data-dir.sh", f"{primary_name}:/tmp"
    )

    # Start an application that continuously writes data to the database.
    await start_continuous_writes(ops_test, app)

    # Stop the systemd service on the primary unit.
    await run_command_on_unit(ops_test, primary_name, "snap stop charmed-postgresql.patroni")

    # Data removal runs within a script, so it allows `*` expansion.
    return_code, _, _ = await ops_test.juju(
        "ssh",
        primary_name,
        "sudo",
        "/tmp/clean-data-dir.sh",
    )
    assert return_code == 0, "Failed to remove data directory"

    async with ops_test.fast_forward():
        # Verify that a new primary gets elected (ie old primary is secondary).
        for attempt in Retrying(stop=stop_after_delay(60), wait=wait_fixed(3)):
            with attempt:
                new_primary_name = await get_primary(ops_test, app)
                assert new_primary_name is not None
                assert new_primary_name != primary_name

        await are_writes_increasing(ops_test, primary_name)

        # Change some settings to enable WAL rotation.
        for unit in ops_test.model.applications[app].units:
            if unit.name == primary_name:
                continue
            await change_wal_settings(ops_test, unit.name, 32, 32, 1)

        # Rotate the WAL segments.
        files = await list_wal_files(ops_test, app)
        host = get_unit_address(ops_test, new_primary_name)
        password = await get_password(ops_test, new_primary_name)
        with db_connect(host, password) as connection:
            connection.autocommit = True
            with connection.cursor() as cursor:
                # Run some commands to make PostgreSQL do WAL rotation.
                cursor.execute("SELECT pg_switch_wal();")
                cursor.execute("CHECKPOINT;")
                cursor.execute("SELECT pg_switch_wal();")
        connection.close()
        new_files = await list_wal_files(ops_test, app)
        # Check that the WAL was correctly rotated.
        for unit_name in files:
            assert not files[unit_name].intersection(
                new_files
            ), "WAL segments weren't correctly rotated"

        # Start the systemd service in the old primary.
        await run_command_on_unit(ops_test, primary_name, "snap start charmed-postgresql.patroni")

        # Verify that the database service got restarted and is ready in the old primary.
        assert await is_postgresql_ready(ops_test, primary_name)

    await is_cluster_updated(ops_test, primary_name)


@pytest.mark.group(1)
async def test_network_cut(ops_test: OpsTest, continuous_writes, primary_start_timeout):
    """Completely cut and restore network."""
    # Locate primary unit.
    app = await app_name(ops_test)
    primary_name = await get_primary(ops_test, app)

    # Start an application that continuously writes data to the database.
    await start_continuous_writes(ops_test, app)

    # Get unit hostname and IP.
    primary_hostname = await get_machine_from_unit(ops_test, primary_name)
    primary_ip = await get_unit_ip(ops_test, primary_name)

    # Verify that connection is possible.
    logger.info("checking whether the connectivity to the database is working")
    assert await is_connection_possible(
        ops_test, primary_name
    ), f"Connection {primary_name} is not possible"

    logger.info(f"Cutting network for {primary_name}")
    cut_network_from_unit(primary_hostname)

    # Verify machine is not reachable from peer units.
    all_units_names = [unit.name for unit in ops_test.model.applications[app].units]
    for unit_name in set(all_units_names) - {primary_name}:
        logger.info(f"checking for no connectivity between {primary_name} and {unit_name}")
        hostname = await get_machine_from_unit(ops_test, unit_name)
        assert not is_machine_reachable_from(
            hostname, primary_hostname
        ), "unit is reachable from peer"

    # Verify machine is not reachable from controller.
    logger.info(f"checking for no connectivity between {primary_name} and the controller")
    controller = await get_controller_machine(ops_test)
    assert not is_machine_reachable_from(
        controller, primary_hostname
    ), "unit is reachable from controller"

    # Verify that connection is not possible.
    logger.info("checking whether the connectivity to the database is not working")
    assert not await is_connection_possible(
        ops_test, primary_name
    ), "Connection is possible after network cut"

    async with ops_test.fast_forward():
        logger.info("checking whether writes are increasing")
        await are_writes_increasing(ops_test, primary_name)

        logger.info("checking whether a new primary was elected")
        # Verify that a new primary gets elected (ie old primary is secondary).
        for attempt in Retrying(stop=stop_after_delay(60), wait=wait_fixed(3)):
            with attempt:
                new_primary_name = await get_primary(ops_test, app, down_unit=primary_name)
                assert new_primary_name != primary_name

    logger.info(f"Restoring network for {primary_name}")
    restore_network_for_unit(primary_hostname)

    # Wait until the cluster becomes idle (some operations like updating the member
    # IP are made).
    logger.info("waiting for cluster to become idle after updating member IP")
    async with ops_test.fast_forward(fast_interval="60s"):
        await ops_test.model.wait_for_idle(
            apps=[app],
            status="active",
            raise_on_blocked=True,
            timeout=1000,
            idle_period=30,
        )

    # Wait the LXD unit has its IP updated.
    logger.info("waiting for IP address to be updated on Juju unit")
    await wait_network_restore(ops_test, primary_name, primary_ip)

    # Verify that the database service got restarted and is ready in the old primary.
    logger.info(f"waiting for the database service to be ready on {primary_name}")
    assert await is_postgresql_ready(ops_test, primary_name, use_ip_from_inside=True)

    # Verify that connection is possible.
    logger.info("checking whether the connectivity to the database is working")
    assert await is_connection_possible(
        ops_test, primary_name, use_ip_from_inside=True
    ), "Connection is not possible after network restore"

    await is_cluster_updated(ops_test, primary_name, use_ip_from_inside=True)


@pytest.mark.group(1)
async def test_network_cut_without_ip_change(
    ops_test: OpsTest, continuous_writes, primary_start_timeout
):
    """Completely cut and restore network (situation when the unit IP doesn't change)."""
    # Locate primary unit.
    app = await app_name(ops_test)
    primary_name = await get_primary(ops_test, app)

    # Start an application that continuously writes data to the database.
    await start_continuous_writes(ops_test, app)

    # Get unit hostname and IP.
    primary_hostname = await get_machine_from_unit(ops_test, primary_name)

    # Verify that connection is possible.
    logger.info("checking whether the connectivity to the database is working")
    assert await is_connection_possible(
        ops_test, primary_name
    ), f"Connection {primary_name} is not possible"

    logger.info(f"Cutting network for {primary_name}")
    cut_network_from_unit_without_ip_change(primary_hostname)

    # Verify machine is not reachable from peer units.
    all_units_names = [unit.name for unit in ops_test.model.applications[app].units]
    for unit_name in set(all_units_names) - {primary_name}:
        logger.info(f"checking for no connectivity between {primary_name} and {unit_name}")
        hostname = await get_machine_from_unit(ops_test, unit_name)
        assert not is_machine_reachable_from(
            hostname, primary_hostname
        ), "unit is reachable from peer"

    # Verify machine is not reachable from controller.
    logger.info(f"checking for no connectivity between {primary_name} and the controller")
    controller = await get_controller_machine(ops_test)
    assert not is_machine_reachable_from(
        controller, primary_hostname
    ), "unit is reachable from controller"

    # Verify that connection is not possible.
    logger.info("checking whether the connectivity to the database is not working")
    assert not await is_connection_possible(
        ops_test, primary_name
    ), "Connection is possible after network cut"

    async with ops_test.fast_forward():
        logger.info("checking whether writes are increasing")
        await are_writes_increasing(ops_test, primary_name, use_ip_from_inside=True)

        logger.info("checking whether a new primary was elected")
        # Verify that a new primary gets elected (ie old primary is secondary).
        for attempt in Retrying(stop=stop_after_delay(60), wait=wait_fixed(3)):
            with attempt:
                new_primary_name = await get_primary(ops_test, app, down_unit=primary_name)
                assert new_primary_name != primary_name

    logger.info(f"Restoring network for {primary_name}")
    restore_network_for_unit_without_ip_change(primary_hostname)

    # Wait until the cluster becomes idle.
    logger.info("waiting for cluster to become idle")
    async with ops_test.fast_forward():
        await ops_test.model.wait_for_idle(apps=[app], status="active")

    # Verify that the database service got restarted and is ready in the old primary.
    logger.info(f"waiting for the database service to be ready on {primary_name}")
    assert await is_postgresql_ready(ops_test, primary_name)

    # Verify that connection is possible.
    logger.info("checking whether the connectivity to the database is working")
    assert await is_connection_possible(
        ops_test, primary_name
    ), "Connection is not possible after network restore"

<<<<<<< HEAD
    await is_cluster_updated(ops_test, primary_name)


@pytest.mark.group(1)
async def test_deploy_zero_units(ops_test: OpsTest):
    """Scale the database to zero units and scale up again."""
    app = await app_name(ops_test)

    dbname = f"{APPLICATION_NAME.replace('-', '_')}_first_database"
    connection_string, primary_name = await get_db_connection(ops_test, dbname=dbname)

    # Start an application that continuously writes data to the database.
    await start_continuous_writes(ops_test, app)

    logger.info("checking whether writes are increasing")
    await are_writes_increasing(ops_test)

    # Connect to the database.
    # Create test data.
    logger.info("connect to DB and create test table")
    await create_test_data(connection_string)

    unit_ip_addresses = []
    storage_id_list = []
    primary_storage = ""
    for unit in ops_test.model.applications[app].units:
        # Save IP addresses of units
        unit_ip_addresses.append(await get_unit_ip(ops_test, unit.name))

        # Save detached storage ID
        if primary_name != unit.name:
            storage_id_list.append(storage_id(ops_test, unit.name))
        else:
            primary_storage = storage_id(ops_test, unit.name)

    # Scale the database to zero units.
    logger.info("scaling database to zero units")
    await scale_application(ops_test, app, 0)

    # Checking shutdown units.
    for unit_ip in unit_ip_addresses:
        try:
            resp = requests.get(f"http://{unit_ip}:8008")
            assert (
                resp.status_code != 200
            ), f"status code = {resp.status_code}, message = {resp.text}"
        except requests.exceptions.ConnectionError:
            assert True, f"unit host = http://{unit_ip}:8008, all units shutdown"
        except Exception as e:
            assert False, f"{e} unit host = http://{unit_ip}:8008, something went wrong"

    # Scale the database to one unit.
    logger.info("scaling database to one unit")
    await add_unit_with_storage(ops_test, app=app, storage=primary_storage)
    await ops_test.model.wait_for_idle(status="active", timeout=1500)

    connection_string, primary_name = await get_db_connection(ops_test, dbname=dbname)
    logger.info("checking whether writes are increasing")
    await are_writes_increasing(ops_test)

    logger.info("check test database data")
    await validate_test_data(connection_string)

    # Scale the database to three units.
    logger.info("scaling database to two unit")
    await scale_application(ops_test, application_name=app, count=2)
    for unit in ops_test.model.applications[app].units:
        if not await unit.is_leader_from_status():
            assert await reused_replica_storage(
                ops_test, unit_name=unit.name
            ), "attached storage not properly re-used by Postgresql."
            logger.info(f"check test database data of unit name {unit.name}")
            connection_string, _ = await get_db_connection(
                ops_test, dbname=dbname, is_primary=False, replica_unit_name=unit.name
            )
            await validate_test_data(connection_string)

    await check_writes(ops_test)
=======
    await is_cluster_updated(ops_test, primary_name, use_ip_from_inside=True)
>>>>>>> 0d86d6d9
<|MERGE_RESOLUTION|>--- conflicted
+++ resolved
@@ -547,8 +547,7 @@
         ops_test, primary_name
     ), "Connection is not possible after network restore"
 
-<<<<<<< HEAD
-    await is_cluster_updated(ops_test, primary_name)
+    await is_cluster_updated(ops_test, primary_name, use_ip_from_inside=True)
 
 
 @pytest.mark.group(1)
@@ -625,7 +624,4 @@
             )
             await validate_test_data(connection_string)
 
-    await check_writes(ops_test)
-=======
-    await is_cluster_updated(ops_test, primary_name, use_ip_from_inside=True)
->>>>>>> 0d86d6d9
+    await check_writes(ops_test)