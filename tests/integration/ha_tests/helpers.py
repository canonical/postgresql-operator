--- conflicted
+++ resolved
@@ -201,11 +201,6 @@
             return int(master_start_timeout) if master_start_timeout is not None else None
 
 
-<<<<<<< HEAD
-def get_random_unit(ops_test: OpsTest, app: str) -> str:
-    """Returns a random unit name."""
-    return random.choice(ops_test.model.applications[app].units).name
-=======
 async def get_postgresql_parameter(ops_test: OpsTest, parameter_name: str) -> Optional[int]:
     """Get the value of a PostgreSQL parameter from Patroni API.
 
@@ -230,7 +225,11 @@
                 return None
             parameter_value = parameters.get(parameter_name)
             return parameter_value
->>>>>>> b8325206
+
+
+def get_random_unit(ops_test: OpsTest, app: str) -> str:
+    """Returns a random unit name."""
+    return random.choice(ops_test.model.applications[app].units).name
 
 
 async def get_password(ops_test: OpsTest, app: str, down_unit: str = None) -> str:
