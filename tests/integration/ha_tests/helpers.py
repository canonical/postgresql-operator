# Copyright 2022 Canonical Ltd.
# See LICENSE file for licensing details.
import os
import random
import subprocess
from pathlib import Path
from tempfile import mkstemp
from typing import Dict, Optional, Set, Tuple

import psycopg2
import requests
import yaml
from pytest_operator.plugin import OpsTest
from tenacity import (
    RetryError,
    Retrying,
    retry,
    stop_after_attempt,
    stop_after_delay,
    wait_fixed,
)

from tests.integration.helpers import db_connect, get_unit_address, run_command_on_unit

METADATA = yaml.safe_load(Path("./metadata.yaml").read_text())
PORT = 5432
APP_NAME = METADATA["name"]
SERVICE_NAME = "snap.charmed-postgresql.patroni.service"
PATRONI_SERVICE_DEFAULT_PATH = f"/etc/systemd/system/{SERVICE_NAME}"
RESTART_CONDITION = "no"
ORIGINAL_RESTART_CONDITION = "always"


class MemberNotListedOnClusterError(Exception):
    """Raised when a member is not listed in the cluster."""


class MemberNotUpdatedOnClusterError(Exception):
    """Raised when a member is not yet updated in the cluster."""


class ProcessError(Exception):
    """Raised when a process fails."""


class ProcessRunningError(Exception):
    """Raised when a process is running when it is not expected to be."""


async def are_all_db_processes_down(ops_test: OpsTest, process: str) -> bool:
    """Verifies that all units of the charm do not have the DB process running."""
    app = await app_name(ops_test)

    try:
        for attempt in Retrying(stop=stop_after_delay(60), wait=wait_fixed(3)):
            with attempt:
                for unit in ops_test.model.applications[app].units:
                    _, processes, _ = await ops_test.juju("ssh", unit.name, "pgrep", "-x", process)

                    # Splitting processes by "\n" results in one or more empty lines, hence we
                    # need to process these lines accordingly.
                    processes = [proc for proc in processes.split("\n") if len(proc) > 0]

                    # If something was returned, there is a running process.
                    if len(processes) > 0:
                        raise ProcessRunningError
    except RetryError:
        return False

    return True


async def are_writes_increasing(ops_test, down_unit: str = None) -> None:
    """Verify new writes are continuing by counting the number of writes."""
    writes, _ = await count_writes(ops_test, down_unit=down_unit)
    for member, count in writes.items():
        for attempt in Retrying(stop=stop_after_delay(60 * 3), wait=wait_fixed(3)):
            with attempt:
                more_writes, _ = await count_writes(ops_test, down_unit=down_unit)
                assert more_writes[member] > count, f"{member}: writes not continuing to DB"


async def app_name(ops_test: OpsTest, application_name: str = "postgresql") -> Optional[str]:
    """Returns the name of the cluster running PostgreSQL.

    This is important since not all deployments of the PostgreSQL charm have the application name
    "postgresql".

    Note: if multiple clusters are running PostgreSQL this will return the one first found.
    """
    status = await ops_test.model.get_status()
    for app in ops_test.model.applications:
        if application_name in status["applications"][app]["charm"]:
            return app

    return None


def get_patroni_cluster(unit_ip: str) -> Dict[str, str]:
    resp = requests.get(f"http://{unit_ip}:8008/cluster")
    return resp.json()


async def change_patroni_setting(
    ops_test: OpsTest, setting: str, value: int, use_random_unit: bool = False
) -> None:
    """Change the value of one of the Patroni settings.

    Args:
        ops_test: ops_test instance.
        setting: the name of the setting.
        value: the value to assign to the setting.
        use_random_unit: whether to use a random unit (default is False,
            so it uses the primary)
    """
    for attempt in Retrying(stop=stop_after_delay(30 * 2), wait=wait_fixed(3)):
        with attempt:
            app = await app_name(ops_test)
            if use_random_unit:
                unit = get_random_unit(ops_test, app)
                unit_ip = get_unit_address(ops_test, unit)
            else:
                primary_name = await get_primary(ops_test, app)
                unit_ip = get_unit_address(ops_test, primary_name)
            requests.patch(
                f"http://{unit_ip}:8008/config",
                json={setting: value},
            )


async def change_wal_settings(
    ops_test: OpsTest, unit_name: str, max_wal_size: int, min_wal_size, wal_keep_segments
) -> None:
    """Change WAL settings in the unit.

    Args:
        ops_test: ops_test instance.
        unit_name: name of the unit to change the WAL settings.
        max_wal_size: maximum amount of WAL to keep (MB).
        min_wal_size: minimum amount of WAL to keep (MB).
        wal_keep_segments: number of WAL segments to keep.
    """
    for attempt in Retrying(stop=stop_after_delay(30 * 2), wait=wait_fixed(3)):
        with attempt:
            unit_ip = get_unit_address(ops_test, unit_name)
            requests.patch(
                f"http://{unit_ip}:8008/config",
                json={
                    "postgresql": {
                        "parameters": {
                            "max_wal_size": max_wal_size,
                            "min_wal_size": min_wal_size,
                            "wal_keep_segments": wal_keep_segments,
                        }
                    }
                },
            )


async def is_cluster_updated(ops_test: OpsTest, primary_name: str) -> None:
    # Verify that the old primary is now a replica.
<<<<<<< HEAD
    assert is_replica(ops_test, primary_name), "there are more than one primary in the cluster."
=======
    assert await is_replica(
        ops_test, primary_name
    ), "there are more than one primary in the cluster."
>>>>>>> f6b6ff3b

    # Verify that all units are part of the same cluster.
    member_ips = await fetch_cluster_members(ops_test)
    app = primary_name.split("/")[0]
<<<<<<< HEAD
    ip_addresses = [unit.public_address for unit in ops_test.model.applications[app].units]
=======
    ip_addresses = [
        await get_unit_ip(ops_test, unit.name) for unit in ops_test.model.applications[app].units
    ]
>>>>>>> f6b6ff3b
    assert set(member_ips) == set(ip_addresses), "not all units are part of the same cluster."

    # Verify that no writes to the database were missed after stopping the writes.
    total_expected_writes = await check_writes(ops_test)

    # Verify that old primary is up-to-date.
    assert await is_secondary_up_to_date(
        ops_test, primary_name, total_expected_writes
    ), "secondary not up to date with the cluster after restarting."


async def check_writes(ops_test) -> int:
    """Gets the total writes from the test charm and compares to the writes from db."""
    total_expected_writes = await stop_continuous_writes(ops_test)
    actual_writes, max_number_written = await count_writes(ops_test)
    for member, count in actual_writes.items():
        assert (
            count == max_number_written[member]
        ), f"{member}: writes to the db were missed: count of actual writes different from the max number written."
        assert total_expected_writes == count, f"{member}: writes to the db were missed."
    return total_expected_writes


async def count_writes(
    ops_test: OpsTest, down_unit: str = None
) -> Tuple[Dict[str, int], Dict[str, int]]:
    """Count the number of writes in the database."""
    app = await app_name(ops_test)
    password = await get_password(ops_test, app, down_unit)
    for unit in ops_test.model.applications[app].units:
        if unit.name != down_unit:
            cluster = get_patroni_cluster(await get_unit_ip(ops_test, unit.name))
            break
    down_ips = []
    if down_unit:
        for unit in ops_test.model.applications[app].units:
            if unit.name == down_unit:
<<<<<<< HEAD
                down_ip = unit.public_address
    count = {}
    max = {}
=======
                down_ips.append(unit.public_address)
                down_ips.append(await get_unit_ip(ops_test, unit.name))
>>>>>>> f6b6ff3b
    for member in cluster["members"]:
        if member["role"] != "replica" and member["host"] not in down_ips:
            host = member["host"]

            connection_string = (
                f"dbname='application' user='operator'"
                f" host='{host}' password='{password}' connect_timeout=10"
            )

            with psycopg2.connect(connection_string) as connection, connection.cursor() as cursor:
                cursor.execute("SELECT COUNT(number), MAX(number) FROM continuous_writes;")
                results = cursor.fetchone()
                count[member["name"]] = results[0]
                max[member["name"]] = results[1]
            connection.close()
    return count, max


def cut_network_from_unit(machine_name: str) -> None:
    """Cut network from a lxc container.

    Args:
        machine_name: lxc container hostname
    """
    # apply a mask (device type `none`)
    cut_network_command = f"lxc config device add {machine_name} eth0 none"
    subprocess.check_call(cut_network_command.split())


def cut_network_from_unit_without_ip_change(machine_name: str) -> None:
    """Cut network from a lxc container (without causing the change of the unit IP address).

    Args:
        machine_name: lxc container hostname
    """
    override_command = f"lxc config device override {machine_name} eth0"
    try:
        subprocess.check_call(override_command.split())
    except subprocess.CalledProcessError:
        # Ignore if the interface was already overridden.
        pass
    limit_set_command = f"lxc config device set {machine_name} eth0 limits.egress=0kbit"
    subprocess.check_call(limit_set_command.split())
    limit_set_command = f"lxc config device set {machine_name} eth0 limits.ingress=1kbit"
    subprocess.check_call(limit_set_command.split())
    limit_set_command = f"lxc config set {machine_name} limits.network.priority=10"
    subprocess.check_call(limit_set_command.split())


async def fetch_cluster_members(ops_test: OpsTest):
    """Fetches the IPs listed by Patroni as cluster members.

    Args:
        ops_test: OpsTest instance.
    """
    app = await app_name(ops_test)
    member_ips = {}
    for unit in ops_test.model.applications[app].units:
        unit_ip = await get_unit_ip(ops_test, unit.name)
        cluster_info = requests.get(f"http://{unit_ip}:8008/cluster")
        if len(member_ips) > 0:
            # If the list of members IPs was already fetched, also compare the
            # list provided by other members.
            assert member_ips == {
                member["host"] for member in cluster_info.json()["members"]
            }, "members report different lists of cluster members."
        else:
            member_ips = {member["host"] for member in cluster_info.json()["members"]}
    return member_ips


<<<<<<< HEAD
=======
async def get_controller_machine(ops_test: OpsTest) -> str:
    """Return controller machine hostname.

    Args:
        ops_test: The ops test framework instance

    Returns:
        Controller hostname (str)
    """
    _, raw_controller, _ = await ops_test.juju("show-controller")

    controller = yaml.safe_load(raw_controller.strip())

    return [
        machine.get("instance-id")
        for machine in controller[ops_test.controller_name]["controller-machines"].values()
    ][0]


>>>>>>> f6b6ff3b
async def get_patroni_setting(ops_test: OpsTest, setting: str) -> Optional[int]:
    """Get the value of one of the integer Patroni settings.

    Args:
        ops_test: ops_test instance.
        setting: the name of the setting.

    Returns:
        the value of the configuration or None if it's using the default value.
    """
    for attempt in Retrying(stop=stop_after_delay(30 * 2), wait=wait_fixed(3)):
        with attempt:
            app = await app_name(ops_test)
            primary_name = await get_primary(ops_test, app)
            unit_ip = get_unit_address(ops_test, primary_name)
            configuration_info = requests.get(f"http://{unit_ip}:8008/config")
            value = configuration_info.json().get(setting)
            return int(value) if value is not None else None


async def get_postgresql_parameter(ops_test: OpsTest, parameter_name: str) -> Optional[int]:
    """Get the value of a PostgreSQL parameter from Patroni API.

    Args:
        ops_test: ops_test instance.
        parameter_name: the name of the parameter to get the value for.

    Returns:
        the value of the requested PostgreSQL parameter.
    """
    for attempt in Retrying(stop=stop_after_delay(60), wait=wait_fixed(3)):
        with attempt:
            app = await app_name(ops_test)
            primary_name = await get_primary(ops_test, app)
            unit_ip = get_unit_address(ops_test, primary_name)
            configuration_info = requests.get(f"http://{unit_ip}:8008/config")
            postgresql_dict = configuration_info.json().get("postgresql")
            if postgresql_dict is None:
                return None
            parameters = postgresql_dict.get("parameters")
            if parameters is None:
                return None
            parameter_value = parameters.get(parameter_name)
            return parameter_value


def get_random_unit(ops_test: OpsTest, app: str) -> str:
    """Returns a random unit name."""
    return random.choice(ops_test.model.applications[app].units).name


async def get_password(ops_test: OpsTest, app: str, down_unit: str = None) -> str:
    """Use the charm action to retrieve the password from provided application.

    Returns:
        string with the password stored on the peer relation databag.
    """
    # Can retrieve from any unit running unit, so we pick the first.
    for unit in ops_test.model.applications[app].units:
        if unit.name != down_unit:
            unit_name = unit.name
            break
    action = await ops_test.model.units.get(unit_name).run_action("get-password")
    action = await action.wait()
    return action.results["password"]


async def get_unit_ip(ops_test: OpsTest, unit_name: str) -> str:
    """Wrapper for getting unit ip.

    Args:
        ops_test: The ops test object passed into every test case
        unit_name: The name of the unit to get the address
    Returns:
        The (str) ip of the unit
    """
    return instance_ip(ops_test.model.info.name, await unit_hostname(ops_test, unit_name))


@retry(stop=stop_after_attempt(8), wait=wait_fixed(15), reraise=True)
async def is_connection_possible(ops_test: OpsTest, unit_name: str) -> bool:
    """Test a connection to a PostgreSQL server."""
    app = unit_name.split("/")[0]
    password = await get_password(ops_test, app, unit_name)
    address = await get_unit_ip(ops_test, unit_name)
    try:
        with db_connect(
            host=address, password=password
        ) as connection, connection.cursor() as cursor:
            cursor.execute("SELECT 1;")
            success = cursor.fetchone()[0] == 1
        connection.close()
        return success
    except psycopg2.Error:
        # Error raised when the connection is not possible.
        return False


def is_machine_reachable_from(origin_machine: str, target_machine: str) -> bool:
    """Test network reachability between hosts.

    Args:
        origin_machine: hostname of the machine to test connection from
        target_machine: hostname of the machine to test connection to
    """
    try:
        subprocess.check_call(f"lxc exec {origin_machine} -- ping -c 3 {target_machine}".split())
        return True
    except subprocess.CalledProcessError:
        return False


async def is_replica(ops_test: OpsTest, unit_name: str) -> bool:
    """Returns whether the unit a replica in the cluster."""
    unit_ip = await get_unit_ip(ops_test, unit_name)
    member_name = unit_name.replace("/", "-")

    try:
        for attempt in Retrying(stop=stop_after_delay(60 * 3), wait=wait_fixed(3)):
            with attempt:
                cluster_info = requests.get(f"http://{unit_ip}:8008/cluster")

                # The unit may take some time to be listed on Patroni REST API cluster endpoint.
                if member_name not in {
                    member["name"] for member in cluster_info.json()["members"]
                }:
                    raise MemberNotListedOnClusterError()

                for member in cluster_info.json()["members"]:
                    if member["name"] == member_name:
                        role = member["role"]

                # A member that restarted has the DB process stopped may
                # take some time to know that a new primary was elected.
                if role != "leader":
                    return True
                else:
                    raise MemberNotUpdatedOnClusterError()
    except RetryError:
        return False


<<<<<<< HEAD
=======
def instance_ip(model: str, instance: str) -> str:
    """Translate juju instance name to IP.

    Args:
        model: The name of the model
        instance: The name of the instance

    Returns:
        The (str) IP address of the instance
    """
    output = subprocess.check_output(f"juju machines --model {model}".split())

    for line in output.decode("utf8").splitlines():
        if instance in line:
            return line.split()[2]


>>>>>>> f6b6ff3b
async def get_primary(ops_test: OpsTest, app, down_unit: str = None) -> str:
    """Use the charm action to retrieve the primary from provided application.

    Args:
        ops_test: OpsTest instance.
        app: database application name.
        down_unit: unit that is offline and the action won't run on.

    Returns:
        primary unit name.
    """
    for unit in ops_test.model.applications[app].units:
        if unit.name != down_unit:
            break

<<<<<<< HEAD
    for attempt in Retrying(stop=stop_after_delay(60 * 3), wait=wait_fixed(3)):
=======
    for attempt in Retrying(stop=stop_after_delay(60), wait=wait_fixed(3)):
>>>>>>> f6b6ff3b
        with attempt:
            # Can retrieve from any unit running unit, so we pick the first.
            action = await unit.run_action("get-primary")
            action = await action.wait()
            assert action.results["primary"] is not None and action.results["primary"] != "None"
            return action.results["primary"]


async def list_wal_files(ops_test: OpsTest, app: str) -> Set:
    """Returns the list of WAL segment files in each unit."""
    units = [unit.name for unit in ops_test.model.applications[app].units]
    command = "ls -1 /var/snap/charmed-postgresql/common/var/lib/postgresql/pg_wal/"
    files = {}
    for unit in units:
        complete_command = f"run --unit {unit} -- {command}"
        return_code, stdout, stderr = await ops_test.juju(*complete_command.split())
        files[unit] = stdout.splitlines()
        files[unit] = {
            i for i in files[unit] if ".history" not in i and i != "" and i != "archive_status"
        }
    return files


async def send_signal_to_process(
    ops_test: OpsTest, unit_name: str, process: str, signal: str
) -> None:
    """Kills process on the unit according to the provided kill code."""
    # Killing the only instance can be disastrous.
    app = await app_name(ops_test)
    if len(ops_test.model.applications[app].units) < 2:
        await ops_test.model.applications[app].add_unit(count=1)
        await ops_test.model.wait_for_idle(apps=[app], status="active", timeout=1000)

    command = f"run --unit {unit_name} -- pkill --signal {signal} -x {process}"

    # Send the signal.
    return_code, _, _ = await ops_test.juju(*command.split())
    if signal != "SIGCONT" and return_code != 0:
        raise ProcessError(
            "Expected command %s to succeed instead it failed: %s",
            command,
            return_code,
        )


async def is_postgresql_ready(ops_test, unit_name: str) -> bool:
    """Verifies a PostgreSQL instance is running and available."""
    unit_ip = get_unit_address(ops_test, unit_name)
    try:
        for attempt in Retrying(stop=stop_after_delay(60 * 5), wait=wait_fixed(3)):
            with attempt:
                instance_health_info = requests.get(f"http://{unit_ip}:8008/health")
                assert instance_health_info.status_code == 200
    except RetryError:
        return False

    return True


<<<<<<< HEAD
=======
def restore_network_for_unit(machine_name: str) -> None:
    """Restore network from a lxc container.

    Args:
        machine_name: lxc container hostname
    """
    # remove mask from eth0
    restore_network_command = f"lxc config device remove {machine_name} eth0"
    subprocess.check_call(restore_network_command.split())


def restore_network_for_unit_without_ip_change(machine_name: str) -> None:
    """Restore network from a lxc container (without causing the change of the unit IP address).

    Args:
        machine_name: lxc container hostname
    """
    limit_set_command = f"lxc config device set {machine_name} eth0 limits.egress="
    subprocess.check_call(limit_set_command.split())
    limit_set_command = f"lxc config device set {machine_name} eth0 limits.ingress="
    subprocess.check_call(limit_set_command.split())
    limit_set_command = f"lxc config set {machine_name} limits.network.priority="
    subprocess.check_call(limit_set_command.split())


>>>>>>> f6b6ff3b
async def is_secondary_up_to_date(ops_test: OpsTest, unit_name: str, expected_writes: int) -> bool:
    """Checks if secondary is up-to-date with the cluster.

    Retries over the period of one minute to give secondary adequate time to copy over data.
    """
    app = await app_name(ops_test)
    password = await get_password(ops_test, app)
    host = [
        await get_unit_ip(ops_test, unit.name)
        for unit in ops_test.model.applications[app].units
        if unit.name == unit_name
    ][0]
    connection_string = (
        f"dbname='application' user='operator'"
        f" host='{host}' password='{password}' connect_timeout=10"
    )

    try:
        for attempt in Retrying(stop=stop_after_delay(60 * 3), wait=wait_fixed(3)):
            with attempt:
                with psycopg2.connect(
                    connection_string
                ) as connection, connection.cursor() as cursor:
                    cursor.execute("SELECT COUNT(number), MAX(number) FROM continuous_writes;")
                    results = cursor.fetchone()
                    assert results[0] == expected_writes and results[1] == expected_writes
    except RetryError:
        return False
    finally:
        connection.close()

    return True


async def start_continuous_writes(ops_test: OpsTest, app: str) -> None:
    """Start continuous writes to PostgreSQL."""
    # Start the process by relating the application to the database or
    # by calling the action if the relation already exists.
    relations = [
        relation
        for relation in ops_test.model.applications[app].relations
        if not relation.is_peer
        and f"{relation.requires.application_name}:{relation.requires.name}"
        == "application:database"
    ]
    if not relations:
        await ops_test.model.relate(app, "application")
        await ops_test.model.wait_for_idle(status="active", timeout=1000)
    for attempt in Retrying(stop=stop_after_delay(60 * 5), wait=wait_fixed(3), reraise=True):
        with attempt:
            action = (
                await ops_test.model.applications["application"]
                .units[0]
                .run_action("start-continuous-writes")
            )
            await action.wait()
            assert action.results["result"] == "True", "Unable to create continuous_writes table"


async def stop_continuous_writes(ops_test: OpsTest) -> int:
    """Stops continuous writes to PostgreSQL and returns the last written value."""
    action = (
        await ops_test.model.applications["application"]
        .units[0]
        .run_action("stop-continuous-writes")
    )
    action = await action.wait()
    return int(action.results["writes"])


async def unit_hostname(ops_test: OpsTest, unit_name: str) -> str:
    """Get hostname for a unit.

    Args:
        ops_test: The ops test object passed into every test case
        unit_name: The name of the unit to be tested

    Returns:
        The machine/container hostname
    """
    _, raw_hostname, _ = await ops_test.juju("ssh", unit_name, "hostname")
    return raw_hostname.strip()


async def update_restart_condition(ops_test: OpsTest, unit, condition: str):
    """Updates the restart condition in the DB service file.

    When the DB service fails it will now wait for `delay` number of seconds.
    """
    # Load the service file from the unit and update it with the new delay.
    _, temp_path = mkstemp()
    await unit.scp_from(source=PATRONI_SERVICE_DEFAULT_PATH, destination=temp_path)
    with open(temp_path, "r") as patroni_service_file:
        patroni_service = patroni_service_file.readlines()

    for index, line in enumerate(patroni_service):
        if "Restart=" in line:
            patroni_service[index] = f"Restart={condition}\n"

    with open(temp_path, "w") as service_file:
        service_file.writelines(patroni_service)

    # Upload the changed file back to the unit, we cannot scp this file directly to
    # PATRONI_SERVICE_DEFAULT_PATH since this directory has strict permissions, instead we scp it
    # elsewhere and then move it to PATRONI_SERVICE_DEFAULT_PATH.
    await unit.scp_to(source=temp_path, destination="patroni.service")
    mv_cmd = (
        f"run --unit {unit.name} mv /home/ubuntu/patroni.service {PATRONI_SERVICE_DEFAULT_PATH}"
    )
    return_code, _, _ = await ops_test.juju(*mv_cmd.split())
    if return_code != 0:
        raise ProcessError("Command: %s failed on unit: %s.", mv_cmd, unit.name)

    # Remove temporary file from machine.
    os.remove(temp_path)

    # Reload the daemon for systemd otherwise changes are not saved.
    reload_cmd = f"run --unit {unit.name} systemctl daemon-reload"
    return_code, _, _ = await ops_test.juju(*reload_cmd.split())
    if return_code != 0:
        raise ProcessError("Command: %s failed on unit: %s.", reload_cmd, unit.name)
    start_cmd = f"run --unit {unit.name} systemctl start {SERVICE_NAME}"
    await ops_test.juju(*start_cmd.split())

    await is_postgresql_ready(ops_test, unit.name)
<<<<<<< HEAD
=======


@retry(stop=stop_after_attempt(20), wait=wait_fixed(30))
def wait_network_restore(model_name: str, hostname: str, old_ip: str) -> None:
    """Wait until network is restored.

    Args:
        model_name: The name of the model
        hostname: The name of the instance
        old_ip: old registered IP address
    """
    if instance_ip(model_name, hostname) == old_ip:
        raise Exception
>>>>>>> f6b6ff3b


def storage_type(ops_test, app):
    """Retrieves type of storage associated with an application.

    Note: this function exists as a temporary solution until this issue is ported to libjuju 2:
    https://github.com/juju/python-libjuju/issues/694
    """
    model_name = ops_test.model.info.name
    proc = subprocess.check_output(f"juju storage --model={model_name}".split())
    proc = proc.decode("utf-8")
    for line in proc.splitlines():
        if "Storage" in line:
            continue

        if len(line) == 0:
            continue

        if "detached" in line:
            continue

        unit_name = line.split()[0]
        app_name = unit_name.split("/")[0]
        if app_name == app:
            return line.split()[3]


def storage_id(ops_test, unit_name):
    """Retrieves  storage id associated with provided unit.

    Note: this function exists as a temporary solution until this issue is ported to libjuju 2:
    https://github.com/juju/python-libjuju/issues/694
    """
    model_name = ops_test.model.info.name
    proc = subprocess.check_output(f"juju storage --model={model_name}".split())
    proc = proc.decode("utf-8")
    for line in proc.splitlines():
        if "Storage" in line:
            continue

        if len(line) == 0:
            continue

        if "detached" in line:
            continue

        if line.split()[0] == unit_name:
            return line.split()[1]


async def add_unit_with_storage(ops_test, app, storage):
    """Adds unit with storage.

    Note: this function exists as a temporary solution until this issue is resolved:
    https://github.com/juju/python-libjuju/issues/695
    """
    expected_units = len(ops_test.model.applications[app].units) + 1
    prev_units = [unit.name for unit in ops_test.model.applications[app].units]
    model_name = ops_test.model.info.name
    add_unit_cmd = f"add-unit {app} --model={model_name} --attach-storage={storage}".split()
    return_code, _, _ = await ops_test.juju(*add_unit_cmd)
    assert return_code == 0, "Failed to add unit with storage"
    async with ops_test.fast_forward():
        await ops_test.model.wait_for_idle(apps=[app], status="active", timeout=1000)
    assert (
        len(ops_test.model.applications[app].units) == expected_units
    ), "New unit not added to model"

    # verify storage attached
    curr_units = [unit.name for unit in ops_test.model.applications[app].units]
    new_unit = list(set(curr_units) - set(prev_units))[0]
    assert storage_id(ops_test, new_unit) == storage, "unit added with incorrect storage"

    # return a reference to newly added unit
    for unit in ops_test.model.applications[app].units:
        if unit.name == new_unit:
            return unit


async def reused_replica_storage(ops_test: OpsTest, unit_name) -> bool:
    """Returns True if storage provided to Postgresql has been reused.

    Checks Patroni logs for when the database was in archive mode.
    """
    await run_command_on_unit(
        ops_test,
        unit_name,
        "grep 'Database cluster state: in archive recovery' "
        "/var/snap/charmed-postgresql/common/var/log/patroni/patroni.log",
    )
    return True


async def reused_full_cluster_recovery_storage(ops_test: OpsTest, unit_name) -> bool:
    """Returns True if storage provided to Postgresql has been reused.

    Checks Patroni logs for when the database was in archive mode or shut down.
    """
    await run_command_on_unit(
        ops_test,
        unit_name,
        "grep -E 'Database cluster state: in archive recovery|Database cluster state: shut down' "
        "/var/snap/charmed-postgresql/common/var/log/patroni/patroni.log",
    )
    return True<|MERGE_RESOLUTION|>--- conflicted
+++ resolved
@@ -159,24 +159,16 @@
 
 async def is_cluster_updated(ops_test: OpsTest, primary_name: str) -> None:
     # Verify that the old primary is now a replica.
-<<<<<<< HEAD
-    assert is_replica(ops_test, primary_name), "there are more than one primary in the cluster."
-=======
     assert await is_replica(
         ops_test, primary_name
     ), "there are more than one primary in the cluster."
->>>>>>> f6b6ff3b
 
     # Verify that all units are part of the same cluster.
     member_ips = await fetch_cluster_members(ops_test)
     app = primary_name.split("/")[0]
-<<<<<<< HEAD
-    ip_addresses = [unit.public_address for unit in ops_test.model.applications[app].units]
-=======
     ip_addresses = [
         await get_unit_ip(ops_test, unit.name) for unit in ops_test.model.applications[app].units
     ]
->>>>>>> f6b6ff3b
     assert set(member_ips) == set(ip_addresses), "not all units are part of the same cluster."
 
     # Verify that no writes to the database were missed after stopping the writes.
@@ -214,14 +206,10 @@
     if down_unit:
         for unit in ops_test.model.applications[app].units:
             if unit.name == down_unit:
-<<<<<<< HEAD
-                down_ip = unit.public_address
+                down_ips.append(unit.public_address)
+                down_ips.append(await get_unit_ip(ops_test, unit.name))
     count = {}
     max = {}
-=======
-                down_ips.append(unit.public_address)
-                down_ips.append(await get_unit_ip(ops_test, unit.name))
->>>>>>> f6b6ff3b
     for member in cluster["members"]:
         if member["role"] != "replica" and member["host"] not in down_ips:
             host = member["host"]
@@ -293,8 +281,6 @@
     return member_ips
 
 
-<<<<<<< HEAD
-=======
 async def get_controller_machine(ops_test: OpsTest) -> str:
     """Return controller machine hostname.
 
@@ -314,7 +300,6 @@
     ][0]
 
 
->>>>>>> f6b6ff3b
 async def get_patroni_setting(ops_test: OpsTest, setting: str) -> Optional[int]:
     """Get the value of one of the integer Patroni settings.
 
@@ -457,8 +442,6 @@
         return False
 
 
-<<<<<<< HEAD
-=======
 def instance_ip(model: str, instance: str) -> str:
     """Translate juju instance name to IP.
 
@@ -476,7 +459,6 @@
             return line.split()[2]
 
 
->>>>>>> f6b6ff3b
 async def get_primary(ops_test: OpsTest, app, down_unit: str = None) -> str:
     """Use the charm action to retrieve the primary from provided application.
 
@@ -492,11 +474,7 @@
         if unit.name != down_unit:
             break
 
-<<<<<<< HEAD
     for attempt in Retrying(stop=stop_after_delay(60 * 3), wait=wait_fixed(3)):
-=======
-    for attempt in Retrying(stop=stop_after_delay(60), wait=wait_fixed(3)):
->>>>>>> f6b6ff3b
         with attempt:
             # Can retrieve from any unit running unit, so we pick the first.
             action = await unit.run_action("get-primary")
@@ -556,8 +534,6 @@
     return True
 
 
-<<<<<<< HEAD
-=======
 def restore_network_for_unit(machine_name: str) -> None:
     """Restore network from a lxc container.
 
@@ -583,7 +559,6 @@
     subprocess.check_call(limit_set_command.split())
 
 
->>>>>>> f6b6ff3b
 async def is_secondary_up_to_date(ops_test: OpsTest, unit_name: str, expected_writes: int) -> bool:
     """Checks if secondary is up-to-date with the cluster.
 
@@ -709,8 +684,6 @@
     await ops_test.juju(*start_cmd.split())
 
     await is_postgresql_ready(ops_test, unit.name)
-<<<<<<< HEAD
-=======
 
 
 @retry(stop=stop_after_attempt(20), wait=wait_fixed(30))
@@ -724,7 +697,6 @@
     """
     if instance_ip(model_name, hostname) == old_ip:
         raise Exception
->>>>>>> f6b6ff3b
 
 
 def storage_type(ops_test, app):
