--- conflicted
+++ resolved
@@ -8,10 +8,6 @@
 import subprocess
 from pathlib import Path
 from tempfile import mkstemp
-<<<<<<< HEAD
-from typing import Dict, List, Optional, Set, Tuple, Union
-=======
->>>>>>> 037d1bb1
 
 import psycopg2
 import requests
@@ -92,19 +88,12 @@
 
 async def are_writes_increasing(
     ops_test,
-<<<<<<< HEAD
-    down_unit: Optional[Union[str, List[str]]] = None,
-=======
     down_unit: str | None = None,
->>>>>>> 037d1bb1
     use_ip_from_inside: bool = False,
     extra_model: Model = None,
 ) -> None:
     """Verify new writes are continuing by counting the number of writes."""
-    if isinstance(down_unit, str) or not down_unit:
-        down_units = [down_unit]
-    else:
-        down_units = down_unit
+    down_units = [down_unit] if isinstance(down_unit, str) or not down_unit else down_unit
     writes, _ = await count_writes(
         ops_test,
         down_unit=down_units[0],
