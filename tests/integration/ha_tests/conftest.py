--- conflicted
+++ resolved
@@ -10,11 +10,8 @@
     change_master_start_timeout,
     change_wal_settings,
     get_master_start_timeout,
-<<<<<<< HEAD
+    get_postgresql_parameter,
     update_restart_delay,
-=======
-    get_postgresql_parameter,
->>>>>>> b8325206
 )
 
 APPLICATION_NAME = "application"
@@ -46,7 +43,6 @@
     initial_master_start_timeout = await get_master_start_timeout(ops_test)
     yield
     # Rollback to the initial configuration.
-<<<<<<< HEAD
     await change_master_start_timeout(ops_test, initial_master_start_timeout, use_random_unit=True)
 
 
@@ -57,8 +53,6 @@
     app = await app_name(ops_test)
     for unit in ops_test.model.applications[app].units:
         await update_restart_delay(ops_test, unit, ORIGINAL_RESTART_DELAY)
-=======
-    await change_master_start_timeout(ops_test, initial_master_start_timeout)
 
 
 @pytest.fixture()
@@ -78,5 +72,4 @@
             initial_max_wal_size,
             initial_min_wal_size,
             initial_wal_keep_segments,
-        )
->>>>>>> b8325206
+        )