--- conflicted
+++ resolved
@@ -2,6 +2,7 @@
 # Copyright 2021 Canonical Ltd.
 # See LICENSE file for licensing details.
 
+import asyncio
 import logging
 
 import pytest
@@ -65,11 +66,7 @@
         storage_ids = get_storage_ids(ops_test, primary_name)
 
         # Check if storage exists after application deployed
-<<<<<<< HEAD
-        logger.info("verifying is storage exists")
-=======
         logger.info("verifying that storage exists")
->>>>>>> 1425f6dd
         for storage_id in storage_ids:
             for attempt in Retrying(
                 stop=stop_after_delay(15 * 3), wait=wait_fixed(3), reraise=True
@@ -92,11 +89,7 @@
         )
 
         # Storage should remain
-<<<<<<< HEAD
-        logger.info("verifying is storage exists")
-=======
         logger.info("verifying that storage exists")
->>>>>>> 1425f6dd
         for storage_id in storage_ids:
             for attempt in Retrying(
                 stop=stop_after_delay(15 * 3), wait=wait_fixed(3), reraise=True
@@ -173,7 +166,6 @@
         )
 
         # Reducing the update status frequency to speed up the triggering of deferred events.
-<<<<<<< HEAD
         await ops_test.model.set_config({"update-status-hook-interval": "10s"})
 
         logger.info("waiting for duplicate application to be waiting")
@@ -183,13 +175,6 @@
             )
         except asyncio.TimeoutError:
             logger.info("Application is not in waiting state. Checking logs...")
-=======
-        async with ops_test.fast_forward("60s"):
-            logger.info("waiting for duplicate application to be waiting")
-            await ops_test.model.wait_for_idle(
-                apps=[DUP_APPLICATION_NAME], timeout=1000, status="waiting", idle_period=30
-            )
->>>>>>> 1425f6dd
 
         for attempt in Retrying(stop=stop_after_delay(60 * 10), wait=wait_fixed(3), reraise=True):
             with attempt:
