--- conflicted
+++ resolved
@@ -4,11 +4,7 @@
 
 import pytest as pytest
 from pytest_operator.plugin import OpsTest
-<<<<<<< HEAD
-from tenacity import Retrying, stop_after_attempt
-=======
 from tenacity import Retrying, stop_after_delay, wait_exponential
->>>>>>> 29b80983
 
 from tests.helpers import METADATA
 from tests.integration.helpers import (
@@ -16,16 +12,13 @@
     change_master_start_timeout,
     check_tls,
     check_tls_patroni_api,
-<<<<<<< HEAD
-    restart_machine,
-=======
     db_connect,
     enable_connections_logging,
     get_password,
     get_primary,
     get_unit_address,
     primary_changed,
->>>>>>> 29b80983
+    restart_machine,
     run_command_on_unit,
 )
 
