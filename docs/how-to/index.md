# How-to guides

The following guides cover key processes and common tasks for managing and using Charmed PostgreSQL on machines.

## Deployment and setup

Installation of different cloud services with Juju:
* [Sunbeam]
* [MAAS]
* [AWS EC2]
* [GCE]
* [Azure]
* [Multi-availability zones (AZ)][Multi-AZ]

Other deployment scenarios and configurations:
* [Terraform]
* [TLS VIP access]
* [Air-gapped]
* [Juju spaces]
* [Juju storage]

## Usage and maintenance

* [Integrate with another application]
* [External access]
* [Scale replicas]
* [Enable TLS]
* [Enable plugins/extensions]
* [Switchover/failover]

## Backup and restore
* [Configure S3 AWS]
* [Configure S3 RadosGW]
* [Create a backup]
* [Restore a backup]
* [Manage backup retention]
* [Migrate a cluster]

## Monitoring (COS)

* [Enable monitoring] with Grafana
* [Enable alert rules] with Prometheus
* [Enable tracing] with Tempo
* [Enable profiling] with Parca

## Refresh (upgrade)
* [How to refresh]
    * [Perform a minor upgrade]
<<<<<<< HEAD
    * [Perform a minor rollback]
=======
    * [Roll back an in-progress refresh]
>>>>>>> c2d4bea6

## Cross-regional (cluster-cluster) async replication

* [Cross-regional async replication]
    * [Set up clusters]
    * [Integrate with a client app]
    * [Remove or recover a cluster]
    * [Enable plugins/extensions]

## Logical replication
* [Logical replication]
    * [Set up two clusters]
    * [Re-enable logical replication]

## Development

This section is for charm developers looking to support PostgreSQL integrations with their charm.

* [Integrate with your charm]
* [Migrate data via pg_dump]
* [Migrate data via backup/restore]

<!--Links-->

[Sunbeam]: /how-to/deploy/sunbeam
[MAAS]: /how-to/deploy/maas
[AWS EC2]: /how-to/deploy/aws-ec2
[GCE]: /how-to/deploy/gce
[Azure]: /how-to/deploy/azure
[Multi-AZ]: /how-to/deploy/multi-az
[TLS VIP access]: /how-to/deploy/tls-vip-access
[Juju spaces]: /how-to/deploy/juju-spaces
[Terraform]: /how-to/deploy/terraform
[Air-gapped]: /how-to/deploy/air-gapped
[Juju storage]: /how-to/deploy/juju-storage

[Integrate with another application]: /how-to/integrate-with-another-application
[External access]: /how-to/external-network-access
[Scale replicas]: /how-to/scale-replicas
[Enable TLS]: /how-to/enable-tls
[Switchover/failover]: /how-to/switchover-failover

[Configure S3 AWS]: /how-to/back-up-and-restore/configure-s3-aws
[Configure S3 RadosGW]: /how-to/back-up-and-restore/configure-s3-radosgw
[Create a backup]: /how-to/back-up-and-restore/create-a-backup
[Restore a backup]: /how-to/back-up-and-restore/restore-a-backup
[Manage backup retention]: /how-to/back-up-and-restore/manage-backup-retention
[Migrate a cluster]: /how-to/back-up-and-restore/migrate-a-cluster

[Enable monitoring]: /how-to/monitoring-cos/enable-monitoring
[Enable alert rules]: /how-to/monitoring-cos/enable-alert-rules
[Enable tracing]: /how-to/monitoring-cos/enable-tracing
[Enable profiling]: /how-to/monitoring-cos/enable-profiling

[How to upgrade]: /how-to/refresh/index
[Perform a minor upgrade]: /how-to/refresh/minor-upgrade
<<<<<<< HEAD
[Perform a minor rollback]: /how-to/refresh/minor-rollback
=======
[Roll back an in-progress refresh]: /how-to/refresh/rollback
>>>>>>> c2d4bea6

[Cross-regional async replication]: /how-to/cross-regional-async-replication/index
[Set up clusters]: /how-to/cross-regional-async-replication/set-up-clusters
[Integrate with a client app]: /how-to/cross-regional-async-replication/integrate-with-a-client-app
[Remove or recover a cluster]: /how-to/cross-regional-async-replication/remove-or-recover-a-cluster
[Enable plugins/extensions]: /how-to/enable-plugins-extensions/index

[Logical replication]: /how-to/logical-replication/index
[Set up two clusters]: /how-to/logical-replication/set-up-clusters
[Re-enable logical replication]: /how-to/logical-replication/re-enable

[Integrate with your charm]: /how-to/development/integrate-with-your-charm
[Migrate data via pg_dump]: /how-to/development/migrate-data-via-pg-dump
[Migrate data via backup/restore]: /how-to/development/migrate-data-via-backup-restore


```{toctree}
:titlesonly:
:maxdepth: 2
:hidden:

Deploy <deploy/index>
Integrate <integrate-with-another-application>
Manage passwords <manage-passwords>
External network access <external-network-access>
Scale <scale-replicas>
Switchover/failover <switchover-failover>
Enable TLS <enable-tls>
Enable LDAP <enable-ldap>
Enable plugins/extensions <enable-plugins-extensions/index>
Back up and restore <back-up-and-restore/index>
Monitoring (COS) <monitoring-cos/index>
Refresh (upgrade) <refresh/index>
Cross-regional async replication <cross-regional-async-replication/index>
Logical replication <logical-replication/index>
Development <development/index>
```
<|MERGE_RESOLUTION|>--- conflicted
+++ resolved
@@ -46,11 +46,7 @@
 ## Refresh (upgrade)
 * [How to refresh]
     * [Perform a minor upgrade]
-<<<<<<< HEAD
-    * [Perform a minor rollback]
-=======
     * [Roll back an in-progress refresh]
->>>>>>> c2d4bea6
 
 ## Cross-regional (cluster-cluster) async replication
 
@@ -107,11 +103,7 @@
 
 [How to upgrade]: /how-to/refresh/index
 [Perform a minor upgrade]: /how-to/refresh/minor-upgrade
-<<<<<<< HEAD
-[Perform a minor rollback]: /how-to/refresh/minor-rollback
-=======
 [Roll back an in-progress refresh]: /how-to/refresh/rollback
->>>>>>> c2d4bea6
 
 [Cross-regional async replication]: /how-to/cross-regional-async-replication/index
 [Set up clusters]: /how-to/cross-regional-async-replication/set-up-clusters
@@ -148,4 +140,4 @@
 Cross-regional async replication <cross-regional-async-replication/index>
 Logical replication <logical-replication/index>
 Development <development/index>
-```
+```