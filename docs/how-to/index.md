--- conflicted
+++ resolved
@@ -5,24 +5,6 @@
 
 ## Deployment and setup
 
-<<<<<<< HEAD
-Set up different cloud services for a Charmed PostgreSQL deployment:
-
-* [Sunbeam]
-* [MAAS]
-* [AWS EC2]
-* [GCE]
-* [Azure]
-* [Multi-availability zones (AZ)][Multi-AZ]
-
-Other deployment scenarios and configurations:
-
-* [Terraform]
-* [TLS VIP access]
-* [Air-gapped]
-* [Juju spaces]
-* [Juju storage]
-=======
 Available deployment methods and specialised setups:
 
 ```{toctree}
@@ -31,20 +13,11 @@
 
 Deploy <deploy/index>
 ```
->>>>>>> 13945f5c
 
 ## Usage and maintenance
 
 Most common operations during the initial setup of a PostgreSQL cluster:
 
-<<<<<<< HEAD
-* [Integrate with another application]
-* [External access]
-* [Scale replicas]
-* [Enable TLS]
-* [Enable plugins/extensions]
-* [Switchover/failover]
-=======
 ```{toctree}
 :titlesonly:
 
@@ -57,144 +30,50 @@
 Enable plugins/extensions <enable-plugins-extensions/index>
 Switchover/failover <switchover-failover>
 ```
->>>>>>> 13945f5c
 
 ## Backup and restore
 
 Configuration of storage providers and backup management:
 
-<<<<<<< HEAD
-* [Configure S3 AWS]
-* [Configure S3 RadosGW]
-* [Create a backup]
-* [Restore a backup]
-* [Manage backup retention]
-* [Migrate a cluster]
-=======
 ```{toctree}
 :titlesonly:
 :maxdepth: 2
 
 Back up and restore <back-up-and-restore/index>
 ```
->>>>>>> 13945f5c
 
 ## Monitoring (COS)
 
 Observability and monitoring with the Canonical Observability Stack:
 
-<<<<<<< HEAD
-* [Enable monitoring] with Grafana
-* [Enable alert rules] with Prometheus
-* [Enable tracing] with Tempo
-* [Enable profiling] with Parca
-=======
 ```{toctree}
 :maxdepth: 2
 
 Monitoring (COS) <monitoring-cos/index>
 ```
->>>>>>> 13945f5c
 
 ## Refresh (upgrade)
 
 In-place upgrades to higher revisions of Charmed PostgreSQL 16:
 
-<<<<<<< HEAD
-* [How to refresh]
-=======
 ```{toctree}
 :titlesonly:
 
 Refresh (upgrade) <refresh>
 ```
->>>>>>> 13945f5c
 
 ## Cross-regional (cluster-cluster) async replication
 
 Walkthrough of a cluster-cluster deployment and its essential operations:
-<<<<<<< HEAD
-
-* [Cross-regional async replication]
-    * [Set up clusters]
-    * [Integrate with a client app]
-    * [Remove or recover a cluster]
-    * [Enable plugins/extensions]
-
-## Logical replication
-
-How to replicate a subset of data to another PostgreSQL cluster:
-
-* [Logical replication]
-    * [Set up two clusters]
-    * [Re-enable logical replication]
-=======
 
 ```{toctree}
 :maxdepth: 2
 :titlesonly:
->>>>>>> 13945f5c
 
 Cross-regional async replication <cross-regional-async-replication/index>
 ```
 
-<<<<<<< HEAD
-For charm developers looking to support PostgreSQL integrations with their charm:
-
-* [Integrate with your charm]
-* [Migrate data via pg_dump]
-* [Migrate data via backup/restore]
-
-<!--Links-->
-
-[Sunbeam]: /how-to/deploy/sunbeam
-[MAAS]: /how-to/deploy/maas
-[AWS EC2]: /how-to/deploy/aws-ec2
-[GCE]: /how-to/deploy/gce
-[Azure]: /how-to/deploy/azure
-[Multi-AZ]: /how-to/deploy/multi-az
-[TLS VIP access]: /how-to/deploy/tls-vip-access
-[Juju spaces]: /how-to/deploy/juju-spaces
-[Terraform]: /how-to/deploy/terraform
-[Air-gapped]: /how-to/deploy/air-gapped
-[Juju storage]: /how-to/deploy/juju-storage
-
-[Integrate with another application]: /how-to/integrate-with-another-application
-[External access]: /how-to/external-network-access
-[Scale replicas]: /how-to/scale-replicas
-[Enable TLS]: /how-to/enable-tls
-[Switchover/failover]: /how-to/switchover-failover
-
-[Configure S3 AWS]: /how-to/back-up-and-restore/configure-s3-aws
-[Configure S3 RadosGW]: /how-to/back-up-and-restore/configure-s3-radosgw
-[Create a backup]: /how-to/back-up-and-restore/create-a-backup
-[Restore a backup]: /how-to/back-up-and-restore/restore-a-backup
-[Manage backup retention]: /how-to/back-up-and-restore/manage-backup-retention
-[Migrate a cluster]: /how-to/back-up-and-restore/migrate-a-cluster
-
-[Enable monitoring]: /how-to/monitoring-cos/enable-monitoring
-[Enable alert rules]: /how-to/monitoring-cos/enable-alert-rules
-[Enable tracing]: /how-to/monitoring-cos/enable-tracing
-[Enable profiling]: /how-to/monitoring-cos/enable-profiling
-
-[How to refresh]: /how-to/refresh
-
-[Cross-regional async replication]: /how-to/cross-regional-async-replication/index
-[Set up clusters]: /how-to/cross-regional-async-replication/set-up-clusters
-[Integrate with a client app]: /how-to/cross-regional-async-replication/integrate-with-a-client-app
-[Remove or recover a cluster]: /how-to/cross-regional-async-replication/remove-or-recover-a-cluster
-[Enable plugins/extensions]: /how-to/enable-plugins-extensions/index
-
-[Logical replication]: /how-to/logical-replication/index
-[Set up two clusters]: /how-to/logical-replication/set-up-clusters
-[Re-enable logical replication]: /how-to/logical-replication/re-enable
-
-[Integrate with your charm]: /how-to/development/integrate-with-your-charm
-[Migrate data via pg_dump]: /how-to/development/migrate-data-via-pg-dump
-[Migrate data via backup/restore]: /how-to/development/migrate-data-via-backup-restore
-=======
 ## Logical replication
->>>>>>> 13945f5c
 
 How to replicate a subset of data to another PostgreSQL cluster:
 
