--- conflicted
+++ resolved
@@ -544,32 +544,7 @@
 
         self.unit.status = MaintenanceStatus("installing PostgreSQL")
 
-<<<<<<< HEAD
         # Install the charmed PostgreSQL snap.
-=======
-        # Prevent the default cluster creation.
-        self._inhibit_default_cluster_creation()
-
-        # Install the PostgreSQL and Patroni requirements packages.
-        try:
-            self._install_apt_packages(
-                event,
-                [
-                    "pgbackrest",
-                    "postgresql",
-                    "postgresql-contrib",
-                    "postgresql-*-debversion",
-                    "postgresql-plpython*",
-                    "python-apt-dev",
-                    "python3-pip",
-                    "python3-psycopg2",
-                ],
-            )
-        except (subprocess.CalledProcessError, apt.PackageNotFoundError):
-            self.unit.status = BlockedStatus("failed to install apt packages")
-            return
-
->>>>>>> 96f87e79
         try:
             self._install_snap_packages(packages=SNAP_PACKAGES)
         except snap.SnapError:
