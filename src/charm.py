#!/usr/bin/env -S LD_LIBRARY_PATH=lib python3
# Copyright 2021 Canonical Ltd.
# See LICENSE file for licensing details.

"""Charmed Machine Operator for the PostgreSQL database."""

import contextlib
import dataclasses
import json
import logging
import os
import pathlib
import platform
import re
import subprocess
import sys
import time
from datetime import UTC, datetime
from hashlib import shake_128
from pathlib import Path
from typing import Literal, get_args
from urllib.parse import urlparse

import charm_refresh
import ops
import ops.log
import psycopg2
import tomli
from charms.data_platform_libs.v0.data_interfaces import DataPeerData, DataPeerUnitData
from charms.data_platform_libs.v1.data_models import TypedCharmBase
from charms.grafana_agent.v0.cos_agent import COSAgentProvider, charm_tracing_config
from charms.operator_libs_linux.v2 import snap
from charms.postgresql_k8s.v1.postgresql import (
    ACCESS_GROUP_IDENTITY,
    ACCESS_GROUPS,
    REQUIRED_PLUGINS,
    ROLE_BACKUP,
    ROLE_STATS,
    PostgreSQL,
    PostgreSQLCreatePredefinedRolesError,
    PostgreSQLCreateUserError,
    PostgreSQLEnableDisableExtensionError,
    PostgreSQLGetCurrentTimelineError,
    PostgreSQLGrantDatabasePrivilegesToUserError,
    PostgreSQLListUsersError,
    PostgreSQLUpdateUserPasswordError,
)
from charms.rolling_ops.v0.rollingops import RollingOpsManager, RunWithLock
from charms.tempo_coordinator_k8s.v0.charm_tracing import trace_charm
from ops import main
from ops.charm import (
    ActionEvent,
    HookEvent,
    InstallEvent,
    LeaderElectedEvent,
    RelationDepartedEvent,
    SecretChangedEvent,
    StartEvent,
)
from ops.framework import EventBase
from ops.model import (
    ActiveStatus,
    BlockedStatus,
    MaintenanceStatus,
    ModelError,
    Relation,
    SecretNotFoundError,
    Unit,
    WaitingStatus,
)
from tenacity import RetryError, Retrying, retry, stop_after_attempt, stop_after_delay, wait_fixed

from backups import CANNOT_RESTORE_PITR, S3_BLOCK_MESSAGES, PostgreSQLBackups
from cluster import (
    NotReadyError,
    Patroni,
    RemoveRaftMemberFailedError,
    SwitchoverFailedError,
    SwitchoverNotSyncError,
)
from cluster_topology_observer import (
    ClusterTopologyChangeCharmEvents,
    ClusterTopologyObserver,
)
from config import CharmConfig
from constants import (
    APP_SCOPE,
    BACKUP_USER,
    DATABASE,
    DATABASE_DEFAULT_NAME,
    DATABASE_PORT,
    METRICS_PORT,
    MONITORING_PASSWORD_KEY,
    MONITORING_SNAP_SERVICE,
    MONITORING_USER,
    PATRONI_CONF_PATH,
    PATRONI_PASSWORD_KEY,
    PEER,
    PLUGIN_OVERRIDES,
    POSTGRESQL_DATA_PATH,
    RAFT_PASSWORD_KEY,
    REPLICATION_CONSUMER_RELATION,
    REPLICATION_OFFER_RELATION,
    REPLICATION_PASSWORD_KEY,
    REPLICATION_USER,
    REWIND_PASSWORD_KEY,
    REWIND_USER,
    SECRET_DELETED_LABEL,
    SECRET_INTERNAL_LABEL,
    SECRET_KEY_OVERRIDES,
    SPI_MODULE,
    SYSTEM_USERS,
    TLS_CA_BUNDLE_FILE,
    TLS_CA_FILE,
    TLS_CERT_FILE,
    TLS_KEY_FILE,
    TRACING_PROTOCOL,
    UNIT_SCOPE,
    UPDATE_CERTS_BIN_PATH,
    USER,
    USER_PASSWORD_KEY,
)
from ldap import PostgreSQLLDAP
from relations.async_replication import PostgreSQLAsyncReplication
from relations.logical_replication import (
    LOGICAL_REPLICATION_VALIDATION_ERROR_STATUS,
    PostgreSQLLogicalReplication,
)
from relations.postgresql_provider import PostgreSQLProvider
from relations.tls import TLS
from relations.tls_transfer import TLSTransfer
from rotate_logs import RotateLogs
from utils import label2name, new_password

logger = logging.getLogger(__name__)
logging.getLogger("httpx").setLevel(logging.WARNING)
logging.getLogger("httpcore").setLevel(logging.WARNING)
logging.getLogger("asyncio").setLevel(logging.WARNING)

PRIMARY_NOT_REACHABLE_MESSAGE = "waiting for primary to be reachable from this unit"
EXTENSIONS_DEPENDENCY_MESSAGE = "Unsatisfied plugin dependencies. Please check the logs"
EXTENSION_OBJECT_MESSAGE = "Cannot disable plugins: Existing objects depend on it. See logs"

Scopes = Literal[APP_SCOPE, UNIT_SCOPE]
PASSWORD_USERS = [*SYSTEM_USERS, "patroni"]


class CannotConnectError(Exception):
    """Cannot run smoke check on connected Database."""


@dataclasses.dataclass(eq=False)
class _PostgreSQLRefresh(charm_refresh.CharmSpecificMachines):
    _charm: "PostgresqlOperatorCharm"

    @staticmethod
    def run_pre_refresh_checks_after_1_unit_refreshed() -> None:
        pass

    def run_pre_refresh_checks_before_any_units_refreshed(self) -> None:
        if not self._charm._patroni.are_all_members_ready():
            raise charm_refresh.PrecheckFailed("PostgreSQL is not running on 1+ units")
        if self._charm._patroni.is_creating_backup:
            raise charm_refresh.PrecheckFailed("Backup in progress")

        # Switch primary to last unit to refresh

        if self._charm._peers is None:
            # This should not happen since `charm_refresh.PeerRelationNotReady` should've been
            # raised, so this code would not run
            raise ValueError
        all_units = (unit.name for unit in (*self._charm._peers.units, self._charm.unit))

        def unit_number(unit_name: str):
            _, number = unit_name.split("/")
            return int(number)

        # Lowest unit number is last to refresh
        last_unit_to_refresh = sorted(all_units, key=unit_number)[0].replace("/", "-")
        if self._charm._patroni.get_primary() == last_unit_to_refresh:
            logging.info(
                f"Unit {last_unit_to_refresh} was already primary during pre-refresh check"
            )
        else:
            try:
                self._charm._patroni.switchover(candidate=last_unit_to_refresh)
            except SwitchoverFailedError as e:
                logger.warning(f"switchover failed with reason: {e}")
                raise charm_refresh.PrecheckFailed("Unable to switch primary")
            else:
                logging.info(
                    f"Switched primary to unit {last_unit_to_refresh} during pre-refresh check"
                )

    @classmethod
    def is_compatible(
        cls,
        *,
        old_charm_version: charm_refresh.CharmVersion,
        new_charm_version: charm_refresh.CharmVersion,
        old_workload_version: str,
        new_workload_version: str,
    ) -> bool:
        # Check charm version compatibility
        if not super().is_compatible(
            old_charm_version=old_charm_version,
            new_charm_version=new_charm_version,
            old_workload_version=old_workload_version,
            new_workload_version=new_workload_version,
        ):
            return False

        # Check workload version compatibility
        old_major, old_minor = (int(component) for component in old_workload_version.split("."))
        new_major, new_minor = (int(component) for component in new_workload_version.split("."))
        if old_major != new_major:
            return False
        return new_minor >= old_minor

    def refresh_snap(
        self, *, snap_name: str, snap_revision: str, refresh: charm_refresh.Machines
    ) -> None:
        # Update the configuration.
        self._charm.set_unit_status(MaintenanceStatus("updating configuration"), refresh=refresh)
        self._charm.update_config(refresh=refresh)
        self._charm.updated_synchronous_node_count()

        # TODO add graceful shutdown before refreshing snap?
        # TODO future improvement: if snap refresh fails (i.e. same snap revision installed) after
        # graceful shutdown, restart workload

        self._charm.set_unit_status(MaintenanceStatus("refreshing the snap"), refresh=refresh)
        self._charm._install_snap_package(revision=snap_revision, refresh=refresh)

        self._charm._post_snap_refresh(refresh)


@trace_charm(
    tracing_endpoint="tracing_endpoint",
    extra_types=(
        ClusterTopologyObserver,
        COSAgentProvider,
        Patroni,
        PostgreSQL,
        PostgreSQLAsyncReplication,
        PostgreSQLBackups,
        PostgreSQLLDAP,
        PostgreSQLProvider,
        TLS,
        TLSTransfer,
        RollingOpsManager,
    ),
)
class PostgresqlOperatorCharm(TypedCharmBase[CharmConfig]):
    """Charmed Operator for the PostgreSQL database."""

    config_type = CharmConfig
    on = ClusterTopologyChangeCharmEvents()
    _postgresql: PostgreSQL | None = None

    def __init__(self, *args):
        super().__init__(*args)
        # Show logger name (module name) in logs
        root_logger = logging.getLogger()
        for handler in root_logger.handlers:
            if isinstance(handler, ops.log.JujuLogHandler):
                handler.setFormatter(logging.Formatter("{name}:{message}", style="{"))

        self.peer_relation_app = DataPeerData(
            self.model,
            relation_name=PEER,
            secret_field_name=SECRET_INTERNAL_LABEL,
            deleted_label=SECRET_DELETED_LABEL,
        )
        self.peer_relation_unit = DataPeerUnitData(
            self.model,
            relation_name=PEER,
            secret_field_name=SECRET_INTERNAL_LABEL,
            deleted_label=SECRET_DELETED_LABEL,
        )

        self._observer = ClusterTopologyObserver(self, "/usr/bin/juju-exec")
        self._rotate_logs = RotateLogs(self)
        self.framework.observe(self.on.cluster_topology_change, self._on_cluster_topology_change)
        self.framework.observe(self.on.databases_change, self._on_databases_change)
        self.framework.observe(self.on.install, self._on_install)
        self.framework.observe(self.on.leader_elected, self._on_leader_elected)
        self.framework.observe(self.on.config_changed, self._on_config_changed)
        self.framework.observe(self.on.get_primary_action, self._on_get_primary)
        self.framework.observe(self.on[PEER].relation_changed, self._on_peer_relation_changed)
        self.framework.observe(self.on.secret_changed, self._on_peer_relation_changed)
        # add specific handler for updated system-user secrets
        self.framework.observe(self.on.secret_changed, self._on_secret_changed)
        self.framework.observe(self.on[PEER].relation_departed, self._on_peer_relation_departed)
        self.framework.observe(self.on.start, self._on_start)
        self.framework.observe(self.on.promote_to_primary_action, self._on_promote_to_primary)
        self.framework.observe(self.on.update_status, self._on_update_status)
        self.framework.observe(self.on.collect_unit_status, self._reconcile_refresh_status)
        self.cluster_name = self.app.name
        self._member_name = self.unit.name.replace("/", "-")
        self._certs_path = "/usr/local/share/ca-certificates"
        self._storage_path = self.meta.storages["data"].location

        self.postgresql_client_relation = PostgreSQLProvider(self)
        self.backup = PostgreSQLBackups(self, "s3-parameters")
        self.ldap = PostgreSQLLDAP(self, "ldap")
        self.tls = TLS(self, PEER)
        self.tls_transfer = TLSTransfer(self, PEER)
        self.async_replication = PostgreSQLAsyncReplication(self)
        self.logical_replication = PostgreSQLLogicalReplication(self)
        self.restart_manager = RollingOpsManager(
            charm=self, relation="restart", callback=self._restart
        )

        self.refresh: charm_refresh.Machines | None
        try:
            self.refresh = charm_refresh.Machines(
                _PostgreSQLRefresh(
                    workload_name="PostgreSQL", charm_name="postgresql", _charm=self
                )
            )
        except (charm_refresh.UnitTearingDown, charm_refresh.PeerRelationNotReady):
            self.refresh = None
        self._reconcile_refresh_status()

        # Support for disabling the operator.
        disable_file = Path(f"{os.environ.get('CHARM_DIR')}/disable")
        if disable_file.exists():
            logger.warning(
                f"\n\tDisable file `{disable_file.resolve()}` found, the charm will skip all events."
                "\n\tTo resume normal operations, please remove the file."
            )
            self.unit.status = BlockedStatus("Disabled")
            sys.exit(0)

        if self.refresh is not None and not self.refresh.next_unit_allowed_to_refresh:
            if self.refresh.in_progress:
                self._post_snap_refresh(self.refresh)
            else:
                self.refresh.next_unit_allowed_to_refresh = True

        self._observer.start_observer()
        self._rotate_logs.start_log_rotation()
        self._grafana_agent = COSAgentProvider(
            self,
            metrics_endpoints=[{"path": "/metrics", "port": METRICS_PORT}],
            scrape_configs=self.patroni_scrape_config,
            refresh_events=[
                self.on[PEER].relation_changed,
                self.on.secret_changed,
                self.on.secret_remove,
            ],
            log_slots=[f"{charm_refresh.snap_name()}:logs"],
            tracing_protocols=[TRACING_PROTOCOL],
        )
        self._tracing_endpoint_config, _ = charm_tracing_config(self._grafana_agent, None)

    def _post_snap_refresh(self, refresh: charm_refresh.Machines):
        """Start PostgreSQL, check if this app and unit are healthy, and allow next unit to refresh.

        Called after snap refresh
        """
        if not self._patroni.start_patroni():
            self.set_unit_status(ops.BlockedStatus("Failed to start PostgreSQL"), refresh=refresh)
            return

        self._setup_exporter()
        self.backup.start_stop_pgbackrest_service()

        # Wait until the database initialise.
        self.set_unit_status(WaitingStatus("waiting for database initialisation"), refresh=refresh)
        try:
            for attempt in Retrying(stop=stop_after_attempt(6), wait=wait_fixed(10)):
                with attempt:
                    # Check if the member hasn't started or hasn't joined the cluster yet.
                    if (
                        not self._patroni.member_started
                        or self.unit.name.replace("/", "-") not in self._patroni.cluster_members
                        or not self._patroni.is_replication_healthy()
                    ):
                        logger.debug(
                            "Instance not yet back in the cluster."
                            f" Retry {attempt.retry_state.attempt_number}/6"
                        )
                        raise Exception()
        except RetryError:
            logger.debug(
                "Did not allow next unit to refresh: member not ready or not joined the cluster yet"
            )
        else:
            refresh.next_unit_allowed_to_refresh = True

    def set_unit_status(
        self, status: ops.StatusBase, /, *, refresh: charm_refresh.Machines | None = None
    ):
        """Set unit status without overriding higher priority refresh status."""
        if refresh is None:
            refresh = self.refresh
        if refresh is not None and refresh.unit_status_higher_priority:
            return
        if (
            isinstance(status, ops.ActiveStatus)
            and refresh is not None
            and refresh.unit_status_lower_priority()
        ):
            self.unit.status = refresh.unit_status_lower_priority()
            pathlib.Path(".last_refresh_unit_status.json").write_text(
                json.dumps(refresh.unit_status_lower_priority().message)
            )
            return
        self.unit.status = status

    def _reconcile_refresh_status(self, _=None):
        if self.unit.is_leader():
            self.async_replication.set_app_status()

        # Workaround for other unit statuses being set in a stateful way (i.e. unable to recompute
        # status on every event)
        path = pathlib.Path(".last_refresh_unit_status.json")
        try:
            last_refresh_unit_status = json.loads(path.read_text())
        except FileNotFoundError:
            last_refresh_unit_status = None
        new_refresh_unit_status = None
        if self.refresh is not None and self.refresh.unit_status_higher_priority:
            self.unit.status = self.refresh.unit_status_higher_priority
            new_refresh_unit_status = self.refresh.unit_status_higher_priority.message
        elif self.unit.status.message == last_refresh_unit_status:
            if self.refresh is not None and self.refresh.unit_status_lower_priority():
                self.unit.status = self.refresh.unit_status_lower_priority()
                new_refresh_unit_status = self.refresh.unit_status_lower_priority().message
            else:
                # Clear refresh status from unit status
                self._set_primary_status_message()
        elif (
            isinstance(self.unit.status, ops.ActiveStatus)
            and self.refresh is not None
            and self.refresh.unit_status_lower_priority()
        ):
            self.unit.status = self.refresh.unit_status_lower_priority()
            new_refresh_unit_status = self.refresh.unit_status_lower_priority().message
        path.write_text(json.dumps(new_refresh_unit_status))

    def _on_databases_change(self, _):
        """Handle databases change event."""
        self.update_config()
        logger.debug("databases changed")
        timestamp = datetime.now()
        self._peers.data[self.unit].update({"pg_hba_needs_update_timestamp": str(timestamp)})
        logger.debug(f"authorisation rules changed at {timestamp}")

    def patroni_scrape_config(self) -> list[dict]:
        """Generates scrape config for the Patroni metrics endpoint."""
        return [
            {
                "metrics_path": "/metrics",
                "static_configs": [{"targets": [f"{self._unit_ip}:8008"]}],
                "tls_config": {"insecure_skip_verify": True},
                "scheme": "https",
            }
        ]

    @property
    def app_units(self) -> set[Unit]:
        """The peer-related units in the application."""
        if not self._peers:
            return set()

        return {self.unit, *self._peers.units}

    def scoped_peer_data(self, scope: Scopes) -> dict | None:
        """Returns peer data based on scope."""
        if scope == APP_SCOPE:
            return self.app_peer_data
        elif scope == UNIT_SCOPE:
            return self.unit_peer_data

    @property
    def app_peer_data(self) -> dict:
        """Application peer relation data object."""
        relation = self.model.get_relation(PEER)
        if relation is None:
            return {}

        return relation.data[self.app]

    @property
    def unit_peer_data(self) -> dict:
        """Unit peer relation data object."""
        relation = self.model.get_relation(PEER)
        if relation is None:
            return {}

        return relation.data[self.unit]

    @property
    def tracing_endpoint(self) -> str | None:
        """Otlp http endpoint for charm instrumentation."""
        return self._tracing_endpoint_config

    def _peer_data(self, scope: Scopes) -> dict:
        """Return corresponding databag for app/unit."""
        relation = self.model.get_relation(PEER)
        if relation is None:
            return {}

        return relation.data[self._scope_obj(scope)]

    def _scope_obj(self, scope: Scopes):
        if scope == APP_SCOPE:
            return self.app
        if scope == UNIT_SCOPE:
            return self.unit

    def peer_relation_data(self, scope: Scopes) -> DataPeerData:
        """Returns the peer relation data per scope."""
        if scope == APP_SCOPE:
            return self.peer_relation_app
        elif scope == UNIT_SCOPE:
            return self.peer_relation_unit

    def _translate_field_to_secret_key(self, key: str) -> str:
        """Change 'key' to secrets-compatible key field."""
        key = SECRET_KEY_OVERRIDES.get(key, key)
        new_key = key.replace("_", "-")
        return new_key.strip("-")

    def get_secret(self, scope: Scopes, key: str) -> str | None:
        """Get secret from the secret storage."""
        if scope not in get_args(Scopes):
            raise RuntimeError("Unknown secret scope.")

        if not (peers := self.model.get_relation(PEER)):
            return None
        secret_key = self._translate_field_to_secret_key(key)
        return self.peer_relation_data(scope).get_secret(peers.id, secret_key)

    def set_secret(self, scope: Scopes, key: str, value: str | None) -> str | None:
        """Set secret from the secret storage."""
        if scope not in get_args(Scopes):
            raise RuntimeError("Unknown secret scope.")

        if not value:
            return self.remove_secret(scope, key)

        if not (peers := self.model.get_relation(PEER)):
            return None
        secret_key = self._translate_field_to_secret_key(key)
        self.peer_relation_data(scope).set_secret(peers.id, secret_key, value)

    def remove_secret(self, scope: Scopes, key: str) -> None:
        """Removing a secret."""
        if scope not in get_args(Scopes):
            raise RuntimeError("Unknown secret scope.")

        if not (peers := self.model.get_relation(PEER)):
            return None
        secret_key = self._translate_field_to_secret_key(key)
        self.peer_relation_data(scope).delete_relation_data(peers.id, [secret_key])

    def get_secret_from_id(self, secret_id: str) -> dict[str, str]:
        """Resolve the given id of a Juju secret and return the content as a dict.

        This method can be used to retrieve any secret, not just those used via the peer relation.
        If the secret is not owned by the charm, it has to be granted access to it.

        Args:
            secret_id (str): The id of the secret.

        Returns:
            dict: The content of the secret.
        """
        try:
            secret_content = self.model.get_secret(id=secret_id).get_content(refresh=True)
        except (SecretNotFoundError, ModelError):
            raise

        return secret_content

    @property
    def is_cluster_initialised(self) -> bool:
        """Returns whether the cluster is already initialised."""
        return "cluster_initialised" in self.app_peer_data

    @property
    def is_cluster_restoring_backup(self) -> bool:
        """Returns whether the cluster is restoring a backup."""
        return "restoring-backup" in self.app_peer_data

    @property
    def is_cluster_restoring_to_time(self) -> bool:
        """Returns whether the cluster is restoring a backup to a specific time."""
        return "restore-to-time" in self.app_peer_data

    @property
    def is_unit_departing(self) -> bool:
        """Returns whether the unit is departing."""
        return "departing" in self.unit_peer_data

    @property
    def is_unit_stopped(self) -> bool:
        """Returns whether the unit is stopped."""
        return "stopped" in self.unit_peer_data

    @property
    def postgresql(self) -> PostgreSQL:
        """Returns an instance of the object used to interact with the database."""
        password = str(self.get_secret(APP_SCOPE, f"{USER}-password"))
        if self._postgresql is None or self._postgresql.primary_host is None:
            logger.debug("Init class PostgreSQL")
            self._postgresql = PostgreSQL(
                primary_host=self.primary_endpoint,
                current_host=self._unit_ip,
                user=USER,
                password=password,
                database=DATABASE_DEFAULT_NAME,
                system_users=SYSTEM_USERS,
            )
        else:
            self._postgresql.password = password
        return self._postgresql

    @property
    def primary_endpoint(self) -> str | None:
        """Returns the endpoint of the primary instance or None when no primary available."""
        if not self._peers:
            logger.debug("primary endpoint early exit: Peer relation not joined yet.")
            return None
        try:
            primary = self._patroni.get_primary()
            if primary is None and (standby_leader := self._patroni.get_standby_leader()):
                primary = standby_leader
            primary_endpoint = self._patroni.get_member_ip(primary)
            # Force a retry if there is no primary or the member that was
            # returned is not in the list of the current cluster members
            # (like when the cluster was not updated yet after a failed switchover).
            if not primary_endpoint or primary_endpoint not in self._units_ips:
                # TODO figure out why peer data is not available
                if primary_endpoint and len(self._units_ips) == 1 and len(self._peers.units) > 1:
                    logger.warning(
                        "Possibly incomplete peer data: Will not map primary IP to unit IP"
                    )
                    return primary_endpoint
                logger.debug("primary endpoint early exit: Primary IP not in cached peer list.")
                primary_endpoint = None
        except RetryError:
            return None
        else:
            return primary_endpoint

    def _on_get_primary(self, event: ActionEvent) -> None:
        """Get primary instance."""
        try:
            primary = self._patroni.get_primary(unit_name_pattern=True)
            event.set_results({"primary": primary})
        except RetryError as e:
            logger.error(f"failed to get primary with error {e}")

    def updated_synchronous_node_count(self) -> bool:
        """Tries to update synchronous_node_count configuration and reports the result."""
        try:
            self._patroni.update_synchronous_node_count()
            return True
        except RetryError:
            logger.debug("Unable to set synchronous_node_count")
            return False

    def _on_peer_relation_departed(self, event: RelationDepartedEvent) -> None:
        """The leader removes the departing units from the list of cluster members."""
        # Don't handle this event in the same unit that is departing.
        if event.departing_unit == self.unit:
            logger.debug("Early exit on_peer_relation_departed: Skipping departing unit")
            return

        if self.has_raft_keys():
            logger.debug("Early exit on_peer_relation_departed: Raft recovery in progress")
            return

        # Remove the departing member from the raft cluster.
        try:
            departing_member = event.departing_unit.name.replace("/", "-")
            member_ip = self._patroni.get_member_ip(departing_member)
            self._patroni.remove_raft_member(member_ip)
        except RemoveRaftMemberFailedError:
            logger.debug(
                "Deferring on_peer_relation_departed: Failed to remove member from raft cluster"
            )
            event.defer()
            return
        except RetryError:
            logger.warning(
                f"Early exit on_peer_relation_departed: Cannot get {event.departing_unit.name} member IP"
            )
            return

        # Allow leader to update the cluster members.
        if not self.unit.is_leader():
            return

        if not self.is_cluster_initialised or not self.updated_synchronous_node_count():
            logger.debug("Deferring on_peer_relation_departed: cluster not initialized")
            event.defer()
            return

        # Remove cluster members one at a time.
        for member_ip in self._get_ips_to_remove():
            # Check that all members are ready before removing unit from the cluster.
            if not self._patroni.are_all_members_ready():
                logger.info("Deferring reconfigure: another member doing sync right now")
                event.defer()
                return

            # Update the list of the current members.
            self._remove_from_members_ips(member_ip)
            self.update_config()

            if self.primary_endpoint:
                self._update_relation_endpoints()
            else:
                self.set_unit_status(WaitingStatus(PRIMARY_NOT_REACHABLE_MESSAGE))
                return

        # Update the sync-standby endpoint in the async replication data.
        self.async_replication.update_async_replication_data()

    def _stuck_raft_cluster_check(self) -> None:
        """Check for stuck raft cluster and reinitialise if safe."""
        raft_stuck = False
        all_units_stuck = True
        candidate = self.app_peer_data.get("raft_selected_candidate")
        for key, data in self._peers.data.items():
            if key == self.app:
                continue
            if "raft_stuck" in data:
                raft_stuck = True
            else:
                all_units_stuck = False
            if not candidate and "raft_candidate" in data:
                candidate = key

        if not raft_stuck:
            return

        if not all_units_stuck:
            logger.warning("Stuck raft not yet detected on all units")
            return

        if not candidate:
            logger.warning("Stuck raft has no candidate")
            return
        if "raft_selected_candidate" not in self.app_peer_data:
            logger.info(f"{candidate.name} selected for new raft leader")
            self.app_peer_data["raft_selected_candidate"] = candidate.name

    def _stuck_raft_cluster_rejoin(self) -> None:
        """Reconnect cluster to new raft."""
        primary = None
        for key, data in self._peers.data.items():
            if key == self.app:
                continue
            if "raft_primary" in data:
                primary = key
                break
        if primary and "raft_reset_primary" not in self.app_peer_data:
            logger.info("Updating the primary endpoint")
            self.app_peer_data.pop("members_ips", None)
            for unit in self._peers.units:
                self._add_to_members_ips(self._get_unit_ip(unit))
            self._add_to_members_ips(self._get_unit_ip(self.unit))
            self.app_peer_data["raft_reset_primary"] = "True"
            self._update_relation_endpoints()
        if (
            "raft_rejoin" not in self.app_peer_data
            and "raft_followers_stopped" in self.app_peer_data
            and "raft_reset_primary" in self.app_peer_data
        ):
            logger.info("Notify units they can rejoin")
            self.app_peer_data["raft_rejoin"] = "True"

    def _stuck_raft_cluster_stopped_check(self) -> None:
        """Check that the cluster is stopped."""
        if "raft_followers_stopped" in self.app_peer_data:
            return

        for key, data in self._peers.data.items():
            if key == self.app:
                continue
            if "raft_stopped" not in data:
                return

        logger.info("Cluster is shut down")
        self.app_peer_data["raft_followers_stopped"] = "True"

    def _stuck_raft_cluster_cleanup(self) -> None:
        for key, data in self._peers.data.items():
            if key == self.app:
                continue
            for flag in data:
                if flag.startswith("raft_"):
                    return

        logger.info("Cleaning up raft app data")
        self.app_peer_data.pop("raft_rejoin", None)
        self.app_peer_data.pop("raft_reset_primary", None)
        self.app_peer_data.pop("raft_selected_candidate", None)
        self.app_peer_data.pop("raft_followers_stopped", None)

    def _raft_reinitialisation(self) -> None:
        """Handle raft cluster loss of quorum."""
        # Skip to cleanup if rejoining
        if "raft_rejoin" not in self.app_peer_data:
            if self.unit.is_leader():
                self._stuck_raft_cluster_check()

            if (
                candidate := self.app_peer_data.get("raft_selected_candidate")
            ) and "raft_stopped" not in self.unit_peer_data:
                self.unit_peer_data.pop("raft_stuck", None)
                self.unit_peer_data.pop("raft_candidate", None)
                self._patroni.remove_raft_data()
                logger.info(f"Stopping {self.unit.name}")
                self.unit_peer_data["raft_stopped"] = "True"

            if self.unit.is_leader():
                self._stuck_raft_cluster_stopped_check()

            if (
                candidate == self.unit.name
                and "raft_primary" not in self.unit_peer_data
                and "raft_followers_stopped" in self.app_peer_data
            ):
                self.set_unit_status(MaintenanceStatus("Reinitialising raft"))
                logger.info(f"Reinitialising {self.unit.name} as primary")
                self._patroni.reinitialise_raft_data()
                self.unit_peer_data["raft_primary"] = "True"

            if self.unit.is_leader():
                self._stuck_raft_cluster_rejoin()

        if "raft_rejoin" in self.app_peer_data:
            logger.info("Cleaning up raft unit data")
            self.unit_peer_data.pop("raft_primary", None)
            self.unit_peer_data.pop("raft_stopped", None)
            self.update_config()
            self._patroni.start_patroni()
            self._set_primary_status_message()

            if self.unit.is_leader():
                self._stuck_raft_cluster_cleanup()

    def has_raft_keys(self):
        """Checks for the presence of raft recovery keys in peer data."""
        for key in self.app_peer_data:
            if key.startswith("raft_"):
                return True

        return any(key.startswith("raft_") for key in self.unit_peer_data)

    def _peer_relation_changed_checks(self, event: HookEvent) -> bool:
        """Split of to reduce complexity."""
        # Prevents the cluster to be reconfigured before it's bootstrapped in the leader.
        if not self.is_cluster_initialised:
            logger.debug("Early exit on_peer_relation_changed: cluster not initialized")
            return False

        # Check whether raft is stuck.
        if self.has_raft_keys():
            self._raft_reinitialisation()
            logger.debug("Early exit on_peer_relation_changed: stuck raft recovery")
            return False

        # If the unit is the leader, it can reconfigure the cluster.
        if self.unit.is_leader() and not self._reconfigure_cluster(event):
            event.defer()
            return False

        # Don't update this member before it's part of the members list.
        if self._unit_ip not in self.members_ips:
            logger.debug("Early exit on_peer_relation_changed: Unit not in the members list")
            return False
        return True

    def _on_peer_relation_changed(self, event: HookEvent):
        """Reconfigure cluster members when something changes."""
        if not self._peer_relation_changed_checks(event):
            return

        # Update the list of the cluster members in the replicas to make them know each other.
        try:
            # Update the members of the cluster in the Patroni configuration on this unit.
            self.update_config()
        except RetryError:
            self.set_unit_status(BlockedStatus("failed to update cluster members on member"))
            return
        except ValueError as e:
            self.set_unit_status(BlockedStatus("Configuration Error. Please check the logs"))
            logger.error("Invalid configuration: %s", str(e))
            return

        # Should not override a blocked status
        if isinstance(self.unit.status, BlockedStatus):
            logger.debug("on_peer_relation_changed early exit: Unit in blocked status")
            return

        if (
            self.is_cluster_restoring_backup or self.is_cluster_restoring_to_time
        ) and not self._was_restore_successful():
            logger.debug("on_peer_relation_changed early exit: Backup restore check failed")
            return

        # Start can be called here multiple times as it's idempotent.
        # At this moment, it starts Patroni at the first time the data is received
        # in the relation.
        self._patroni.start_patroni()

        # Assert the member is up and running before marking the unit as active.
        if not self._patroni.member_started:
            logger.debug("Deferring on_peer_relation_changed: awaiting for member to start")
            self.set_unit_status(WaitingStatus("awaiting for member to start"))
            event.defer()
            return

        self._start_stop_pgbackrest_service(event)

        # This is intended to be executed only when leader is reinitializing S3 connection due to the leader change.
        if (
            "s3-initialization-start" in self.app_peer_data
            and "s3-initialization-done" not in self.unit_peer_data
            and self.is_primary
            and not self.backup._on_s3_credential_changed_primary(event)
        ):
            return

        # Clean-up unit initialization data after successful sync to the leader.
        if "s3-initialization-done" in self.app_peer_data and not self.unit.is_leader():
            self.unit_peer_data.update({
                "stanza": "",
                "s3-initialization-block-message": "",
                "s3-initialization-done": "",
                "s3-initialization-start": "",
            })

        self._update_new_unit_status()

    def _on_secret_changed(self, event: SecretChangedEvent) -> None:
        """Handle the secret_changed event."""
        if not self.unit.is_leader():
            return

        if (admin_secret_id := self.config.system_users) and admin_secret_id == event.secret.id:
            try:
                self._update_admin_password(admin_secret_id)
            except PostgreSQLUpdateUserPasswordError:
                event.defer()

    # Split off into separate function, because of complexity _on_peer_relation_changed
    def _start_stop_pgbackrest_service(self, event: HookEvent) -> None:
        # Start or stop the pgBackRest TLS server service when TLS certificate change.
        if not self.backup.start_stop_pgbackrest_service():
            logger.debug(
                "Deferring on_peer_relation_changed: awaiting for TLS server service to start on primary"
            )
            event.defer()
            return

        self.backup.coordinate_stanza_fields()

        if "exporter-started" not in self.unit_peer_data:
            self._setup_exporter()

    def _update_new_unit_status(self) -> None:
        """Update the status of a new unit that recently joined the cluster."""
        # Only update the connection endpoints if there is a primary.
        # A cluster can have all members as replicas for some time after
        # a failed switchover, so wait until the primary is elected.
        if self.primary_endpoint:
            self._update_relation_endpoints()
            self.async_replication.handle_read_only_mode()
        else:
            self.set_unit_status(WaitingStatus(PRIMARY_NOT_REACHABLE_MESSAGE))

    def _reconfigure_cluster(self, event: HookEvent):
        """Reconfigure the cluster by adding and removing members IPs to it.

        Returns:
            Whether it was possible to reconfigure the cluster.
        """
        if (
            hasattr(event, "unit")
            and event.relation.data.get(event.unit) is not None
            and event.relation.data[event.unit].get("ip-to-remove") is not None
        ):
            ip_to_remove = event.relation.data[event.unit].get("ip-to-remove")
            logger.info("Removing %s from the cluster due to IP change", ip_to_remove)
            try:
                self._patroni.remove_raft_member(ip_to_remove)
            except RemoveRaftMemberFailedError:
                logger.debug("Deferring on_peer_relation_changed: failed to remove raft member")
                return False
            if ip_to_remove in self.members_ips:
                self._remove_from_members_ips(ip_to_remove)
        self._add_members(event)
        return True

    def _update_member_ip(self) -> bool:
        """Update the member IP in the unit databag.

        Returns:
            Whether the IP was updated.
        """
        # Stop Patroni (and update the member IP) if it was previously isolated
        # from the cluster network. Patroni will start back when its IP address is
        # updated in all the units through the peer relation changed event (in that
        # hook, the configuration is updated and the service is started - or only
        # reloaded in the other units).
        stored_ip = self.unit_peer_data.get("ip")
        current_ip = self._unit_ip
        if stored_ip is None:
            self.unit_peer_data.update({"ip": current_ip})
            return False
        elif current_ip != stored_ip:
            logger.info(f"ip changed from {stored_ip} to {current_ip}")
            self.unit_peer_data.update({"ip-to-remove": stored_ip})
            self.unit_peer_data.update({"ip": current_ip})
            self._patroni.stop_patroni()
            self._update_certificate()
            return True
        else:
            self.unit_peer_data.update({"ip-to-remove": ""})
            return False

    def _add_members(self, event):
        """Add new cluster members.

        This method is responsible for adding new members to the cluster
        when new units are added to the application. This event is deferred if
        one of the current units is copying data from the primary, to avoid
        multiple units copying data at the same time, which can cause slow
        transfer rates in these processes and overload the primary instance.
        """
        try:
            # Compare set of Patroni cluster members and Juju hosts
            # to avoid the unnecessary reconfiguration.
            if self._patroni.cluster_members == self._hosts:
                logger.debug("Early exit add_members: Patroni members equal Juju hosts")
                return

            logger.info("Reconfiguring cluster")
            self.set_unit_status(MaintenanceStatus("reconfiguring cluster"))
            for member in self._hosts - self._patroni.cluster_members:
                logger.debug("Adding %s to cluster", member)
                self.add_cluster_member(member)
            self._patroni.update_synchronous_node_count()
        except NotReadyError:
            logger.info("Deferring reconfigure: another member doing sync right now")
            event.defer()
        except RetryError:
            logger.info("Deferring reconfigure: couldn't retrieve current cluster members")
            event.defer()

    def add_cluster_member(self, member: str) -> None:
        """Add member to the cluster if all members are already up and running.

        Raises:
            NotReadyError if either the new member or the current members are not ready.
        """
        unit = self.model.get_unit(label2name(member))
        member_ip = self._get_unit_ip(unit)

        if not self._patroni.are_all_members_ready():
            logger.info("not all members are ready")
            raise NotReadyError("not all members are ready")

        # Add the member to the list that should be updated in each other member.
        self._add_to_members_ips(member_ip)

        # Update Patroni configuration file.
        try:
            self.update_config()
        except RetryError:
            self.set_unit_status(BlockedStatus("failed to update cluster members on member"))

    def _get_unit_ip(self, unit: Unit, relation_name: str = PEER) -> str | None:
        """Get the IP address of a specific unit.

        Args:
            unit: The unit to get the IP address for.
            relation_name: The name of the relation to use for getting the IP address.
        """
        try:
            return str(self._peers.data[unit].get(f"{relation_name}-address", ""))
        except KeyError:
            return None

    @property
    def _hosts(self) -> set:
        """List of the current Juju hosts.

        Returns:
            a set containing the current Juju hosts
                with the names using - instead of /
                to match Patroni members names
        """
        peers = self.model.get_relation(PEER)
        hosts = [self.unit.name.replace("/", "-")] + [
            unit.name.replace("/", "-") for unit in peers.units
        ]
        return set(hosts)

    @property
    def _patroni(self) -> Patroni:
        """Returns an instance of the Patroni object."""
        return Patroni(
            self,
            self._unit_ip,
            self.cluster_name,
            self._member_name,
            self.app.planned_units(),
            self._peer_members_ips,
            self._get_password(),
            self._replication_password,
            self.get_secret(APP_SCOPE, REWIND_PASSWORD_KEY),
            self.get_secret(APP_SCOPE, RAFT_PASSWORD_KEY),
            self.get_secret(APP_SCOPE, PATRONI_PASSWORD_KEY),
        )

    @property
    def is_connectivity_enabled(self) -> bool:
        """Return whether this unit can be connected externally."""
        return self.unit_peer_data.get("connectivity", "on") == "on"

    @property
    def is_ldap_charm_related(self) -> bool:
        """Return whether this unit has an LDAP charm related."""
        return self.app_peer_data.get("ldap_enabled", "False") == "True"

    @property
    def is_ldap_enabled(self) -> bool:
        """Return whether this unit has LDAP enabled."""
        return self.is_ldap_charm_related and self.is_cluster_initialised

    @property
    def is_primary(self) -> bool:
        """Return whether this unit is the primary instance."""
        return self.unit.name == self._patroni.get_primary(unit_name_pattern=True)

    @property
    def is_standby_leader(self) -> bool:
        """Return whether this unit is the standby leader instance."""
        return self.unit.name == self._patroni.get_standby_leader(unit_name_pattern=True)

    @property
    def is_tls_enabled(self) -> bool:
        """Return whether TLS is enabled."""
        return all(self.tls.get_client_tls_files())

    @property
    def _peer_members_ips(self) -> set[str]:
        """Fetch current list of peer members IPs.

        Returns:
            A list of peer members addresses (strings).
        """
        # Get all members IPs and remove the current unit IP from the list.
        addresses = self.members_ips
        current_unit_ip = self._unit_ip
        if current_unit_ip in addresses:
            addresses.remove(current_unit_ip)
        return addresses

    @property
    def _units_ips(self) -> set[str]:
        """Fetch current list of peers IPs.

        Returns:
            A list of peers addresses (strings).
        """
        # Get all members IPs and remove the current unit IP from the list.
        addresses = {self._get_unit_ip(unit) for unit in self._peers.units}
        addresses.add(self._unit_ip)
        if None in addresses:
            addresses.remove(None)
        return addresses

    @property
    def members_ips(self) -> set[str]:
        """Returns the list of IPs addresses of the current members of the cluster."""
        if not self._peers:
            return set()
        return set(json.loads(self._peers.data[self.app].get("members_ips", "[]")))

    def _add_to_members_ips(self, ip: str) -> None:
        """Add one IP to the members list."""
        self._update_members_ips(ip_to_add=ip)

    def _remove_from_members_ips(self, ip: str) -> None:
        """Remove IPs from the members list."""
        self._update_members_ips(ip_to_remove=ip)

    def _update_members_ips(
        self, ip_to_add: str | None = None, ip_to_remove: str | None = None
    ) -> None:
        """Update cluster member IPs on application data.

        Member IPs on application data are used to determine when a unit of PostgreSQL
        should be added or removed from the PostgreSQL cluster.

        NOTE: this function does not update the IPs on the PostgreSQL cluster
        in the Patroni configuration.
        """
        # Allow leader to reset which members are part of the cluster.
        if not self.unit.is_leader():
            return

        ips = json.loads(self._peers.data[self.app].get("members_ips", "[]"))
        if ip_to_add and ip_to_add not in ips:
            ips.append(ip_to_add)
        elif ip_to_remove:
            ips.remove(ip_to_remove)
        self._peers.data[self.app]["members_ips"] = json.dumps(ips)

    @retry(
        stop=stop_after_delay(60),
        wait=wait_fixed(5),
        reraise=True,
    )
    def _change_primary(self) -> None:
        """Change the primary member of the cluster."""
        # Try to switchover to another member and raise an exception if it doesn't succeed.
        # If it doesn't happen on time, Patroni will automatically run a fail-over.
        try:
            # Get the current primary to check if it has changed later.
            current_primary = self._patroni.get_primary()

            # Trigger the switchover.
            self._patroni.switchover()

            # Wait for the switchover to complete.
            self._patroni.primary_changed(current_primary)

            logger.info("successful switchover")
        except (RetryError, SwitchoverFailedError) as e:
            logger.warning(
                f"switchover failed with reason: {e} - an automatic failover will be triggered"
            )

    @property
    def _unit_ip(self) -> str:
        """Current unit ip."""
        return str(self.model.get_binding(PEER).network.bind_address)

    @property
    def _database_ip(self) -> str:
        """Database endpoint address."""
        return str(self.model.get_binding(DATABASE).network.bind_address)

    @property
    def _replication_offer_ip(self) -> str:
        """Async replication offer endpoint address."""
        return str(self.model.get_binding(REPLICATION_OFFER_RELATION).network.bind_address)

    @property
    def _replication_consumer_ip(self) -> str:
        """Async replication consumer endpoint address."""
        return str(self.model.get_binding(REPLICATION_CONSUMER_RELATION).network.bind_address)

    @property
    def listen_ips(self) -> list[str]:
        """Return the IPs to listen on.

        This is used to configure the PostgreSQL server.
        Peer relation IP must be first in list.
        ref.: https://patroni.readthedocs.io/en/latest/yaml_configuration.html#postgresql
        """
        ips_set = {
            self._unit_ip,
            self._database_ip,
            self._replication_offer_ip,
            self._replication_consumer_ip,
        }
        if len(ips_set) == 1:
            # single space deployment
            return [self._unit_ip]

        non_peer_ips = ips_set - {self._unit_ip}

        return [self._unit_ip, *list(non_peer_ips)]

    def update_endpoint_addresses(self) -> None:
        """Update ip addresses for relation endpoints on unit peer databag."""
        logger.debug("Updating relation endpoints addresses")
        self.unit_peer_data.update({
            f"{PEER}-address": self._unit_ip,
            f"{DATABASE}-address": self._database_ip,
            f"{REPLICATION_OFFER_RELATION}-address": self._replication_offer_ip,
            f"{REPLICATION_CONSUMER_RELATION}-address": self._replication_consumer_ip,
        })

    def _on_cluster_topology_change(self, _):
        """Updates endpoints and (optionally) certificates when the cluster topology changes."""
        logger.info("Cluster topology changed")
        if self.primary_endpoint:
            self._update_relation_endpoints()
            self.set_unit_status(ActiveStatus())

    def _on_install(self, event: InstallEvent) -> None:
        """Install prerequisites for the application."""
        logger.debug("Install start time: %s", datetime.now())
        if not self._is_storage_attached():
            self._reboot_on_detached_storage(event)
            return

        self.set_unit_status(MaintenanceStatus("installing PostgreSQL"))

        # Install the charmed PostgreSQL snap.
        try:
            self._install_snap_package(revision=None)
        except snap.SnapError:
            self.set_unit_status(BlockedStatus("failed to install snap packages"))
            return

        cache = snap.SnapCache()
        postgres_snap = cache[charm_refresh.snap_name()]
        try:
            postgres_snap.alias("patronictl")
        except snap.SnapError:
            logger.warning("Unable to create patronictl alias")
        try:
            postgres_snap.alias("psql")
        except snap.SnapError:
            logger.warning("Unable to create psql alias")

        self.set_unit_status(WaitingStatus("waiting to start PostgreSQL"))

    def _on_leader_elected(self, event: LeaderElectedEvent) -> None:  # noqa: C901
        """Handle the leader-elected event."""
        # consider configured system user passwords
        system_user_passwords = {}
        if admin_secret_id := self.config.system_users:
            try:
                system_user_passwords = self.get_secret_from_id(secret_id=admin_secret_id)
            except (ModelError, SecretNotFoundError) as e:
                # only display the error but don't return to make sure all users have passwords
                logger.error(f"Error setting internal passwords: {e}")
                self.set_unit_status(BlockedStatus("Password setting for system users failed."))
                event.defer()

        # The leader sets the needed passwords if they weren't set before.
        for key in (
            USER_PASSWORD_KEY,
            REPLICATION_PASSWORD_KEY,
            REWIND_PASSWORD_KEY,
            MONITORING_PASSWORD_KEY,
            RAFT_PASSWORD_KEY,
            PATRONI_PASSWORD_KEY,
        ):
            if self.get_secret(APP_SCOPE, key) is None:
                if key in system_user_passwords:
                    # use provided passwords for system-users if available
                    self.set_secret(APP_SCOPE, key, system_user_passwords[key])
                    logger.info(f"Using configured password for {key}")
                else:
                    # generate a password for this user if not provided
                    self.set_secret(APP_SCOPE, key, new_password())
                    logger.info(f"Generated new password for {key}")

        if self.has_raft_keys():
            self._raft_reinitialisation()
            return

        # Update the list of the current PostgreSQL hosts when a new leader is elected.
        # Add this unit to the list of cluster members
        # (the cluster should start with only this member).
        if self._unit_ip not in self.members_ips:
            self._add_to_members_ips(self._unit_ip)

        # Remove departing units when the leader changes.
        for ip in self._get_ips_to_remove():
            logger.info("Removing %s from the cluster", ip)
            self._remove_from_members_ips(ip)

        if not self.get_secret(APP_SCOPE, "internal-ca"):
            self.tls.generate_internal_peer_ca()
            self.tls.generate_internal_peer_cert()
        self.update_config()

        # Don't update connection endpoints in the first time this event run for
        # this application because there are no primary and replicas yet.
        if not self.is_cluster_initialised:
            logger.debug("Early exit on_leader_elected: Cluster not initialized")
            return

        # Only update the connection endpoints if there is a primary.
        # A cluster can have all members as replicas for some time after
        # a failed switchover, so wait until the primary is elected.
        if self.primary_endpoint:
            self._update_relation_endpoints()
        else:
            self.set_unit_status(WaitingStatus(PRIMARY_NOT_REACHABLE_MESSAGE))

    def _on_config_changed(self, event) -> None:  # noqa: C901
        """Handle configuration changes, like enabling plugins."""
        if not self._peers:
            # update endpoint addresses
            logger.debug("Defer on_config_changed: no peer relation")
            event.defer()
            return
        self.update_endpoint_addresses()

        if not self.is_cluster_initialised:
            logger.debug("Defer on_config_changed: cluster not initialised yet")
            event.defer()
            return

        if self.refresh is None:
            logger.debug("Defer on_config_changed: Refresh could be in progress")
            event.defer()
            return
        if self.refresh.in_progress:
            logger.debug("Defer on_config_changed: Refresh in progress")
            event.defer()
            return

        if self._update_member_ip():
            # Update the sync-standby endpoint in the async replication data.
            self.async_replication.update_async_replication_data()
            return

        try:
            self._validate_config_options()
            # update config on every run
            self.update_config()
        except psycopg2.OperationalError:
            logger.debug("Defer on_config_changed: Cannot connect to database")
            event.defer()
            return
        except ValueError as e:
            self.set_unit_status(BlockedStatus("Configuration Error. Please check the logs"))
            logger.error("Invalid configuration: %s", str(e))
            return

        if not self.updated_synchronous_node_count():
            logger.debug("Defer on_config_changed: unable to set synchronous node count")
            event.defer()
            return

        if self.is_blocked and "Configuration Error" in self.unit.status.message:
            self.set_unit_status(ActiveStatus())

        # Update the sync-standby endpoint in the async replication data.
        self.async_replication.update_async_replication_data()

        if not self.logical_replication.apply_changed_config(event):
            return

        if not self.unit.is_leader():
            return

        # Enable and/or disable the extensions.
        self.enable_disable_extensions()

        if admin_secret_id := self.config.system_users:
            try:
                self._update_admin_password(admin_secret_id)
            except PostgreSQLUpdateUserPasswordError:
                event.defer()

    def enable_disable_extensions(self, database: str | None = None) -> None:
        """Enable/disable PostgreSQL extensions set through config options.

        Args:
            database: optional database where to enable/disable the extension.
        """
        if self._patroni.get_primary() is None:
            logger.debug("Early exit enable_disable_extensions: standby cluster")
            return
        original_status = self.unit.status
        extensions = {}
        # collect extensions
        for plugin in self.config.plugin_keys():
            enable = self.config[plugin]

            # Enable or disable the plugin/extension.
            extension = "_".join(plugin.split("_")[1:-1])
            if extension == "spi":
                for ext in SPI_MODULE:
                    extensions[ext] = enable
                continue
            extension = PLUGIN_OVERRIDES.get(extension, extension)
            if self._check_extension_dependencies(extension, enable):
                self.set_unit_status(BlockedStatus(EXTENSIONS_DEPENDENCY_MESSAGE))
                return
            extensions[extension] = enable
        if self.is_blocked and self.unit.status.message == EXTENSIONS_DEPENDENCY_MESSAGE:
            self.set_unit_status(ActiveStatus())
            original_status = self.unit.status
        self.set_unit_status(WaitingStatus("Updating extensions"))
        try:
            self.postgresql.enable_disable_extensions(extensions, database)
        except psycopg2.errors.DependentObjectsStillExist as e:
            logger.error(
                "Failed to disable plugin: %s\nWas the plugin enabled manually? If so, update charm config with `juju config postgresql-k8s plugin_<plugin_name>_enable=True`",
                str(e),
            )
            self.set_unit_status(BlockedStatus(EXTENSION_OBJECT_MESSAGE))
            return
        except PostgreSQLEnableDisableExtensionError as e:
            logger.exception("failed to change plugins: %s", str(e))
        if original_status.message == EXTENSION_OBJECT_MESSAGE:
            self.set_unit_status(ActiveStatus())
            return
        self.set_unit_status(original_status)

    def _check_extension_dependencies(self, extension: str, enable: bool) -> bool:
        skip = False
        if enable and extension in REQUIRED_PLUGINS:
            for ext in REQUIRED_PLUGINS[extension]:
                if not self.config[f"plugin_{ext}_enable"]:
                    skip = True
                    logger.exception(
                        "cannot enable %s, extension required %s to be enabled before",
                        extension,
                        ext,
                    )
        return skip

    def _get_ips_to_remove(self) -> set[str]:
        """List the IPs that were part of the cluster but departed."""
        old = self.members_ips
        current = self._units_ips
        return old - current

    def _can_start(self, event: StartEvent) -> bool:
        """Returns whether the workload can be started on this unit."""
        if not self._is_storage_attached():
            self._reboot_on_detached_storage(event)
            return False

        # Safeguard against starting while refreshing.
        if self.refresh is None:
            logger.debug("Defer on_start: Refresh could be in progress")
            event.defer()
            return False
        if self.refresh.in_progress:
            # TODO: we should probably start workload if scale up while refresh in progress
            logger.debug("Defer on_start: Refresh in progress")
            event.defer()
            return False

        # Doesn't try to bootstrap the cluster if it's in a blocked state
        # caused, for example, because a failed installation of packages.
        if self.is_blocked:
            logger.debug("Early exit on_start: Unit blocked")
            return False

        return True

    def _on_start(self, event: StartEvent) -> None:
        """Handle the start event."""
        if not self._can_start(event):
            return

        try:
            postgres_password = self._get_password()
        except ModelError:
            logger.debug("_on_start: secrets not yet available")
            postgres_password = None
        # If the leader was not elected (and the needed passwords were not generated yet),
        # the cluster cannot be bootstrapped yet.
        if not postgres_password or not self._replication_password:
            logger.info("leader not elected and/or passwords not yet generated")
            self.set_unit_status(WaitingStatus("awaiting passwords generation"))
            event.defer()
            return

        if not self.get_secret(APP_SCOPE, "internal-ca"):
            logger.info("leader not elected and/or internal CA not yet generated")
            event.defer()
            return
        if not self.get_secret(UNIT_SCOPE, "internal-cert"):
            self.tls.generate_internal_peer_cert()

        self.unit_peer_data.update({"ip": self._unit_ip})

        # Open port
        try:
            self.unit.open_port("tcp", 5432)
        except ModelError:
            logger.exception("failed to open port")

        # Only the leader can bootstrap the cluster.
        # On replicas, only prepare for starting the instance later.
        if not self.unit.is_leader():
            self._start_replica(event)
            self._restart_services_after_reboot()
            return

        # Bootstrap the cluster in the leader unit.
        self._start_primary(event)
        self._restart_services_after_reboot()

    def _restart_services_after_reboot(self):
        """Restart the Patroni and pgBackRest after a reboot."""
        if self._unit_ip in self.members_ips:
            self._patroni.start_patroni()
            self.backup.start_stop_pgbackrest_service()

    def _restart_metrics_service(self, postgres_snap: snap.Snap) -> None:
        """Restart the monitoring service if the password was rotated."""
        try:
            snap_password = postgres_snap.get("exporter.password")
        except snap.SnapError:
            logger.warning("Early exit: Trying to reset metrics service with no configuration set")
            return None

        if snap_password != self.get_secret(APP_SCOPE, MONITORING_PASSWORD_KEY):
            self._setup_exporter(postgres_snap)

    def _restart_ldap_sync_service(self, postgres_snap: snap.Snap) -> None:
        """Restart the LDAP sync service in case any configuration changed."""
        if not self._patroni.member_started:
            logger.debug("Restart LDAP sync early exit: Patroni has not started yet")
            return

        sync_service = postgres_snap.services["ldap-sync"]

        if not self.is_primary and sync_service["active"]:
            logger.debug("Stopping LDAP sync service. It must only run in the primary")
            postgres_snap.stop(services=["ldap-sync"])

        if self.is_primary and not self.is_ldap_enabled:
            logger.debug("Stopping LDAP sync service")
            postgres_snap.stop(services=["ldap-sync"])
            return

        if self.is_primary and self.is_ldap_enabled:
            self._setup_ldap_sync(postgres_snap)

    def _setup_exporter(self, postgres_snap: snap.Snap | None = None) -> None:
        """Set up postgresql_exporter options."""
        if postgres_snap is None:
            cache = snap.SnapCache()
            postgres_snap = cache[charm_refresh.snap_name()]

        postgres_snap.set({
            "exporter.user": MONITORING_USER,
            "exporter.password": self.get_secret(APP_SCOPE, MONITORING_PASSWORD_KEY),
        })

        if postgres_snap.services[MONITORING_SNAP_SERVICE]["active"] is False:
            postgres_snap.start(services=[MONITORING_SNAP_SERVICE], enable=True)
        else:
            postgres_snap.restart(services=[MONITORING_SNAP_SERVICE])

        self.unit_peer_data.update({"exporter-started": "True"})

    def _setup_ldap_sync(self, postgres_snap: snap.Snap | None = None) -> None:
        """Set up postgresql_ldap_sync options."""
        if postgres_snap is None:
            cache = snap.SnapCache()
            postgres_snap = cache[charm_refresh.snap_name()]

        ldap_params = self.get_ldap_parameters()
        ldap_url = urlparse(ldap_params["ldapurl"])
        ldap_host = ldap_url.hostname
        ldap_port = ldap_url.port

        ldap_base_dn = ldap_params["ldapbasedn"]
        ldap_bind_username = ldap_params["ldapbinddn"]
        ldap_bind_password = ldap_params["ldapbindpasswd"]
        ldap_group_mappings = self.postgresql.build_postgresql_group_map(self.config.ldap_map)

        postgres_snap.set({
            "ldap-sync.ldap_host": ldap_host,
            "ldap-sync.ldap_port": ldap_port,
            "ldap-sync.ldap_base_dn": ldap_base_dn,
            "ldap-sync.ldap_bind_username": ldap_bind_username,
            "ldap-sync.ldap_bind_password": ldap_bind_password,
            "ldap-sync.ldap_group_identity": json.dumps(ACCESS_GROUP_IDENTITY),
            "ldap-sync.ldap_group_mappings": json.dumps(ldap_group_mappings),
            "ldap-sync.postgres_host": "127.0.0.1",
            "ldap-sync.postgres_port": DATABASE_PORT,
            "ldap-sync.postgres_database": DATABASE_DEFAULT_NAME,
            "ldap-sync.postgres_username": USER,
            "ldap-sync.postgres_password": self._get_password(),
        })

        logger.debug("Starting LDAP sync service")
        postgres_snap.restart(services=["ldap-sync"])

    def _setup_users(self) -> None:
        self.postgresql.create_predefined_instance_roles()

        # Create the default postgres database user that is needed for some
        # applications (not charms) like Landscape Server.

        # This event can be run on a replica if the machines are restarted.
        # For that case, check whether the postgres user already exits.
        users = self.postgresql.list_users()
        # Create the backup user.
        if BACKUP_USER not in users:
            self.postgresql.create_user(
                BACKUP_USER, new_password(), extra_user_roles=[ROLE_BACKUP]
            )
            self.postgresql.grant_database_privileges_to_user(BACKUP_USER, "postgres", ["connect"])
        if MONITORING_USER not in users:
            # Create the monitoring user.
            self.postgresql.create_user(
                MONITORING_USER,
                self.get_secret(APP_SCOPE, MONITORING_PASSWORD_KEY),
                extra_user_roles=[ROLE_STATS],
            )

        self.postgresql.set_up_database(
            temp_location="/var/snap/charmed-postgresql/common/data/temp"
        )

        access_groups = self.postgresql.list_access_groups()
        if access_groups != set(ACCESS_GROUPS):
            self.postgresql.create_access_groups()
            self.postgresql.grant_internal_access_group_memberships()

        self.postgresql_client_relation.oversee_users()

    def _start_primary(self, event: StartEvent) -> None:
        """Bootstrap the cluster."""
        # Set some information needed by Patroni to bootstrap the cluster.
        if not self._patroni.bootstrap_cluster():
            self.set_unit_status(BlockedStatus("failed to start Patroni"))
            return

        # Assert the member is up and running before marking it as initialised.
        if not self._patroni.member_started:
            logger.debug("Deferring on_start: awaiting for member to start")
            self.set_unit_status(WaitingStatus("awaiting for member to start"))
            event.defer()
            return

        if not self._can_connect_to_postgresql:
            logger.debug("Deferring on_start: awaiting for database to start")
            self.unit.status = WaitingStatus("awaiting for database to start")
            event.defer()
            return

        if not self.primary_endpoint:
            logger.debug("Deferrring on_start: awaitng start of the primary")
            self.unit.status = WaitingStatus("awaiting start of the primary")
            event.defer()
            return

        try:
            self._setup_users()
        except PostgreSQLCreatePredefinedRolesError as e:
            logger.exception(e)
            self.unit.status = BlockedStatus("Failed to create pre-defined roles")
            return
        except PostgreSQLGrantDatabasePrivilegesToUserError as e:
            logger.exception(e)
            self.unit.status = BlockedStatus("Failed to grant database privileges to user")
            return
        except PostgreSQLCreateUserError as e:
            logger.exception(e)
            self.set_unit_status(BlockedStatus("Failed to create postgres user"))
            return
        except PostgreSQLListUsersError:
            logger.warning("Deferriing on_start: Unable to list users")
            event.defer()
            return

        # Set the flag to enable the replicas to start the Patroni service.
        self._peers.data[self.app]["cluster_initialised"] = "True"
        # Flag to know if triggers need to be removed after refresh
        self._peers.data[self.app]["refresh_remove_trigger"] = "True"

        # Clear unit data if this unit became a replica after a failover/switchover.
        self._update_relation_endpoints()

        # Enable/disable PostgreSQL extensions if they were set before the cluster
        # was fully initialised.
        self.enable_disable_extensions()

        logger.debug("Active workload time: %s", datetime.now())
        self._set_primary_status_message()

    def _start_replica(self, event) -> None:
        """Configure the replica if the cluster was already initialised."""
        if not self.is_cluster_initialised:
            logger.debug("Deferring on_start: awaiting for cluster to start")
            self.set_unit_status(WaitingStatus("awaiting for cluster to start"))
            event.defer()
            return

        # Member already started, so we can set an ActiveStatus.
        # This can happen after a reboot.
        if self._patroni.member_started:
            self.set_unit_status(ActiveStatus())
            return

        # Configure Patroni in the replica but don't start it yet.
        self._patroni.configure_patroni_on_unit()

    def _update_admin_password(self, admin_secret_id: str) -> None:
        """Check if the password of a system user was changed and update it in the database."""
        if not self._patroni.are_all_members_ready():
            # Ensure all members are ready before reloading Patroni configuration to avoid errors
            # e.g. API not responding in one instance because PostgreSQL / Patroni are not ready
            raise PostgreSQLUpdateUserPasswordError(
                "Failed changing the password: Not all members healthy or finished initial sync."
            )

        replication_offer_relation = self.model.get_relation(REPLICATION_OFFER_RELATION)
        other_cluster_primary_ip = ""
        if (
            replication_offer_relation is not None
            and not self.async_replication.is_primary_cluster()
        ):
            other_cluster_endpoints = self.async_replication.get_all_primary_cluster_endpoints()
            other_cluster_primary = self._patroni.get_primary(
                alternative_endpoints=other_cluster_endpoints
            )
            other_cluster_primary_ip = next(
                replication_offer_relation.data[unit].get("private-address")
                for unit in replication_offer_relation.units
                if unit.name.replace("/", "-") == other_cluster_primary
            )
        elif self.model.get_relation(REPLICATION_CONSUMER_RELATION) is not None:
            logger.error(
                "Failed changing the password: This can be ran only in the cluster from the offer side."
            )
            self.set_unit_status(BlockedStatus("Password update for system users failed."))
            return

        try:
            updateable_users = [*SYSTEM_USERS, BACKUP_USER]
            # get the secret content and check each user configured there
            # only SYSTEM_USERS with changed passwords are processed, all others ignored
            updated_passwords = self.get_secret_from_id(secret_id=admin_secret_id)
            for user, password in list(updated_passwords.items()):
                if user not in updateable_users:
                    logger.error(
                        f"Can only update system users: {', '.join(updateable_users)} not {user}"
                    )
                    updated_passwords.pop(user)
                    continue
                if password == self.get_secret(APP_SCOPE, f"{user}-password"):
                    updated_passwords.pop(user)
        except (ModelError, SecretNotFoundError) as e:
            logger.error(f"Error updating internal passwords: {e}")
            self.set_unit_status(BlockedStatus("Password update for system users failed."))
            return

        try:
            # perform the actual password update for the remaining users
            for user, password in updated_passwords.items():
                logger.info(f"Updating password for user {user}")
                self.postgresql.update_user_password(
                    user,
                    password,
                    database_host=other_cluster_primary_ip if other_cluster_primary_ip else None,
                )
                # Update the password in the secret store after updating it in the database
                self.set_secret(APP_SCOPE, f"{user}-password", password)
        except PostgreSQLUpdateUserPasswordError as e:
            logger.exception(e)
            self.set_unit_status(BlockedStatus("Password update for system users failed."))
            return

        # Update and reload Patroni configuration in this unit to use the new password.
        # Other units Patroni configuration will be reloaded in the peer relation changed event.
        self.update_config()

    def _on_promote_to_primary(self, event: ActionEvent) -> None:
        if event.params.get("scope") == "cluster":
            return self.async_replication.promote_to_primary(event)
        elif event.params.get("scope") == "unit":
            return self.promote_primary_unit(event)
        else:
            event.fail("Scope should be either cluster or unit")

    def promote_primary_unit(self, event: ActionEvent) -> None:
        """Handles promote to primary for unit scope."""
        if event.params.get("force"):
            if self.has_raft_keys():
                self.unit_peer_data.update({"raft_candidate": "True"})
                if self.unit.is_leader():
                    self._raft_reinitialisation()
                return
            event.fail("Raft is not stuck")
        else:
            if self.has_raft_keys():
                event.fail("Raft is stuck. Set force to reinitialise with new primary")
                return
            try:
                self._patroni.switchover(self._member_name)
            except SwitchoverNotSyncError:
                event.fail("Unit is not sync standby")
            except SwitchoverFailedError:
                event.fail("Switchover failed or timed out, check the logs for details")

    def _on_update_status(self, _) -> None:
        """Update the unit status message and users list in the database."""
        if not self._can_run_on_update_status():
            return

        if (
            self.is_cluster_restoring_backup or self.is_cluster_restoring_to_time
        ) and not self._was_restore_successful():
            return

        if self._handle_processes_failures():
            return

        self.postgresql_client_relation.oversee_users()
        if self.primary_endpoint:
            self._update_relation_endpoints()

        if not self._patroni.member_started and self._patroni.is_member_isolated:
            self._patroni.restart_patroni()
            return

        # Update the sync-standby endpoint in the async replication data.
        self.async_replication.update_async_replication_data()

        self.backup.coordinate_stanza_fields()

        self.logical_replication.retry_validations()

        self._set_primary_status_message()

        # Restart topology observer if it is gone
        self._observer.start_observer()

        if self.unit.is_leader() and "refresh_remove_trigger" not in self.app_peer_data:
            self.postgresql.drop_hba_triggers()
            self.app_peer_data["refresh_remove_trigger"] = "True"

    def _was_restore_successful(self) -> bool:
        if self.is_cluster_restoring_to_time and all(self.is_pitr_failed()):
            logger.error(
                "Restore failed: database service failed to reach point-in-time-recovery target. "
                "You can launch another restore with different parameters"
            )
            self.log_pitr_last_transaction_time()
            self.set_unit_status(BlockedStatus(CANNOT_RESTORE_PITR))
            return False

        if "failed" in self._patroni.get_member_status(self._member_name):
            logger.error("Restore failed: database service failed to start")
            self.set_unit_status(BlockedStatus("Failed to restore backup"))
            return False

        if not self._patroni.member_started:
            logger.debug("Restore check early exit: Patroni has not started yet")
            return False

        try:
            self._setup_users()
        except Exception as e:
            logger.exception(e)
            return False

        restoring_backup = self.app_peer_data.get("restoring-backup")
        restore_timeline = self.app_peer_data.get("restore-timeline")
        restore_to_time = self.app_peer_data.get("restore-to-time")
        try:
            current_timeline = self.postgresql.get_current_timeline()
        except PostgreSQLGetCurrentTimelineError:
            logger.debug("Restore check early exit: can't get current wal timeline")
            return False

        self.enable_disable_extensions()

        # Remove the restoring backup flag and the restore stanza name.
        self.app_peer_data.update({
            "restoring-backup": "",
            "restore-stanza": "",
            "restore-to-time": "",
            "restore-timeline": "",
        })
        self.update_config()
        self.restore_patroni_restart_condition()

        logger.info(
            "Restored"
            f"{f' to {restore_to_time}' if restore_to_time else ''}"
            f"{f' from timeline {restore_timeline}' if restore_timeline and not restoring_backup else ''}"
            f"{f' from backup {self.backup._parse_backup_id(restoring_backup)[0]}' if restoring_backup else ''}"
            f". Currently tracking the newly created timeline {current_timeline}."
        )

        can_use_s3_repository, validation_message = self.backup.can_use_s3_repository()
        if not can_use_s3_repository:
            self.app_peer_data.update({
                "stanza": "",
                "s3-initialization-start": "",
                "s3-initialization-done": "",
                "s3-initialization-block-message": validation_message,
            })

        return True

    def _can_run_on_update_status(self) -> bool:
        if not self.is_cluster_initialised:
            return False

        if self.has_raft_keys():
            logger.debug("Early exit on_update_status: Raft recovery in progress")
            return False

        if self.refresh is None:
            logger.debug("Early exit on_update_status: Refresh could be in progress")
            return False
        if self.refresh.in_progress:
            logger.debug("Early exit on_update_status: Refresh in progress")
            return False

        if (
            self.is_blocked
            and self.unit.status not in S3_BLOCK_MESSAGES
            and self.unit.status.message != LOGICAL_REPLICATION_VALIDATION_ERROR_STATUS
        ):
            # If charm was failing to disable plugin, try again (user may have removed the objects)
            if self.unit.status.message == EXTENSION_OBJECT_MESSAGE:
                self.enable_disable_extensions()
            logger.debug("on_update_status early exit: Unit is in Blocked status")
            return False

        return True

    def _handle_processes_failures(self) -> bool:
        """Handle Patroni and PostgreSQL OS processes failures.

        Returns:
            a bool indicating whether the charm performed any action.
        """
        # Restart the PostgreSQL process if it was frozen (in that case, the Patroni
        # process is running by the PostgreSQL process not).
        if self._unit_ip in self.members_ips and self._patroni.member_inactive:
            data_directory_contents = os.listdir(POSTGRESQL_DATA_PATH)
            if len(data_directory_contents) == 1 and data_directory_contents[0] == "pg_wal":
                os.rename(
                    os.path.join(POSTGRESQL_DATA_PATH, "pg_wal"),
                    os.path.join(POSTGRESQL_DATA_PATH, f"pg_wal-{datetime.now(UTC).isoformat()}"),
                )
                logger.info("PostgreSQL data directory was not empty. Moved pg_wal")
                return True
            try:
                self._patroni.restart_patroni()
                logger.info("restarted PostgreSQL because it was not running")
                return True
            except RetryError:
                logger.error("failed to restart PostgreSQL after checking that it was not running")
                return False

        return False

    def _set_primary_status_message(self) -> None:
        """Display 'Primary' in the unit status message if the current unit is the primary."""
        try:
            if self.unit.is_leader() and "s3-initialization-block-message" in self.app_peer_data:
                self.set_unit_status(
                    BlockedStatus(self.app_peer_data["s3-initialization-block-message"])
                )
                return
            if self.unit.is_leader() and (
                self.app_peer_data.get("logical-replication-validation") == "error"
                or self.logical_replication.has_remote_publisher_errors()
            ):
                self.unit.status = BlockedStatus(LOGICAL_REPLICATION_VALIDATION_ERROR_STATUS)
                return
            if (
                self._patroni.get_primary(unit_name_pattern=True) == self.unit.name
                or self.is_standby_leader
            ):
                danger_state = ""
                if not self._patroni.has_raft_quorum():
                    danger_state = " (read-only)"
                elif len(self._patroni.get_running_cluster_members()) < self.app.planned_units():
                    danger_state = " (degraded)"
                self.set_unit_status(
                    ActiveStatus(
                        f"{'Standby' if self.is_standby_leader else 'Primary'}{danger_state}"
                    )
                )
            elif self._patroni.member_started:
                self.set_unit_status(ActiveStatus())
        except (RetryError, ConnectionError) as e:
            logger.error(f"failed to get primary with error {e}")

    def _update_certificate(self) -> None:
        """Updates the TLS certificate if the unit IP changes."""
        # Request the certificate only if there is already one. If there isn't,
        # the certificate will be generated in the relation joined event when
        # relating to the TLS Certificates Operator.
        if all(self.tls.get_client_tls_files()) or all(self.tls.get_peer_tls_files()):
            self.tls.refresh_tls_certificates_event.emit()
        if self.get_secret(UNIT_SCOPE, "internal-cert"):
            self.tls.generate_internal_peer_cert()

    @property
    def is_blocked(self) -> bool:
        """Returns whether the unit is in a blocked state."""
        return isinstance(self.unit.status, BlockedStatus)

    def _get_password(self) -> str:
        """Get operator user password.

        Returns:
            The password from the peer relation or None if the
            password has not yet been set by the leader.
        """
        return self.get_secret(APP_SCOPE, USER_PASSWORD_KEY)

    @property
    def _replication_password(self) -> str:
        """Get replication user password.

        Returns:
            The password from the peer relation or None if the
            password has not yet been set by the leader.
        """
        return self.get_secret(APP_SCOPE, REPLICATION_PASSWORD_KEY)

    def _install_snap_package(
        self, *, revision: str | None, refresh: charm_refresh.Machines | None = None
    ) -> None:
        """Installs PostgreSQL snap.

        Args:
            revision: snap revision to install.
            refresh: refresh class; will refresh installed snap if not `None`
        """
        if revision is None:
            if refresh is not None:
                raise ValueError
            # TODO: consider using `self.refresh.pinned_snap_revision` instead (requires waiting
            # for refresh peer relation to be ready before installing snap)
            with pathlib.Path("refresh_versions.toml").open("rb") as file:
                revisions = tomli.load(file)["snap"]["revisions"]
            try:
                revision = revisions[platform.machine()]
            except KeyError:
                logger.error("Unavailable snap architecture %s", platform.machine())
                raise
        try:
            snap_cache = snap.SnapCache()
            snap_package = snap_cache[charm_refresh.snap_name()]
            if not snap_package.present or refresh is not None:
                snap_package.ensure(snap.SnapState.Present, revision=revision)
                if refresh is not None:
                    refresh.update_snap_revision()
                snap_package.hold()
        except (snap.SnapError, snap.SnapNotFoundError) as e:
            logger.error(
                "An exception occurred when installing %s. Reason: %s",
                charm_refresh.snap_name(),
                str(e),
            )
            raise

    def _is_storage_attached(self) -> bool:
        """Returns if storage is attached."""
        try:
            # Storage path is constant
            subprocess.check_call(["/usr/bin/mountpoint", "-q", self._storage_path])  # noqa: S603
            return True
        except subprocess.CalledProcessError:
            return False

    @property
    def _peers(self) -> Relation:
        """Fetch the peer relation.

        Returns:
             A:class:`ops.model.Relation` object representing
             the peer relation.
        """
        return self.model.get_relation(PEER)

    def push_tls_files_to_workload(self) -> bool:
        """Move TLS files to the PostgreSQL storage path and enable TLS."""
        key, ca, cert = self.tls.get_client_tls_files()
        if key is not None:
            self._patroni.render_file(f"{PATRONI_CONF_PATH}/{TLS_KEY_FILE}", key, 0o600)
        if ca is not None:
            self._patroni.render_file(f"{PATRONI_CONF_PATH}/{TLS_CA_FILE}", ca, 0o600)
        if cert is not None:
            self._patroni.render_file(f"{PATRONI_CONF_PATH}/{TLS_CERT_FILE}", cert, 0o600)

        key, ca, cert = self.tls.get_peer_tls_files()
        if key is not None:
            self._patroni.render_file(f"{PATRONI_CONF_PATH}/peer_{TLS_KEY_FILE}", key, 0o600)
        if ca is not None:
            self._patroni.render_file(f"{PATRONI_CONF_PATH}/peer_{TLS_CA_FILE}", ca, 0o600)
        if cert is not None:
            self._patroni.render_file(f"{PATRONI_CONF_PATH}/peer_{TLS_CERT_FILE}", cert, 0o600)

        self._patroni.render_file(
            f"{PATRONI_CONF_PATH}/{TLS_CA_BUNDLE_FILE}", self.tls.get_peer_ca_bundle(), 0o600
        )

        try:
            return self.update_config()
        except Exception:
            logger.exception("TLS files failed to push. Error in config update")
            return False

    def push_ca_file_into_workload(self, secret_name: str) -> bool:
        """Move CA certificates file into the PostgreSQL storage path."""
        certs = self.get_secret(UNIT_SCOPE, secret_name)
        if certs is not None:
            certs_file = Path(self._certs_path, f"{secret_name}.crt")
            certs_file.write_text(certs)
            subprocess.check_call([UPDATE_CERTS_BIN_PATH])  # noqa: S603

        try:
            return self.update_config()
        except Exception:
            logger.exception("CA file failed to push. Error in config update")
            return False

    def clean_ca_file_from_workload(self, secret_name: str) -> bool:
        """Cleans up CA certificates from the PostgreSQL storage path."""
        certs_file = Path(self._certs_path, f"{secret_name}.crt")
        certs_file.unlink()

        subprocess.check_call([UPDATE_CERTS_BIN_PATH])  # noqa: S603

        try:
            return self.update_config()
        except Exception:
            logger.exception("CA file failed to clean. Error in config update")
            return False

    def _reboot_on_detached_storage(self, event: EventBase) -> None:
        """Reboot on detached storage.

        Workaround for lxd containers not getting storage attached on startups.

        Args:
            event: the event that triggered this handler
        """
        event.defer()
        logger.error("Data directory not attached. Reboot unit.")
        self.set_unit_status(WaitingStatus("Data directory not attached"))
        with contextlib.suppress(subprocess.CalledProcessError):
            subprocess.check_call(["/usr/bin/systemctl", "reboot"])

    def _restart(self, event: RunWithLock) -> None:
        """Restart PostgreSQL."""
        if not self._patroni.are_all_members_ready():
            logger.debug("Early exit _restart: not all members ready yet")
            event.defer()
            return

        try:
            self._patroni.restart_postgresql()
            self._peers.data[self.unit]["postgresql_restarted"] = "True"
        except RetryError:
            error_message = "failed to restart PostgreSQL"
            logger.exception(error_message)
            self.set_unit_status(BlockedStatus(error_message))
            return

        try:
            for attempt in Retrying(wait=wait_fixed(3), stop=stop_after_delay(300)):
                with attempt:
                    if not self._can_connect_to_postgresql:
                        raise CannotConnectError
        except Exception:
            logger.exception("Unable to reconnect to postgresql")

        # Start or stop the pgBackRest TLS server service when TLS certificate change.
        self.backup.start_stop_pgbackrest_service()

    @property
    def _is_workload_running(self) -> bool:
        """Returns whether the workload is running (in an active state)."""
        snap_cache = snap.SnapCache()
        charmed_postgresql_snap = snap_cache["charmed-postgresql"]
        if not charmed_postgresql_snap.present:
            return False

        return charmed_postgresql_snap.services["patroni"]["active"]

    @property
    def _can_connect_to_postgresql(self) -> bool:
        try:
            for attempt in Retrying(stop=stop_after_delay(30), wait=wait_fixed(3)):
                with attempt:
                    if not self.postgresql.get_postgresql_timezones():
                        raise CannotConnectError
        except RetryError:
            logger.debug("Cannot connect to database")
            return False
        return True

    def update_config(
        self,
        is_creating_backup: bool = False,
        no_peers: bool = False,
        *,
        refresh: charm_refresh.Machines | None = None,
    ) -> bool:
        """Updates Patroni config file based on the existence of the TLS files."""
        if refresh is None:
            refresh = self.refresh

        limit_memory = None
        if self.config.profile_limit_memory:
            limit_memory = self.config.profile_limit_memory * 10**6

        # Build PostgreSQL parameters.
        pg_parameters = self.postgresql.build_postgresql_parameters(
            self.model.config, self.get_available_memory(), limit_memory
        )

        replication_slots = self.logical_replication.replication_slots()

        # Update and reload configuration based on TLS files availability.
        self._patroni.render_patroni_yml_file(
            connectivity=self.is_connectivity_enabled,
            is_creating_backup=is_creating_backup,
            enable_ldap=self.is_ldap_enabled,
            enable_tls=self.is_tls_enabled,
            backup_id=self.app_peer_data.get("restoring-backup"),
            pitr_target=self.app_peer_data.get("restore-to-time"),
            restore_timeline=self.app_peer_data.get("restore-timeline"),
            restore_to_latest=self.app_peer_data.get("restore-to-time", None) == "latest",
            stanza=self.app_peer_data.get("stanza", self.unit_peer_data.get("stanza")),
            restore_stanza=self.app_peer_data.get("restore-stanza"),
            parameters=pg_parameters,
            no_peers=no_peers,
            user_databases_map=self.relations_user_databases_map,
            slots=replication_slots or None,
        )
        if no_peers:
            return True

        if not self._is_workload_running:
            # If Patroni/PostgreSQL has not started yet and TLS relations was initialised,
            # then mark TLS as enabled. This commonly happens when the charm is deployed
            # in a bundle together with the TLS certificates operator. This flag is used to
            # know when to call the Patroni API using HTTP or HTTPS.
            self.unit_peer_data.update({
                "tls": "enabled" if self.is_tls_enabled else "",
            })
            self.postgresql_client_relation.update_endpoints()
            logger.debug("Early exit update_config: Workload not started yet")
            return True

        if not self._patroni.member_started:
            if self.is_tls_enabled:
                logger.debug(
                    "Early exit update_config: patroni not responding but TLS is enabled."
                )
                self._handle_postgresql_restart_need()
                return True
            logger.debug("Early exit update_config: Patroni not started yet")
            return False

        # Try to connect
        if not self._can_connect_to_postgresql:
            logger.warning("Early exit update_config: Cannot connect to Postgresql")
            return False

        # Use config value if set, calculate otherwise
        max_connections = (
            self.config.experimental_max_connections
            if self.config.experimental_max_connections
            else max(4 * os.cpu_count(), 100)
        )

        self._patroni.bulk_update_parameters_controller_by_patroni({
            "max_connections": max_connections,
            "max_prepared_transactions": self.config.memory_max_prepared_transactions,
            "max_replication_slots": 25,
            "max_wal_senders": 25,
            "wal_keep_size": self.config.durability_wal_keep_size,
        })

        self._patroni.ensure_slots_controller_by_patroni(replication_slots)

        self._handle_postgresql_restart_need()

        cache = snap.SnapCache()
        postgres_snap = cache[charm_refresh.snap_name()]

        # TODO handle case of scale up while refresh in progress & `refresh` is None
        if refresh is not None and postgres_snap.revision != refresh.pinned_snap_revision:
            logger.debug("Early exit: snap was not refreshed to the right version yet")
            return True

        self._restart_metrics_service(postgres_snap)
        self._restart_ldap_sync_service(postgres_snap)

        self.unit_peer_data.update({"user_hash": self.generate_user_hash})
        if self.unit.is_leader():
            self.app_peer_data.update({"user_hash": self.generate_user_hash})
        return True

    def _validate_config_options(self) -> None:
        """Validates specific config options that need access to the database or to the TLS status."""
        if (
            self.config.instance_default_text_search_config
            not in self.postgresql.get_postgresql_text_search_configs()
        ):
            raise ValueError(
                "instance_default_text_search_config config option has an invalid value"
            )

        if not self.postgresql.validate_group_map(self.config.ldap_map):
            raise ValueError("ldap_map config option has an invalid value")

        if not self.postgresql.validate_date_style(self.config.request_date_style):
            raise ValueError("request_date_style config option has an invalid value")

        if self.config.request_time_zone not in self.postgresql.get_postgresql_timezones():
            raise ValueError("request_time_zone config option has an invalid value")

        if (
            self.config.storage_default_table_access_method
            not in self.postgresql.get_postgresql_default_table_access_methods()
        ):
            raise ValueError(
                "storage_default_table_access_method config option has an invalid value"
            )

    def _handle_postgresql_restart_need(self) -> None:
        """Handle PostgreSQL restart need based on the TLS configuration and configuration changes."""
        if self._can_connect_to_postgresql:
            restart_postgresql = self.is_tls_enabled != self.postgresql.is_tls_enabled()
        else:
            restart_postgresql = False
        try:
            self._patroni.reload_patroni_configuration()
        except Exception as e:
            logger.error(f"Reload patroni call failed! error: {e!s}")
        # Wait for some more time than the Patroni's loop_wait default value (10 seconds),
        # which tells how much time Patroni will wait before checking the configuration
        # file again to reload it.
        try:
            for attempt in Retrying(stop=stop_after_attempt(5), wait=wait_fixed(3)):
                with attempt:
                    restart_postgresql = restart_postgresql or self.postgresql.is_restart_pending()
                    if not restart_postgresql:
                        raise Exception
        except RetryError:
            # Ignore the error, as it happens only to indicate that the configuration has not changed.
            pass
        self.unit_peer_data.update({"tls": "enabled" if self.is_tls_enabled else ""})
        self.postgresql_client_relation.update_endpoints()

        # Restart PostgreSQL if TLS configuration has changed
        # (so the both old and new connections use the configuration).
        if restart_postgresql:
            logger.info("PostgreSQL restart required")
            self._peers.data[self.unit].pop("postgresql_restarted", None)
            self.on[self.restart_manager.name].acquire_lock.emit()

    def _update_relation_endpoints(self) -> None:
        """Updates endpoints and read-only endpoint in all relations."""
        self.postgresql_client_relation.update_endpoints()

    def get_available_memory(self) -> int:
        """Returns the system available memory in bytes."""
        with open("/proc/meminfo") as meminfo:
            for line in meminfo:
                if "MemTotal" in line:
                    return int(line.split()[1]) * 1024

        return 0

    @property
    def client_relations(self) -> list[Relation]:
        """Return the list of established client relations."""
        return self.model.relations.get("database", [])

    @property
    def relations_user_databases_map(self) -> dict:
        """Returns a user->databases map for all relations."""
        user_database_map = {}
        # Copy relations users directly instead of waiting for them to be created
        for relation in self.model.relations[self.postgresql_client_relation.relation_name]:
            user = f"relation-{relation.id}"
            if user not in user_database_map and (
                database := self.postgresql_client_relation.database_provides.fetch_relation_field(
                    relation.id, "database"
                )
            ):
                user_database_map[user] = database
        if not self.is_cluster_initialised or not self._patroni.member_started:
            user_database_map.update({
                USER: "all",
                REPLICATION_USER: "all",
                REWIND_USER: "all",
            })
            return user_database_map
        try:
<<<<<<< HEAD
            for user in self.postgresql.list_users(current_host=self.is_connectivity_enabled):
                if user in (
                    "backup",
                    "monitoring",
                    "operator",
                    "postgres",
                    "replication",
                    "rewind",
                ):
                    continue
                user_database_map[user] = ",".join(
=======
            for user in self.postgresql.list_users_from_relation(
                current_host=self.is_connectivity_enabled
            ):
                databases = ",".join(
>>>>>>> 823e0a0b
                    self.postgresql.list_accessible_databases_for_user(
                        user, current_host=self.is_connectivity_enabled
                    )
                )
                if databases:
                    user_database_map[user] = databases
                else:
                    logger.debug(f"User {user} has no databases to connect to")
                # Add "landscape" superuser by default to the list when the "db-admin" relation is present.
                if any(True for relation in self.client_relations if relation.name == "db-admin"):
                    user_database_map["landscape"] = "all"
            if self.postgresql.list_access_groups(
                current_host=self.is_connectivity_enabled
            ) != set(ACCESS_GROUPS):
                user_database_map.update({
                    USER: "all",
                    REPLICATION_USER: "all",
                    REWIND_USER: "all",
                })
            return user_database_map
        except PostgreSQLListUsersError:
            logger.debug("relations_user_databases_map: Unable to get users")
            return {USER: "all", REPLICATION_USER: "all", REWIND_USER: "all"}

    @property
    def generate_user_hash(self) -> str:
        """Generate expected user and database hash."""
        user_db_pairs = {}
        for relation in self.model.relations[self.postgresql_client_relation.relation_name]:
            if database := self.postgresql_client_relation.database_provides.fetch_relation_field(
                relation.id, "database"
            ):
                user = f"relation_id_{relation.id}"
                user_db_pairs[user] = database
        return shake_128(str(user_db_pairs).encode()).hexdigest(16)

    def override_patroni_restart_condition(
        self, new_condition: str, repeat_cause: str | None
    ) -> bool:
        """Temporary override Patroni systemd service restart condition.

        Executes only on current unit.

        Args:
            new_condition: new Patroni systemd service restart condition.
            repeat_cause: whether this field is equal to the last success override operation repeat cause, Patroni
                restart condition will be overridden (keeping the original restart condition reference untouched) and
                success code will be returned. But if this field is distinct from previous repeat cause or None,
                repeated operation will cause failure code will be returned.
        """
        current_condition = self._patroni.get_patroni_restart_condition()
        if "overridden-patroni-restart-condition" in self.unit_peer_data:
            original_condition = self.unit_peer_data["overridden-patroni-restart-condition"]
            if repeat_cause is None:
                logger.error(
                    f"failure trying to override patroni restart condition to {new_condition}"
                    f"as it already overridden from {original_condition} to {current_condition}"
                )
                return False
            previous_repeat_cause = self.unit_peer_data.get(
                "overridden-patroni-restart-condition-repeat-cause", None
            )
            if previous_repeat_cause != repeat_cause:
                logger.error(
                    f"failure trying to override patroni restart condition to {new_condition}"
                    f"as it already overridden from {original_condition} to {current_condition}"
                    f"and repeat cause is not equal: {previous_repeat_cause} != {repeat_cause}"
                )
                return False
            # There repeat cause is equal
            self._patroni.update_patroni_restart_condition(new_condition)
            logger.debug(
                f"Patroni restart condition re-overridden to {new_condition} within repeat cause {repeat_cause}"
                f"(original restart condition reference is untouched and is {original_condition})"
            )
            return True
        self._patroni.update_patroni_restart_condition(new_condition)
        self.unit_peer_data["overridden-patroni-restart-condition"] = current_condition
        if repeat_cause is not None:
            self.unit_peer_data["overridden-patroni-restart-condition-repeat-cause"] = repeat_cause
        logger.debug(
            f"Patroni restart condition overridden from {current_condition} to {new_condition}"
            f"{' with repeat cause ' + repeat_cause if repeat_cause is not None else ''}"
        )
        return True

    def restore_patroni_restart_condition(self) -> None:
        """Restore Patroni systemd service restart condition that was before overriding.

        Will do nothing if not overridden. Executes only on current unit.
        """
        if "overridden-patroni-restart-condition" in self.unit_peer_data:
            original_condition = self.unit_peer_data["overridden-patroni-restart-condition"]
            self._patroni.update_patroni_restart_condition(original_condition)
            self.unit_peer_data.update({
                "overridden-patroni-restart-condition": "",
                "overridden-patroni-restart-condition-repeat-cause": "",
            })
            logger.debug(f"restored Patroni restart condition to {original_condition}")
        else:
            logger.warning("not restoring patroni restart condition as it's not overridden")

    def is_pitr_failed(self) -> tuple[bool, bool]:
        """Check if Patroni service failed to bootstrap cluster during point-in-time-recovery.

        Typically, this means that database service failed to reach point-in-time-recovery target or has been
        supplied with bad PITR parameter. Also, remembers last state and can provide info is it new event, or
        it belongs to previous action. Executes only on current unit.

        Returns:
            Tuple[bool, bool]:
                - Is patroni service failed to bootstrap cluster.
                - Is it new fail, that wasn't observed previously.
        """
        patroni_exceptions = []
        count = 0
        while len(patroni_exceptions) == 0 and count < 10:
            if count > 0:
                time.sleep(3)
            patroni_logs = self._patroni.patroni_logs(num_lines="all")
            patroni_exceptions = re.findall(
                r"^([0-9-:TZ]+).*patroni\.exceptions\.PatroniFatalException: Failed to bootstrap cluster$",
                patroni_logs,
                re.MULTILINE,
            )
            count += 1

        if len(patroni_exceptions) > 0:
            logger.debug("Failures to bootstrap cluster detected on Patroni service logs")
            old_pitr_fail_id = self.unit_peer_data.get("last_pitr_fail_id", None)
            self.unit_peer_data["last_pitr_fail_id"] = patroni_exceptions[-1]
            return True, patroni_exceptions[-1] != old_pitr_fail_id

        logger.debug("No failures detected on Patroni service logs")
        return False, False

    def log_pitr_last_transaction_time(self) -> None:
        """Log to user last completed transaction time acquired from postgresql logs."""
        postgresql_logs = self._patroni.last_postgresql_logs()
        log_time = re.findall(
            r"last completed transaction was at log time (.*)$",
            postgresql_logs,
            re.MULTILINE,
        )
        if len(log_time) > 0:
            logger.info(f"Last completed transaction was at {log_time[-1]}")
        else:
            logger.error("Can't tell last completed transaction time")

    def get_plugins(self) -> list[str]:
        """Return a list of installed plugins."""
        plugins = [
            "_".join(plugin.split("_")[1:-1])
            for plugin in self.config.plugin_keys()
            if self.config[plugin]
        ]
        plugins = [PLUGIN_OVERRIDES.get(plugin, plugin) for plugin in plugins]
        if "spi" in plugins:
            plugins.remove("spi")
            for ext in SPI_MODULE:
                plugins.append(ext)
        return plugins

    def get_ldap_parameters(self) -> dict:
        """Returns the LDAP configuration to use."""
        if not self.is_cluster_initialised:
            return {}
        if not self.is_ldap_charm_related:
            logger.debug("LDAP is not enabled")
            return {}

        data = self.ldap.get_relation_data()
        if data is None:
            return {}

        params = {
            "ldapbasedn": data.base_dn,
            "ldapbinddn": data.bind_dn,
            "ldapbindpasswd": data.bind_password,
            "ldaptls": data.starttls,
            "ldapurl": data.urls[0],
        }

        # LDAP authentication parameters that are exclusive to
        # one of the two supported modes (simple bind or search+bind)
        # must be put at the very end of the parameters string
        params.update({
            "ldapsearchfilter": self.config.ldap_search_filter,
        })

        return params


if __name__ == "__main__":
    main(PostgresqlOperatorCharm)<|MERGE_RESOLUTION|>--- conflicted
+++ resolved
@@ -2497,7 +2497,6 @@
             })
             return user_database_map
         try:
-<<<<<<< HEAD
             for user in self.postgresql.list_users(current_host=self.is_connectivity_enabled):
                 if user in (
                     "backup",
@@ -2509,20 +2508,10 @@
                 ):
                     continue
                 user_database_map[user] = ",".join(
-=======
-            for user in self.postgresql.list_users_from_relation(
-                current_host=self.is_connectivity_enabled
-            ):
-                databases = ",".join(
->>>>>>> 823e0a0b
                     self.postgresql.list_accessible_databases_for_user(
                         user, current_host=self.is_connectivity_enabled
                     )
                 )
-                if databases:
-                    user_database_map[user] = databases
-                else:
-                    logger.debug(f"User {user} has no databases to connect to")
                 # Add "landscape" superuser by default to the list when the "db-admin" relation is present.
                 if any(True for relation in self.client_relations if relation.name == "db-admin"):
                     user_database_map["landscape"] = "all"
