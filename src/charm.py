--- conflicted
+++ resolved
@@ -520,7 +520,6 @@
         if self.primary_endpoint:
             self._update_relation_endpoints()
 
-<<<<<<< HEAD
     def _stuck_raft_cluster_check(self) -> None:
         """Check for stuck raft cluster and reinitialise if safe."""
         raft_stuck = False
@@ -654,10 +653,6 @@
 
     def _peer_relation_changed_checks(self, event: HookEvent) -> bool:
         """Split of to reduce complexity."""
-=======
-    def _on_peer_relation_changed(self, event: HookEvent):  # noqa: C901
-        """Reconfigure cluster members when something changes."""
->>>>>>> c5c916d4
         # Prevents the cluster to be reconfigured before it's bootstrapped in the leader.
         if "cluster_initialised" not in self._peers.data[self.app]:
             logger.debug("Deferring on_peer_relation_changed: cluster not initialized")
