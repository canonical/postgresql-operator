#!/usr/bin/env -S LD_LIBRARY_PATH=lib python3
# Copyright 2021 Canonical Ltd.
# See LICENSE file for licensing details.

"""Charmed Machine Operator for the PostgreSQL database."""

import contextlib
import json
import logging
import os
import platform
import re
import subprocess
import sys
import time
from datetime import datetime
from pathlib import Path
from typing import Literal, get_args
from urllib.parse import urlparse

import psycopg2
from charms.data_platform_libs.v0.data_interfaces import DataPeerData, DataPeerUnitData
from charms.data_platform_libs.v0.data_models import TypedCharmBase
from charms.grafana_agent.v0.cos_agent import COSAgentProvider, charm_tracing_config
from charms.operator_libs_linux.v2 import snap
from charms.postgresql_k8s.v0.postgresql import (
    ACCESS_GROUP_IDENTITY,
    ACCESS_GROUPS,
    REQUIRED_PLUGINS,
    PostgreSQL,
    PostgreSQLCreateUserError,
    PostgreSQLEnableDisableExtensionError,
    PostgreSQLGetCurrentTimelineError,
    PostgreSQLListUsersError,
    PostgreSQLUpdateUserPasswordError,
)
from charms.postgresql_k8s.v0.postgresql_tls import PostgreSQLTLS
from charms.rolling_ops.v0.rollingops import RollingOpsManager, RunWithLock
from charms.tempo_coordinator_k8s.v0.charm_tracing import trace_charm
from ops import JujuVersion, main
from ops.charm import (
    ActionEvent,
    HookEvent,
    InstallEvent,
    LeaderElectedEvent,
    RelationDepartedEvent,
    SecretChangedEvent,
    StartEvent,
)
from ops.framework import EventBase
from ops.model import (
    ActiveStatus,
    BlockedStatus,
    MaintenanceStatus,
    ModelError,
    Relation,
    SecretNotFoundError,
    Unit,
    WaitingStatus,
)
from tenacity import RetryError, Retrying, retry, stop_after_attempt, stop_after_delay, wait_fixed

from backups import CANNOT_RESTORE_PITR, S3_BLOCK_MESSAGES, PostgreSQLBackups
from cluster import (
    NotReadyError,
    Patroni,
    RemoveRaftMemberFailedError,
    SwitchoverFailedError,
    SwitchoverNotSyncError,
)
from cluster_topology_observer import (
    ClusterTopologyChangeCharmEvents,
    ClusterTopologyObserver,
)
from config import CharmConfig
from constants import (
    APP_SCOPE,
    BACKUP_USER,
    DATABASE_DEFAULT_NAME,
    DATABASE_PORT,
    METRICS_PORT,
    MONITORING_PASSWORD_KEY,
    MONITORING_SNAP_SERVICE,
    MONITORING_USER,
    PATRONI_CONF_PATH,
    PATRONI_PASSWORD_KEY,
    PEER,
    PLUGIN_OVERRIDES,
    POSTGRESQL_SNAP_NAME,
    RAFT_PASSWORD_KEY,
    REPLICATION_PASSWORD_KEY,
    REWIND_PASSWORD_KEY,
    SECRET_DELETED_LABEL,
    SECRET_INTERNAL_LABEL,
    SECRET_KEY_OVERRIDES,
    SNAP_PACKAGES,
    SPI_MODULE,
    SYSTEM_USERS,
    TLS_CA_FILE,
    TLS_CERT_FILE,
    TLS_KEY_FILE,
    TRACING_PROTOCOL,
    UNIT_SCOPE,
    UPDATE_CERTS_BIN_PATH,
    USER,
    USER_PASSWORD_KEY,
)
from ldap import PostgreSQLLDAP
from relations.async_replication import (
    REPLICATION_CONSUMER_RELATION,
    REPLICATION_OFFER_RELATION,
    PostgreSQLAsyncReplication,
)
from relations.postgresql_provider import PostgreSQLProvider
from rotate_logs import RotateLogs
from upgrade import PostgreSQLUpgrade, get_postgresql_dependencies_model
from utils import new_password, snap_refreshed

logger = logging.getLogger(__name__)

PRIMARY_NOT_REACHABLE_MESSAGE = "waiting for primary to be reachable from this unit"
EXTENSIONS_DEPENDENCY_MESSAGE = "Unsatisfied plugin dependencies. Please check the logs"
EXTENSION_OBJECT_MESSAGE = "Cannot disable plugins: Existing objects depend on it. See logs"

Scopes = Literal[APP_SCOPE, UNIT_SCOPE]
PASSWORD_USERS = [*SYSTEM_USERS, "patroni"]


class CannotConnectError(Exception):
    """Cannot run smoke check on connected Database."""


@trace_charm(
    tracing_endpoint="tracing_endpoint",
    extra_types=(
        ClusterTopologyObserver,
        COSAgentProvider,
        Patroni,
        PostgreSQL,
        PostgreSQLAsyncReplication,
        PostgreSQLBackups,
        PostgreSQLLDAP,
        PostgreSQLProvider,
        PostgreSQLTLS,
        PostgreSQLUpgrade,
        RollingOpsManager,
    ),
)
class PostgresqlOperatorCharm(TypedCharmBase[CharmConfig]):
    """Charmed Operator for the PostgreSQL database."""

    config_type = CharmConfig
    on = ClusterTopologyChangeCharmEvents()

    def __init__(self, *args):
        super().__init__(*args)

        # Support for disabling the operator.
        disable_file = Path(f"{os.environ.get('CHARM_DIR')}/disable")
        if disable_file.exists():
            logger.warning(
                f"\n\tDisable file `{disable_file.resolve()}` found, the charm will skip all events."
                "\n\tTo resume normal operations, please remove the file."
            )
            self.unit.status = BlockedStatus("Disabled")
            sys.exit(0)

        self.peer_relation_app = DataPeerData(
            self.model,
            relation_name=PEER,
            secret_field_name=SECRET_INTERNAL_LABEL,
            deleted_label=SECRET_DELETED_LABEL,
        )
        self.peer_relation_unit = DataPeerUnitData(
            self.model,
            relation_name=PEER,
            secret_field_name=SECRET_INTERNAL_LABEL,
            deleted_label=SECRET_DELETED_LABEL,
        )

        juju_version = JujuVersion.from_environ()
        run_cmd = "/usr/bin/juju-exec" if juju_version.major > 2 else "/usr/bin/juju-run"
        self._observer = ClusterTopologyObserver(self, run_cmd)
        self._rotate_logs = RotateLogs(self)
        self.framework.observe(self.on.cluster_topology_change, self._on_cluster_topology_change)
        self.framework.observe(self.on.install, self._on_install)
        self.framework.observe(self.on.leader_elected, self._on_leader_elected)
        self.framework.observe(self.on.config_changed, self._on_config_changed)
        self.framework.observe(self.on.get_primary_action, self._on_get_primary)
        self.framework.observe(self.on[PEER].relation_changed, self._on_peer_relation_changed)
        self.framework.observe(self.on.secret_changed, self._on_peer_relation_changed)
        # add specific handler for updated system-user secrets
        self.framework.observe(self.on.secret_changed, self._on_secret_changed)
        self.framework.observe(self.on[PEER].relation_departed, self._on_peer_relation_departed)
        self.framework.observe(self.on.start, self._on_start)
        self.framework.observe(self.on.promote_to_primary_action, self._on_promote_to_primary)
        self.framework.observe(self.on.update_status, self._on_update_status)
        self.cluster_name = self.app.name
        self._member_name = self.unit.name.replace("/", "-")

        self._certs_path = "/usr/local/share/ca-certificates"
        self._storage_path = self.meta.storages["pgdata"].location

        self.upgrade = PostgreSQLUpgrade(
            self,
            model=get_postgresql_dependencies_model(),
            relation_name="upgrade",
            substrate="vm",
        )
        self.postgresql_client_relation = PostgreSQLProvider(self)
        self.backup = PostgreSQLBackups(self, "s3-parameters")
        self.ldap = PostgreSQLLDAP(self, "ldap")
        self.tls = PostgreSQLTLS(self, PEER)
        self.async_replication = PostgreSQLAsyncReplication(self)
        self.restart_manager = RollingOpsManager(
            charm=self, relation="restart", callback=self._restart
        )
        self._observer.start_observer()
        self._rotate_logs.start_log_rotation()
        self._grafana_agent = COSAgentProvider(
            self,
            metrics_endpoints=[{"path": "/metrics", "port": METRICS_PORT}],
            scrape_configs=self.patroni_scrape_config,
            refresh_events=[
                self.on[PEER].relation_changed,
                self.on.secret_changed,
                self.on.secret_remove,
            ],
            log_slots=[f"{POSTGRESQL_SNAP_NAME}:logs"],
            tracing_protocols=[TRACING_PROTOCOL],
        )
        self._tracing_endpoint_config, _ = charm_tracing_config(self._grafana_agent, None)

    def patroni_scrape_config(self) -> list[dict]:
        """Generates scrape config for the Patroni metrics endpoint."""
        return [
            {
                "metrics_path": "/metrics",
                "static_configs": [{"targets": [f"{self._unit_ip}:8008"]}],
                "tls_config": {"insecure_skip_verify": True},
                "scheme": "https" if self.is_tls_enabled else "http",
            }
        ]

    @property
    def app_units(self) -> set[Unit]:
        """The peer-related units in the application."""
        if not self._peers:
            return set()

        return {self.unit, *self._peers.units}

    def scoped_peer_data(self, scope: Scopes) -> dict | None:
        """Returns peer data based on scope."""
        if scope == APP_SCOPE:
            return self.app_peer_data
        elif scope == UNIT_SCOPE:
            return self.unit_peer_data

    @property
    def app_peer_data(self) -> dict:
        """Application peer relation data object."""
        relation = self.model.get_relation(PEER)
        if relation is None:
            return {}

        return relation.data[self.app]

    @property
    def unit_peer_data(self) -> dict:
        """Unit peer relation data object."""
        relation = self.model.get_relation(PEER)
        if relation is None:
            return {}

        return relation.data[self.unit]

    @property
    def tracing_endpoint(self) -> str | None:
        """Otlp http endpoint for charm instrumentation."""
        return self._tracing_endpoint_config

    def _peer_data(self, scope: Scopes) -> dict:
        """Return corresponding databag for app/unit."""
        relation = self.model.get_relation(PEER)
        if relation is None:
            return {}

        return relation.data[self._scope_obj(scope)]

    def _scope_obj(self, scope: Scopes):
        if scope == APP_SCOPE:
            return self.app
        if scope == UNIT_SCOPE:
            return self.unit

    def peer_relation_data(self, scope: Scopes) -> DataPeerData:
        """Returns the peer relation data per scope."""
        if scope == APP_SCOPE:
            return self.peer_relation_app
        elif scope == UNIT_SCOPE:
            return self.peer_relation_unit

    def _translate_field_to_secret_key(self, key: str) -> str:
        """Change 'key' to secrets-compatible key field."""
        key = SECRET_KEY_OVERRIDES.get(key, key)
        new_key = key.replace("_", "-")
        return new_key.strip("-")

    def get_secret(self, scope: Scopes, key: str) -> str | None:
        """Get secret from the secret storage."""
        if scope not in get_args(Scopes):
            raise RuntimeError("Unknown secret scope.")

        if not (peers := self.model.get_relation(PEER)):
            return None
        secret_key = self._translate_field_to_secret_key(key)
        return self.peer_relation_data(scope).get_secret(peers.id, secret_key)

    def set_secret(self, scope: Scopes, key: str, value: str | None) -> str | None:
        """Set secret from the secret storage."""
        if scope not in get_args(Scopes):
            raise RuntimeError("Unknown secret scope.")

        if not value:
            return self.remove_secret(scope, key)

        if not (peers := self.model.get_relation(PEER)):
            return None
        secret_key = self._translate_field_to_secret_key(key)
        self.peer_relation_data(scope).set_secret(peers.id, secret_key, value)

    def remove_secret(self, scope: Scopes, key: str) -> None:
        """Removing a secret."""
        if scope not in get_args(Scopes):
            raise RuntimeError("Unknown secret scope.")

        if not (peers := self.model.get_relation(PEER)):
            return None
        secret_key = self._translate_field_to_secret_key(key)
        self.peer_relation_data(scope).delete_relation_data(peers.id, [secret_key])

    def get_secret_from_id(self, secret_id: str) -> dict[str, str]:
        """Resolve the given id of a Juju secret and return the content as a dict.

        This method can be used to retrieve any secret, not just those used via the peer relation.
        If the secret is not owned by the charm, it has to be granted access to it.

        Args:
            secret_id (str): The id of the secret.

        Returns:
            dict: The content of the secret.
        """
        try:
            secret_content = self.model.get_secret(id=secret_id).get_content(refresh=True)
        except (SecretNotFoundError, ModelError):
            raise

        return secret_content

    @property
    def is_cluster_initialised(self) -> bool:
        """Returns whether the cluster is already initialised."""
        return "cluster_initialised" in self.app_peer_data

    @property
    def is_cluster_restoring_backup(self) -> bool:
        """Returns whether the cluster is restoring a backup."""
        return "restoring-backup" in self.app_peer_data

    @property
    def is_cluster_restoring_to_time(self) -> bool:
        """Returns whether the cluster is restoring a backup to a specific time."""
        return "restore-to-time" in self.app_peer_data

    @property
    def is_unit_departing(self) -> bool:
        """Returns whether the unit is departing."""
        return "departing" in self.unit_peer_data

    @property
    def is_unit_stopped(self) -> bool:
        """Returns whether the unit is stopped."""
        return "stopped" in self.unit_peer_data

    @property
    def postgresql(self) -> PostgreSQL:
        """Returns an instance of the object used to interact with the database."""
        return PostgreSQL(
            primary_host=self.primary_endpoint,
            current_host=self._unit_ip,
            user=USER,
            password=self.get_secret(APP_SCOPE, f"{USER}-password"),
            database=DATABASE_DEFAULT_NAME,
            system_users=SYSTEM_USERS,
        )

    @property
    def primary_endpoint(self) -> str | None:
        """Returns the endpoint of the primary instance or None when no primary available."""
        if not self._peers:
            logger.debug("primary endpoint early exit: Peer relation not joined yet.")
            return None
        try:
            primary = self._patroni.get_primary()
            if primary is None and (standby_leader := self._patroni.get_standby_leader()):
                primary = standby_leader
            primary_endpoint = self._patroni.get_member_ip(primary)
            # Force a retry if there is no primary or the member that was
            # returned is not in the list of the current cluster members
            # (like when the cluster was not updated yet after a failed switchover).
            if not primary_endpoint or primary_endpoint not in self._units_ips:
                # TODO figure out why peer data is not available
                if primary_endpoint and len(self._units_ips) == 1 and len(self._peers.units) > 1:
                    logger.warning(
                        "Possibly incoplete peer data: Will not map primary IP to unit IP"
                    )
                    return primary_endpoint
                logger.debug("primary endpoint early exit: Primary IP not in cached peer list.")
                primary_endpoint = None
        except RetryError:
            return None
        else:
            return primary_endpoint

    def get_hostname_by_unit(self, _) -> str:
        """Create a DNS name for a PostgreSQL unit.

        Returns:
            A string representing the hostname of the PostgreSQL unit.
        """
        # For now, as there is no DNS hostnames on VMs, and it would also depend on
        # the underlying provider (LXD, MAAS, etc.), the unit IP is returned.
        return self._unit_ip

    def _on_get_primary(self, event: ActionEvent) -> None:
        """Get primary instance."""
        try:
            primary = self._patroni.get_primary(unit_name_pattern=True)
            event.set_results({"primary": primary})
        except RetryError as e:
            logger.error(f"failed to get primary with error {e}")

    def updated_synchronous_node_count(self) -> bool:
        """Tries to update synchronous_node_count configuration and reports the result."""
        try:
            self._patroni.update_synchronous_node_count()
            return True
        except RetryError:
            logger.debug("Unable to set synchronous_node_count")
            return False

    def _on_peer_relation_departed(self, event: RelationDepartedEvent) -> None:
        """The leader removes the departing units from the list of cluster members."""
        # Don't handle this event in the same unit that is departing.
        if event.departing_unit == self.unit:
            logger.debug("Early exit on_peer_relation_departed: Skipping departing unit")
            return

        if self.has_raft_keys():
            logger.debug("Early exit on_peer_relation_departed: Raft recovery in progress")
            return

        # Remove the departing member from the raft cluster.
        try:
            departing_member = event.departing_unit.name.replace("/", "-")
            member_ip = self._patroni.get_member_ip(departing_member)
            self._patroni.remove_raft_member(member_ip)
        except RemoveRaftMemberFailedError:
            logger.debug(
                "Deferring on_peer_relation_departed: Failed to remove member from raft cluster"
            )
            event.defer()
            return
        except RetryError:
            logger.warning(
                f"Early exit on_peer_relation_departed: Cannot get {event.departing_unit.name} member IP"
            )
            return

        # Allow leader to update the cluster members.
        if not self.unit.is_leader():
            return

        if not self.is_cluster_initialised or not self.updated_synchronous_node_count():
            logger.debug("Deferring on_peer_relation_departed: cluster not initialized")
            event.defer()
            return

        # Remove cluster members one at a time.
        for member_ip in self._get_ips_to_remove():
            # Check that all members are ready before removing unit from the cluster.
            if not self._patroni.are_all_members_ready():
                logger.info("Deferring reconfigure: another member doing sync right now")
                event.defer()
                return

            # Update the list of the current members.
            self._remove_from_members_ips(member_ip)
            self.update_config()

            if self.primary_endpoint:
                self._update_relation_endpoints()
            else:
                self.unit.status = WaitingStatus(PRIMARY_NOT_REACHABLE_MESSAGE)
                return

        # Update the sync-standby endpoint in the async replication data.
        self.async_replication.update_async_replication_data()

    def _stuck_raft_cluster_check(self) -> None:
        """Check for stuck raft cluster and reinitialise if safe."""
        raft_stuck = False
        all_units_stuck = True
        candidate = self.app_peer_data.get("raft_selected_candidate")
        for key, data in self._peers.data.items():
            if key == self.app:
                continue
            if "raft_stuck" in data:
                raft_stuck = True
            else:
                all_units_stuck = False
            if not candidate and "raft_candidate" in data:
                candidate = key

        if not raft_stuck:
            return

        if not all_units_stuck:
            logger.warning("Stuck raft not yet detected on all units")
            return

        if not candidate:
            logger.warning("Stuck raft has no candidate")
            return
        if "raft_selected_candidate" not in self.app_peer_data:
            logger.info(f"{candidate.name} selected for new raft leader")
            self.app_peer_data["raft_selected_candidate"] = candidate.name

    def _stuck_raft_cluster_rejoin(self) -> None:
        """Reconnect cluster to new raft."""
        primary = None
        for key, data in self._peers.data.items():
            if key == self.app:
                continue
            if "raft_primary" in data:
                primary = key
                break
        if primary and "raft_reset_primary" not in self.app_peer_data:
            logger.info("Updating the primary endpoint")
            self.app_peer_data.pop("members_ips", None)
            for unit in self._peers.units:
                self._add_to_members_ips(self._get_unit_ip(unit))
            self._add_to_members_ips(self._get_unit_ip(self.unit))
            self.app_peer_data["raft_reset_primary"] = "True"
            self._update_relation_endpoints()
        if (
            "raft_rejoin" not in self.app_peer_data
            and "raft_followers_stopped" in self.app_peer_data
            and "raft_reset_primary" in self.app_peer_data
        ):
            logger.info("Notify units they can rejoin")
            self.app_peer_data["raft_rejoin"] = "True"

    def _stuck_raft_cluster_stopped_check(self) -> None:
        """Check that the cluster is stopped."""
        if "raft_followers_stopped" in self.app_peer_data:
            return

        for key, data in self._peers.data.items():
            if key == self.app:
                continue
            if "raft_stopped" not in data:
                return

        logger.info("Cluster is shut down")
        self.app_peer_data["raft_followers_stopped"] = "True"

    def _stuck_raft_cluster_cleanup(self) -> None:
        for key, data in self._peers.data.items():
            if key == self.app:
                continue
            for flag in data:
                if flag.startswith("raft_"):
                    return

        logger.info("Cleaning up raft app data")
        self.app_peer_data.pop("raft_rejoin", None)
        self.app_peer_data.pop("raft_reset_primary", None)
        self.app_peer_data.pop("raft_selected_candidate", None)
        self.app_peer_data.pop("raft_followers_stopped", None)

    def _raft_reinitialisation(self) -> None:
        """Handle raft cluster loss of quorum."""
        # Skip to cleanup if rejoining
        if "raft_rejoin" not in self.app_peer_data:
            if self.unit.is_leader():
                self._stuck_raft_cluster_check()

            if (
                candidate := self.app_peer_data.get("raft_selected_candidate")
            ) and "raft_stopped" not in self.unit_peer_data:
                self.unit_peer_data.pop("raft_stuck", None)
                self.unit_peer_data.pop("raft_candidate", None)
                self._patroni.remove_raft_data()
                logger.info(f"Stopping {self.unit.name}")
                self.unit_peer_data["raft_stopped"] = "True"

            if self.unit.is_leader():
                self._stuck_raft_cluster_stopped_check()

            if (
                candidate == self.unit.name
                and "raft_primary" not in self.unit_peer_data
                and "raft_followers_stopped" in self.app_peer_data
            ):
                self.unit.status = MaintenanceStatus("Reinitialising raft")
                logger.info(f"Reinitialising {self.unit.name} as primary")
                self._patroni.reinitialise_raft_data()
                self.unit_peer_data["raft_primary"] = "True"

            if self.unit.is_leader():
                self._stuck_raft_cluster_rejoin()

        if "raft_rejoin" in self.app_peer_data:
            logger.info("Cleaning up raft unit data")
            self.unit_peer_data.pop("raft_primary", None)
            self.unit_peer_data.pop("raft_stopped", None)
            self.update_config()
            self._patroni.start_patroni()
            self._set_primary_status_message()

            if self.unit.is_leader():
                self._stuck_raft_cluster_cleanup()

    def has_raft_keys(self):
        """Checks for the presence of raft recovery keys in peer data."""
        for key in self.app_peer_data:
            if key.startswith("raft_"):
                return True

        return any(key.startswith("raft_") for key in self.unit_peer_data)

    def _peer_relation_changed_checks(self, event: HookEvent) -> bool:
        """Split of to reduce complexity."""
        # Prevents the cluster to be reconfigured before it's bootstrapped in the leader.
        if not self.is_cluster_initialised:
            logger.debug("Deferring on_peer_relation_changed: cluster not initialized")
            event.defer()
            return False

        # Check whether raft is stuck.
        if self.has_raft_keys():
            self._raft_reinitialisation()
            logger.debug("Early exit on_peer_relation_changed: stuck raft recovery")
            return False

        # If the unit is the leader, it can reconfigure the cluster.
        if self.unit.is_leader() and not self._reconfigure_cluster(event):
            event.defer()
            return False

        if self._update_member_ip():
            return False

        # Don't update this member before it's part of the members list.
        if self._unit_ip not in self.members_ips:
            logger.debug("Early exit on_peer_relation_changed: Unit not in the members list")
            return False
        return True

    def _on_peer_relation_changed(self, event: HookEvent):
        """Reconfigure cluster members when something changes."""
        if not self._peer_relation_changed_checks(event):
            return

        # Update the list of the cluster members in the replicas to make them know each other.
        try:
            # Update the members of the cluster in the Patroni configuration on this unit.
            self.update_config()
        except RetryError:
            self.unit.status = BlockedStatus("failed to update cluster members on member")
            return
        except ValueError as e:
            self.unit.status = BlockedStatus("Configuration Error. Please check the logs")
            logger.error("Invalid configuration: %s", str(e))
            return

        # Should not override a blocked status
        if isinstance(self.unit.status, BlockedStatus):
            logger.debug("on_peer_relation_changed early exit: Unit in blocked status")
            return

        if (
            self.is_cluster_restoring_backup or self.is_cluster_restoring_to_time
        ) and not self._was_restore_successful():
            logger.debug("on_peer_relation_changed early exit: Backup restore check failed")
            return

        # Start can be called here multiple times as it's idempotent.
        # At this moment, it starts Patroni at the first time the data is received
        # in the relation.
        self._patroni.start_patroni()

        # Assert the member is up and running before marking the unit as active.
        if not self._patroni.member_started:
            logger.debug("Deferring on_peer_relation_changed: awaiting for member to start")
            self.unit.status = WaitingStatus("awaiting for member to start")
            event.defer()
            return

        # Restart the workload if it's stuck on the starting state after a timeline divergence
        # due to a backup that was restored.
        if (
            not self.is_primary
            and not self.is_standby_leader
            and (
                self._patroni.member_replication_lag == "unknown"
                or int(self._patroni.member_replication_lag) > 1000
            )
        ):
            logger.warning("Degraded member detected: reinitialising unit")
            self.unit.status = MaintenanceStatus("reinitialising replica")
            self._patroni.reinitialize_postgresql()
            logger.debug("Deferring on_peer_relation_changed: reinitialising replica")
            event.defer()
            return

        self._start_stop_pgbackrest_service(event)

        # This is intended to be executed only when leader is reinitializing S3 connection due to the leader change.
        if (
            "s3-initialization-start" in self.app_peer_data
            and "s3-initialization-done" not in self.unit_peer_data
            and self.is_primary
            and not self.backup._on_s3_credential_changed_primary(event)
        ):
            return

        # Clean-up unit initialization data after successful sync to the leader.
        if "s3-initialization-done" in self.app_peer_data and not self.unit.is_leader():
            self.unit_peer_data.update({
                "stanza": "",
                "s3-initialization-block-message": "",
                "s3-initialization-done": "",
                "s3-initialization-start": "",
            })

        self._update_new_unit_status()

    def _on_secret_changed(self, event: SecretChangedEvent) -> None:
        """Handle the secret_changed event."""
        if not self.unit.is_leader():
            return

        if (admin_secret_id := self.config.system_users) and admin_secret_id == event.secret.id:
            try:
                self._update_admin_password(admin_secret_id)
            except PostgreSQLUpdateUserPasswordError:
                event.defer()

    # Split off into separate function, because of complexity _on_peer_relation_changed
    def _start_stop_pgbackrest_service(self, event: HookEvent) -> None:
        # Start or stop the pgBackRest TLS server service when TLS certificate change.
        if not self.backup.start_stop_pgbackrest_service():
            logger.debug(
                "Deferring on_peer_relation_changed: awaiting for TLS server service to start on primary"
            )
            event.defer()
            return

        self.backup.coordinate_stanza_fields()

        if "exporter-started" not in self.unit_peer_data:
            self._setup_exporter()

    def _update_new_unit_status(self) -> None:
        """Update the status of a new unit that recently joined the cluster."""
        # Only update the connection endpoints if there is a primary.
        # A cluster can have all members as replicas for some time after
        # a failed switchover, so wait until the primary is elected.
        if self.primary_endpoint:
            self._update_relation_endpoints()
            self.async_replication.handle_read_only_mode()
        else:
            self.unit.status = WaitingStatus(PRIMARY_NOT_REACHABLE_MESSAGE)

    def _reconfigure_cluster(self, event: HookEvent):
        """Reconfigure the cluster by adding and removing members IPs to it.

        Returns:
            Whether it was possible to reconfigure the cluster.
        """
        if (
            hasattr(event, "unit")
            and event.relation.data.get(event.unit) is not None
            and event.relation.data[event.unit].get("ip-to-remove") is not None
        ):
            ip_to_remove = event.relation.data[event.unit].get("ip-to-remove")
            logger.info("Removing %s from the cluster due to IP change", ip_to_remove)
            try:
                self._patroni.remove_raft_member(ip_to_remove)
            except RemoveRaftMemberFailedError:
                logger.debug("Deferring on_peer_relation_changed: failed to remove raft member")
                return False
            if ip_to_remove in self.members_ips:
                self._remove_from_members_ips(ip_to_remove)
        self._add_members(event)
        return True

    def _update_member_ip(self) -> bool:
        """Update the member IP in the unit databag.

        Returns:
            Whether the IP was updated.
        """
        # Stop Patroni (and update the member IP) if it was previously isolated
        # from the cluster network. Patroni will start back when its IP address is
        # updated in all the units through the peer relation changed event (in that
        # hook, the configuration is updated and the service is started - or only
        # reloaded in the other units).
        stored_ip = self.unit_peer_data.get("ip")
        current_ip = self.get_hostname_by_unit(None)
        if stored_ip is None:
            self.unit_peer_data.update({"ip": current_ip})
            return False
        elif current_ip != stored_ip:
            logger.info(f"ip changed from {stored_ip} to {current_ip}")
            self.unit_peer_data.update({"ip-to-remove": stored_ip})
            self.unit_peer_data.update({"ip": current_ip})
            self._patroni.stop_patroni()
            self._update_certificate()
            return True
        else:
            self.unit_peer_data.update({"ip-to-remove": ""})
            return False

    def _add_members(self, event):
        """Add new cluster members.

        This method is responsible for adding new members to the cluster
        when new units are added to the application. This event is deferred if
        one of the current units is copying data from the primary, to avoid
        multiple units copying data at the same time, which can cause slow
        transfer rates in these processes and overload the primary instance.
        """
        try:
            # Compare set of Patroni cluster members and Juju hosts
            # to avoid the unnecessary reconfiguration.
            if self._patroni.cluster_members == self._hosts:
                logger.debug("Early exit add_members: Patroni members equal Juju hosts")
                return

            logger.info("Reconfiguring cluster")
            self.unit.status = MaintenanceStatus("reconfiguring cluster")
            for member in self._hosts - self._patroni.cluster_members:
                logger.debug("Adding %s to cluster", member)
                self.add_cluster_member(member)
            self._patroni.update_synchronous_node_count()
        except NotReadyError:
            logger.info("Deferring reconfigure: another member doing sync right now")
            event.defer()
        except RetryError:
            logger.info("Deferring reconfigure: couldn't retrieve current cluster members")
            event.defer()

    def add_cluster_member(self, member: str) -> None:
        """Add member to the cluster if all members are already up and running.

        Raises:
            NotReadyError if either the new member or the current members are not ready.
        """
        unit = self.model.get_unit("/".join(member.rsplit("-", 1)))
        member_ip = self._get_unit_ip(unit)

        if not self._patroni.are_all_members_ready():
            logger.info("not all members are ready")
            raise NotReadyError("not all members are ready")

        # Add the member to the list that should be updated in each other member.
        self._add_to_members_ips(member_ip)

        # Update Patroni configuration file.
        try:
            self.update_config()
        except RetryError:
            self.unit.status = BlockedStatus("failed to update cluster members on member")

    def _get_unit_ip(self, unit: Unit) -> str | None:
        """Get the IP address of a specific unit."""
        # Check if host is current host.
        ip = None
        if unit == self.unit:
            ip = self.model.get_binding(PEER).network.bind_address
        # Check if host is a peer.
        elif unit in self._peers.data:
            ip = self._peers.data[unit].get("private-address")
        # Return None if the unit is not a peer neither the current unit.
        if ip:
            return str(ip)
        return None

    @property
    def _hosts(self) -> set:
        """List of the current Juju hosts.

        Returns:
            a set containing the current Juju hosts
                with the names using - instead of /
                to match Patroni members names
        """
        peers = self.model.get_relation(PEER)
        hosts = [self.unit.name.replace("/", "-")] + [
            unit.name.replace("/", "-") for unit in peers.units
        ]
        return set(hosts)

    @property
    def _patroni(self) -> Patroni:
        """Returns an instance of the Patroni object."""
        return Patroni(
            self,
            self._unit_ip,
            self.cluster_name,
            self._member_name,
            self.app.planned_units(),
            self._peer_members_ips,
            self._get_password(),
            self._replication_password,
            self.get_secret(APP_SCOPE, REWIND_PASSWORD_KEY),
            bool(self.unit_peer_data.get("tls")),
            self.get_secret(APP_SCOPE, RAFT_PASSWORD_KEY),
            self.get_secret(APP_SCOPE, PATRONI_PASSWORD_KEY),
        )

    @property
    def is_connectivity_enabled(self) -> bool:
        """Return whether this unit can be connected externally."""
        return self.unit_peer_data.get("connectivity", "on") == "on"

    @property
    def is_ldap_charm_related(self) -> bool:
        """Return whether this unit has an LDAP charm related."""
        return self.app_peer_data.get("ldap_enabled", "False") == "True"

    @property
    def is_ldap_enabled(self) -> bool:
        """Return whether this unit has LDAP enabled."""
        return self.is_ldap_charm_related and self.is_cluster_initialised

    @property
    def is_primary(self) -> bool:
        """Return whether this unit is the primary instance."""
        return self.unit.name == self._patroni.get_primary(unit_name_pattern=True)

    @property
    def is_standby_leader(self) -> bool:
        """Return whether this unit is the standby leader instance."""
        return self.unit.name == self._patroni.get_standby_leader(unit_name_pattern=True)

    @property
    def is_tls_enabled(self) -> bool:
        """Return whether TLS is enabled."""
        return all(self.tls.get_tls_files())

    @property
    def _peer_members_ips(self) -> set[str]:
        """Fetch current list of peer members IPs.

        Returns:
            A list of peer members addresses (strings).
        """
        # Get all members IPs and remove the current unit IP from the list.
        addresses = self.members_ips
        current_unit_ip = self._unit_ip
        if current_unit_ip in addresses:
            addresses.remove(current_unit_ip)
        return addresses

    @property
    def _units_ips(self) -> set[str]:
        """Fetch current list of peers IPs.

        Returns:
            A list of peers addresses (strings).
        """
        # Get all members IPs and remove the current unit IP from the list.
        addresses = {self._get_unit_ip(unit) for unit in self._peers.units}
        addresses.add(self._unit_ip)
        if None in addresses:
            addresses.remove(None)
        return addresses

    @property
    def members_ips(self) -> set[str]:
        """Returns the list of IPs addresses of the current members of the cluster."""
        if not self._peers:
            return set()
        return set(json.loads(self._peers.data[self.app].get("members_ips", "[]")))

    def _add_to_members_ips(self, ip: str) -> None:
        """Add one IP to the members list."""
        self._update_members_ips(ip_to_add=ip)

    def _remove_from_members_ips(self, ip: str) -> None:
        """Remove IPs from the members list."""
        self._update_members_ips(ip_to_remove=ip)

    def _update_members_ips(
        self, ip_to_add: str | None = None, ip_to_remove: str | None = None
    ) -> None:
        """Update cluster member IPs on application data.

        Member IPs on application data are used to determine when a unit of PostgreSQL
        should be added or removed from the PostgreSQL cluster.

        NOTE: this function does not update the IPs on the PostgreSQL cluster
        in the Patroni configuration.
        """
        # Allow leader to reset which members are part of the cluster.
        if not self.unit.is_leader():
            return

        ips = json.loads(self._peers.data[self.app].get("members_ips", "[]"))
        if ip_to_add and ip_to_add not in ips:
            ips.append(ip_to_add)
        elif ip_to_remove:
            ips.remove(ip_to_remove)
        self._peers.data[self.app]["members_ips"] = json.dumps(ips)

    @retry(
        stop=stop_after_delay(60),
        wait=wait_fixed(5),
        reraise=True,
    )
    def _change_primary(self) -> None:
        """Change the primary member of the cluster."""
        # Try to switchover to another member and raise an exception if it doesn't succeed.
        # If it doesn't happen on time, Patroni will automatically run a fail-over.
        try:
            # Get the current primary to check if it has changed later.
            current_primary = self._patroni.get_primary()

            # Trigger the switchover.
            self._patroni.switchover()

            # Wait for the switchover to complete.
            self._patroni.primary_changed(current_primary)

            logger.info("successful switchover")
        except (RetryError, SwitchoverFailedError) as e:
            logger.warning(
                f"switchover failed with reason: {e} - an automatic failover will be triggered"
            )

    @property
    def _unit_ip(self) -> str:
        """Current unit ip."""
        return str(self.model.get_binding(PEER).network.bind_address)

    def _on_cluster_topology_change(self, _):
        """Updates endpoints and (optionally) certificates when the cluster topology changes."""
        logger.info("Cluster topology changed")
        if self.primary_endpoint:
            self._update_relation_endpoints()
            self.unit.status = ActiveStatus()

    def _on_install(self, event: InstallEvent) -> None:
        """Install prerequisites for the application."""
        logger.debug("Install start time: %s", datetime.now())
        if not self._is_storage_attached():
            self._reboot_on_detached_storage(event)
            return

        self.unit.status = MaintenanceStatus("installing PostgreSQL")

        # Install the charmed PostgreSQL snap.
        try:
            self._install_snap_packages(packages=SNAP_PACKAGES)
        except snap.SnapError:
            self.unit.status = BlockedStatus("failed to install snap packages")
            return

        cache = snap.SnapCache()
        postgres_snap = cache[POSTGRESQL_SNAP_NAME]
        try:
            postgres_snap.alias("patronictl")
        except snap.SnapError:
            logger.warning("Unable to create patronictl alias")
        try:
            postgres_snap.alias("psql")
        except snap.SnapError:
            logger.warning("Unable to create psql alias")

        # Create the user home directory for the snap_daemon user.
        # This is needed due to https://bugs.launchpad.net/snapd/+bug/2011581.
        try:
            # Input is hardcoded
            subprocess.check_call("mkdir -p /home/snap_daemon".split())  # noqa: S603
            subprocess.check_call("chown snap_daemon:snap_daemon /home/snap_daemon".split())  # noqa: S603
            subprocess.check_call("usermod -d /home/snap_daemon snap_daemon".split())  # noqa: S603
        except subprocess.CalledProcessError:
            logger.exception("Unable to create snap_daemon home dir")

        self.unit.status = WaitingStatus("waiting to start PostgreSQL")

    def _on_leader_elected(self, event: LeaderElectedEvent) -> None:  # noqa: C901
        """Handle the leader-elected event."""
        # consider configured system user passwords
        system_user_passwords = {}
        if admin_secret_id := self.config.system_users:
            try:
                system_user_passwords = self.get_secret_from_id(secret_id=admin_secret_id)
            except (ModelError, SecretNotFoundError) as e:
                # only display the error but don't return to make sure all users have passwords
                logger.error(f"Error setting internal passwords: {e}")
                self.unit.status = BlockedStatus("Password setting for system users failed.")
                event.defer()

        # The leader sets the needed passwords if they weren't set before.
        for key in (
            USER_PASSWORD_KEY,
            REPLICATION_PASSWORD_KEY,
            REWIND_PASSWORD_KEY,
            MONITORING_PASSWORD_KEY,
            RAFT_PASSWORD_KEY,
            PATRONI_PASSWORD_KEY,
        ):
            if self.get_secret(APP_SCOPE, key) is None:
                if key in system_user_passwords:
                    # use provided passwords for system-users if available
                    self.set_secret(APP_SCOPE, key, system_user_passwords[key])
                    logger.info(f"Using configured password for {key}")
                else:
                    # generate a password for this user if not provided
                    self.set_secret(APP_SCOPE, key, new_password())
                    logger.info(f"Generated new password for {key}")

        if self.has_raft_keys():
            self._raft_reinitialisation()
            return

        # Update the list of the current PostgreSQL hosts when a new leader is elected.
        # Add this unit to the list of cluster members
        # (the cluster should start with only this member).
        if self._unit_ip not in self.members_ips:
            self._add_to_members_ips(self._unit_ip)

        # Remove departing units when the leader changes.
        for ip in self._get_ips_to_remove():
            logger.info("Removing %s from the cluster", ip)
            self._remove_from_members_ips(ip)

        self.update_config()

        # Don't update connection endpoints in the first time this event run for
        # this application because there are no primary and replicas yet.
        if not self.is_cluster_initialised:
            logger.debug("Early exit on_leader_elected: Cluster not initialized")
            return

        # Only update the connection endpoints if there is a primary.
        # A cluster can have all members as replicas for some time after
        # a failed switchover, so wait until the primary is elected.
        if self.primary_endpoint:
            self._update_relation_endpoints()
        else:
            self.unit.status = WaitingStatus(PRIMARY_NOT_REACHABLE_MESSAGE)

    def _on_config_changed(self, event) -> None:
        """Handle configuration changes, like enabling plugins."""
        if not self.is_cluster_initialised:
            logger.debug("Defer on_config_changed: cluster not initialised yet")
            event.defer()
            return

        if not self.upgrade.idle:
            logger.debug("Defer on_config_changed: upgrade in progress")
            event.defer()
            return
        try:
            self._validate_config_options()
            # update config on every run
            self.update_config()
        except psycopg2.OperationalError:
            logger.debug("Defer on_config_changed: Cannot connect to database")
            event.defer()
            return
        except ValueError as e:
            self.unit.status = BlockedStatus("Configuration Error. Please check the logs")
            logger.error("Invalid configuration: %s", str(e))
            return

        if not self.updated_synchronous_node_count():
            logger.debug("Defer on_config_changed: unable to set synchronous node count")
            event.defer()
            return

        if self.is_blocked and "Configuration Error" in self.unit.status.message:
            self.unit.status = ActiveStatus()

        # Update the sync-standby endpoint in the async replication data.
        self.async_replication.update_async_replication_data()

        if not self.unit.is_leader():
            return

        # Enable and/or disable the extensions.
        self.enable_disable_extensions()

        if admin_secret_id := self.config.system_users:
            try:
                self._update_admin_password(admin_secret_id)
            except PostgreSQLUpdateUserPasswordError:
                event.defer()

    def enable_disable_extensions(self, database: str | None = None) -> None:
        """Enable/disable PostgreSQL extensions set through config options.

        Args:
            database: optional database where to enable/disable the extension.
        """
        if self._patroni.get_primary() is None:
            logger.debug("Early exit enable_disable_extensions: standby cluster")
            return
        original_status = self.unit.status
        extensions = {}
        # collect extensions
        for plugin in self.config.plugin_keys():
            enable = self.config[plugin]

            # Enable or disable the plugin/extension.
            extension = "_".join(plugin.split("_")[1:-1])
            if extension == "spi":
                for ext in SPI_MODULE:
                    extensions[ext] = enable
                continue
            extension = PLUGIN_OVERRIDES.get(extension, extension)
            if self._check_extension_dependencies(extension, enable):
                self.unit.status = BlockedStatus(EXTENSIONS_DEPENDENCY_MESSAGE)
                return
            extensions[extension] = enable
        if self.is_blocked and self.unit.status.message == EXTENSIONS_DEPENDENCY_MESSAGE:
            self.unit.status = ActiveStatus()
            original_status = self.unit.status
        self.unit.status = WaitingStatus("Updating extensions")
        try:
            self.postgresql.enable_disable_extensions(extensions, database)
        except psycopg2.errors.DependentObjectsStillExist as e:
            logger.error(
                "Failed to disable plugin: %s\nWas the plugin enabled manually? If so, update charm config with `juju config postgresql-k8s plugin_<plugin_name>_enable=True`",
                str(e),
            )
            self.unit.status = BlockedStatus(EXTENSION_OBJECT_MESSAGE)
            return
        except PostgreSQLEnableDisableExtensionError as e:
            logger.exception("failed to change plugins: %s", str(e))
        if original_status.message == EXTENSION_OBJECT_MESSAGE:
            self.unit.status = ActiveStatus()
            return
        self.unit.status = original_status

    def _check_extension_dependencies(self, extension: str, enable: bool) -> bool:
        skip = False
        if enable and extension in REQUIRED_PLUGINS:
            for ext in REQUIRED_PLUGINS[extension]:
                if not self.config[f"plugin_{ext}_enable"]:
                    skip = True
                    logger.exception(
                        "cannot enable %s, extension required %s to be enabled before",
                        extension,
                        ext,
                    )
        return skip

    def _get_ips_to_remove(self) -> set[str]:
        """List the IPs that were part of the cluster but departed."""
        old = self.members_ips
        current = self._units_ips
        return old - current

    def _can_start(self, event: StartEvent) -> bool:
        """Returns whether the workload can be started on this unit."""
        if not self._is_storage_attached():
            self._reboot_on_detached_storage(event)
            return False

        # Safeguard against starting while upgrading.
        if not self.upgrade.idle:
            logger.debug("Defer on_start: Cluster is upgrading")
            event.defer()
            return False

        # Doesn't try to bootstrap the cluster if it's in a blocked state
        # caused, for example, because a failed installation of packages.
        if self.is_blocked:
            logger.debug("Early exit on_start: Unit blocked")
            return False

        return True

    def _on_start(self, event: StartEvent) -> None:
        """Handle the start event."""
        if not self._can_start(event):
            return

        try:
            postgres_password = self._get_password()
        except ModelError:
            logger.debug("_on_start: secrets not yet available")
            postgres_password = None
        # If the leader was not elected (and the needed passwords were not generated yet),
        # the cluster cannot be bootstrapped yet.
        if not postgres_password or not self._replication_password:
            logger.info("leader not elected and/or passwords not yet generated")
            self.unit.status = WaitingStatus("awaiting passwords generation")
            event.defer()
            return

        self.unit_peer_data.update({"ip": self.get_hostname_by_unit(None)})

        self.unit.set_workload_version(self._patroni.get_postgresql_version())

        # Open port
        try:
            self.unit.open_port("tcp", 5432)
        except ModelError:
            logger.exception("failed to open port")

        # Only the leader can bootstrap the cluster.
        # On replicas, only prepare for starting the instance later.
        if not self.unit.is_leader():
            self._start_replica(event)
            self._restart_services_after_reboot()
            return

        # Bootstrap the cluster in the leader unit.
        self._start_primary(event)
        self._restart_services_after_reboot()

    def _restart_services_after_reboot(self):
        """Restart the Patroni and pgBackRest after a reboot."""
        if self._unit_ip in self.members_ips:
            self._patroni.start_patroni()
            self.backup.start_stop_pgbackrest_service()

    def _restart_metrics_service(self, postgres_snap: snap.Snap) -> None:
        """Restart the monitoring service if the password was rotated."""
        try:
            snap_password = postgres_snap.get("exporter.password")
        except snap.SnapError:
            logger.warning("Early exit: Trying to reset metrics service with no configuration set")
            return None

        if snap_password != self.get_secret(APP_SCOPE, MONITORING_PASSWORD_KEY):
            self._setup_exporter(postgres_snap)

    def _restart_ldap_sync_service(self, postgres_snap: snap.Snap) -> None:
        """Restart the LDAP sync service in case any configuration changed."""
        if not self._patroni.member_started:
            logger.debug("Restart LDAP sync early exit: Patroni has not started yet")
            return

        sync_service = postgres_snap.services["ldap-sync"]

        if not self.is_primary and sync_service["active"]:
            logger.debug("Stopping LDAP sync service. It must only run in the primary")
            postgres_snap.stop(services=["ldap-sync"])

        if self.is_primary and not self.is_ldap_enabled:
            logger.debug("Stopping LDAP sync service")
            postgres_snap.stop(services=["ldap-sync"])
            return

        if self.is_primary and self.is_ldap_enabled:
            self._setup_ldap_sync(postgres_snap)

    def _setup_exporter(self, postgres_snap: snap.Snap | None = None) -> None:
        """Set up postgresql_exporter options."""
        if postgres_snap is None:
            cache = snap.SnapCache()
            postgres_snap = cache[POSTGRESQL_SNAP_NAME]

        postgres_snap.set({
            "exporter.user": MONITORING_USER,
            "exporter.password": self.get_secret(APP_SCOPE, MONITORING_PASSWORD_KEY),
        })

        if postgres_snap.services[MONITORING_SNAP_SERVICE]["active"] is False:
            postgres_snap.start(services=[MONITORING_SNAP_SERVICE], enable=True)
        else:
            postgres_snap.restart(services=[MONITORING_SNAP_SERVICE])

        self.unit_peer_data.update({"exporter-started": "True"})

    def _setup_ldap_sync(self, postgres_snap: snap.Snap | None = None) -> None:
        """Set up postgresql_ldap_sync options."""
        if postgres_snap is None:
            cache = snap.SnapCache()
            postgres_snap = cache[POSTGRESQL_SNAP_NAME]

        ldap_params = self.get_ldap_parameters()
        ldap_url = urlparse(ldap_params["ldapurl"])
        ldap_host = ldap_url.hostname
        ldap_port = ldap_url.port

        ldap_base_dn = ldap_params["ldapbasedn"]
        ldap_bind_username = ldap_params["ldapbinddn"]
        ldap_bind_password = ldap_params["ldapbindpasswd"]
        ldap_group_mappings = self.postgresql.build_postgresql_group_map(self.config.ldap_map)

        postgres_snap.set({
            "ldap-sync.ldap_host": ldap_host,
            "ldap-sync.ldap_port": ldap_port,
            "ldap-sync.ldap_base_dn": ldap_base_dn,
            "ldap-sync.ldap_bind_username": ldap_bind_username,
            "ldap-sync.ldap_bind_password": ldap_bind_password,
            "ldap-sync.ldap_group_identity": json.dumps(ACCESS_GROUP_IDENTITY),
            "ldap-sync.ldap_group_mappings": json.dumps(ldap_group_mappings),
            "ldap-sync.postgres_host": "127.0.0.1",
            "ldap-sync.postgres_port": DATABASE_PORT,
            "ldap-sync.postgres_database": DATABASE_DEFAULT_NAME,
            "ldap-sync.postgres_username": USER,
            "ldap-sync.postgres_password": self._get_password(),
        })

        logger.debug("Starting LDAP sync service")
        postgres_snap.restart(services=["ldap-sync"])

    def _start_primary(self, event: StartEvent) -> None:
        """Bootstrap the cluster."""
        # Set some information needed by Patroni to bootstrap the cluster.
        if not self._patroni.bootstrap_cluster():
            self.unit.status = BlockedStatus("failed to start Patroni")
            return

        # Assert the member is up and running before marking it as initialised.
        if not self._patroni.member_started:
            logger.debug("Deferring on_start: awaiting for member to start")
            self.unit.status = WaitingStatus("awaiting for member to start")
            event.defer()
            return

        # Create the default postgres database user that is needed for some
        # applications (not charms) like Landscape Server.
        try:
            # This event can be run on a replica if the machines are restarted.
            # For that case, check whether the postgres user already exits.
            users = self.postgresql.list_users()
            if "postgres" not in users:
                self.postgresql.create_user("postgres", new_password(), admin=True)
                # Create the backup user.
            if BACKUP_USER not in users:
                self.postgresql.create_user(BACKUP_USER, new_password(), admin=True)
            if MONITORING_USER not in users:
                # Create the monitoring user.
                self.postgresql.create_user(
                    MONITORING_USER,
                    self.get_secret(APP_SCOPE, MONITORING_PASSWORD_KEY),
                    extra_user_roles=["pg_monitor"],
                )
        except PostgreSQLCreateUserError as e:
            logger.exception(e)
            self.unit.status = BlockedStatus("Failed to create postgres user")
            return
        except PostgreSQLListUsersError:
            logger.warning("Deferriing on_start: Unable to list users")
            event.defer()
            return

        self.postgresql.set_up_database()

        access_groups = self.postgresql.list_access_groups()
        if access_groups != set(ACCESS_GROUPS):
            self.postgresql.create_access_groups()
            self.postgresql.grant_internal_access_group_memberships()

        self.postgresql_client_relation.oversee_users()

        # Set the flag to enable the replicas to start the Patroni service.
        self._peers.data[self.app]["cluster_initialised"] = "True"

        # Clear unit data if this unit became a replica after a failover/switchover.
        self._update_relation_endpoints()

        # Enable/disable PostgreSQL extensions if they were set before the cluster
        # was fully initialised.
        self.enable_disable_extensions()

        logger.debug("Active workload time: %s", datetime.now())
        self._set_primary_status_message()

    def _start_replica(self, event) -> None:
        """Configure the replica if the cluster was already initialised."""
        if not self.is_cluster_initialised:
            logger.debug("Deferring on_start: awaiting for cluster to start")
            self.unit.status = WaitingStatus("awaiting for cluster to start")
            event.defer()
            return

        # Member already started, so we can set an ActiveStatus.
        # This can happen after a reboot.
        if self._patroni.member_started:
            self.unit.status = ActiveStatus()
            return

        # Configure Patroni in the replica but don't start it yet.
        self._patroni.configure_patroni_on_unit()

<<<<<<< HEAD
    def _on_get_password(self, event: ActionEvent) -> None:
        """Returns the password for a user as an action response.

        If no user is provided, the password of the operator user is returned.
        """
        username = event.params.get("username", USER)
        if username not in PASSWORD_USERS and self.is_ldap_enabled:
            event.fail("The action can be run only for system users when LDAP is enabled")
            return
        if username not in PASSWORD_USERS:
            event.fail(
                f"The action can be run only for system users or Patroni:"
                f" {', '.join(PASSWORD_USERS)} not {username}"
            )
            return

        event.set_results({"password": self.get_secret(APP_SCOPE, f"{username}-password")})

    def _on_set_password(self, event: ActionEvent) -> None:
        """Set the password for the specified user."""
        # Only leader can write the new password into peer relation.
        if not self.unit.is_leader():
            event.fail("The action can be run only on leader unit")
            return

        username = event.params.get("username", USER)
        if username not in SYSTEM_USERS and self.is_ldap_enabled:
            event.fail("The action can be run only for system users when LDAP is enabled")
            return
        if username not in SYSTEM_USERS:
            event.fail(
                f"The action can be run only for system users:"
                f" {', '.join(SYSTEM_USERS)} not {username}"
            )
            return

        password = event.params.get("password", new_password())

        if password == self.get_secret(APP_SCOPE, f"{username}-password"):
            event.log("The old and new passwords are equal.")
            event.set_results({"password": password})
            return

        # Ensure all members are ready before trying to reload Patroni
        # configuration to avoid errors (like the API not responding in
        # one instance because PostgreSQL and/or Patroni are not ready).
=======
    def _update_admin_password(self, admin_secret_id: str) -> None:
        """Check if the password of a system user was changed and update it in the database."""
>>>>>>> d7e5a8ca
        if not self._patroni.are_all_members_ready():
            # Ensure all members are ready before reloading Patroni configuration to avoid errors
            # e.g. API not responding in one instance because PostgreSQL / Patroni are not ready
            raise PostgreSQLUpdateUserPasswordError(
                "Failed changing the password: Not all members healthy or finished initial sync."
            )

        replication_offer_relation = self.model.get_relation(REPLICATION_OFFER_RELATION)
        other_cluster_primary_ip = ""
        if (
            replication_offer_relation is not None
            and not self.async_replication.is_primary_cluster()
        ):
            other_cluster_endpoints = self.async_replication.get_all_primary_cluster_endpoints()
            other_cluster_primary = self._patroni.get_primary(
                alternative_endpoints=other_cluster_endpoints
            )
            other_cluster_primary_ip = next(
                replication_offer_relation.data[unit].get("private-address")
                for unit in replication_offer_relation.units
                if unit.name.replace("/", "-") == other_cluster_primary
            )
        elif self.model.get_relation(REPLICATION_CONSUMER_RELATION) is not None:
            logger.error(
                "Failed changing the password: This can be ran only in the cluster from the offer side."
            )
            self.unit.status = BlockedStatus("Password update for system users failed.")
            return

        try:
            # get the secret content and check each user configured there
            # only SYSTEM_USERS with changed passwords are processed, all others ignored
            updated_passwords = self.get_secret_from_id(secret_id=admin_secret_id)
            for user, password in list(updated_passwords.items()):
                if user not in SYSTEM_USERS:
                    logger.error(
                        f"Can only update system users: {', '.join(SYSTEM_USERS)} not {user}"
                    )
                    updated_passwords.pop(user)
                    continue
                if password == self.get_secret(APP_SCOPE, f"{user}-password"):
                    updated_passwords.pop(user)
        except (ModelError, SecretNotFoundError) as e:
            logger.error(f"Error updating internal passwords: {e}")
            self.unit.status = BlockedStatus("Password update for system users failed.")
            return

        try:
            # perform the actual password update for the remaining users
            for user, password in updated_passwords.items():
                logger.info(f"Updating password for user {user}")
                self.postgresql.update_user_password(
                    user,
                    password,
                    database_host=other_cluster_primary_ip if other_cluster_primary_ip else None,
                )
                # Update the password in the secret store after updating it in the database
                self.set_secret(APP_SCOPE, f"{user}-password", password)
        except PostgreSQLUpdateUserPasswordError as e:
            logger.exception(e)
            self.unit.status = BlockedStatus("Password update for system users failed.")
            return

        # Update and reload Patroni configuration in this unit to use the new password.
        # Other units Patroni configuration will be reloaded in the peer relation changed event.
        self.update_config()

    def _on_promote_to_primary(self, event: ActionEvent) -> None:
        if event.params.get("scope") == "cluster":
            return self.async_replication.promote_to_primary(event)
        elif event.params.get("scope") == "unit":
            return self.promote_primary_unit(event)
        else:
            event.fail("Scope should be either cluster or unit")

    def promote_primary_unit(self, event: ActionEvent) -> None:
        """Handles promote to primary for unit scope."""
        if event.params.get("force"):
            if self.has_raft_keys():
                self.unit_peer_data.update({"raft_candidate": "True"})
                if self.unit.is_leader():
                    self._raft_reinitialisation()
                return
            event.fail("Raft is not stuck")
        else:
            if self.has_raft_keys():
                event.fail("Raft is stuck. Set force to reinitialise with new primary")
                return
            try:
                self._patroni.switchover(self._member_name)
            except SwitchoverNotSyncError:
                event.fail("Unit is not sync standby")
            except SwitchoverFailedError:
                event.fail("Switchover failed or timed out, check the logs for details")

    def _on_update_status(self, _) -> None:
        """Update the unit status message and users list in the database."""
        if not self._can_run_on_update_status():
            return

        if (
            self.is_cluster_restoring_backup or self.is_cluster_restoring_to_time
        ) and not self._was_restore_successful():
            return

        if self._handle_processes_failures():
            return

        self.postgresql_client_relation.oversee_users()
        if self.primary_endpoint:
            self._update_relation_endpoints()

        if self._handle_workload_failures():
            return

        # Update the sync-standby endpoint in the async replication data.
        self.async_replication.update_async_replication_data()

        self.backup.coordinate_stanza_fields()

        self._set_primary_status_message()

        # Restart topology observer if it is gone
        self._observer.start_observer()

    def _was_restore_successful(self) -> bool:
        if self.is_cluster_restoring_to_time and all(self.is_pitr_failed()):
            logger.error(
                "Restore failed: database service failed to reach point-in-time-recovery target. "
                "You can launch another restore with different parameters"
            )
            self.log_pitr_last_transaction_time()
            self.unit.status = BlockedStatus(CANNOT_RESTORE_PITR)
            return False

        if "failed" in self._patroni.get_member_status(self._member_name):
            logger.error("Restore failed: database service failed to start")
            self.unit.status = BlockedStatus("Failed to restore backup")
            return False

        if not self._patroni.member_started:
            logger.debug("Restore check early exit: Patroni has not started yet")
            return False

        restoring_backup = self.app_peer_data.get("restoring-backup")
        restore_timeline = self.app_peer_data.get("restore-timeline")
        restore_to_time = self.app_peer_data.get("restore-to-time")
        try:
            current_timeline = self.postgresql.get_current_timeline()
        except PostgreSQLGetCurrentTimelineError:
            logger.debug("Restore check early exit: can't get current wal timeline")
            return False

        # Remove the restoring backup flag and the restore stanza name.
        self.app_peer_data.update({
            "restoring-backup": "",
            "restore-stanza": "",
            "restore-to-time": "",
            "restore-timeline": "",
        })
        self.update_config()
        self.restore_patroni_restart_condition()

        logger.info(
            "Restored"
            f"{f' to {restore_to_time}' if restore_to_time else ''}"
            f"{f' from timeline {restore_timeline}' if restore_timeline and not restoring_backup else ''}"
            f"{f' from backup {self.backup._parse_backup_id(restoring_backup)[0]}' if restoring_backup else ''}"
            f". Currently tracking the newly created timeline {current_timeline}."
        )

        can_use_s3_repository, validation_message = self.backup.can_use_s3_repository()
        if not can_use_s3_repository:
            self.app_peer_data.update({
                "stanza": "",
                "s3-initialization-start": "",
                "s3-initialization-done": "",
                "s3-initialization-block-message": validation_message,
            })

        return True

    def _can_run_on_update_status(self) -> bool:
        if not self.is_cluster_initialised:
            return False

        if self.has_raft_keys():
            logger.debug("Early exit on_update_status: Raft recovery in progress")
            return False

        if not self.upgrade.idle:
            logger.debug("Early exit on_update_status: upgrade in progress")
            return False

        if self.is_blocked and self.unit.status not in S3_BLOCK_MESSAGES:
            # If charm was failing to disable plugin, try again (user may have removed the objects)
            if self.unit.status.message == EXTENSION_OBJECT_MESSAGE:
                self.enable_disable_extensions()
            logger.debug("on_update_status early exit: Unit is in Blocked status")
            return False

        return True

    def _handle_processes_failures(self) -> bool:
        """Handle Patroni and PostgreSQL OS processes failures.

        Returns:
            a bool indicating whether the charm performed any action.
        """
        # Restart the PostgreSQL process if it was frozen (in that case, the Patroni
        # process is running by the PostgreSQL process not).
        if self._unit_ip in self.members_ips and self._patroni.member_inactive:
            try:
                self._patroni.restart_patroni()
                logger.info("restarted PostgreSQL because it was not running")
                return True
            except RetryError:
                logger.error("failed to restart PostgreSQL after checking that it was not running")
                return False

        return False

    def _handle_workload_failures(self) -> bool:
        """Handle workload (Patroni or PostgreSQL) failures.

        Returns:
            a bool indicating whether the charm performed any action.
        """
        # Restart the workload if it's stuck on the starting state after a restart.
        try:
            is_primary = self.is_primary
            is_standby_leader = self.is_standby_leader
        except RetryError:
            return False

        if (
            not self.has_raft_keys()
            and not is_primary
            and not is_standby_leader
            and not self._patroni.member_started
            and "postgresql_restarted" in self._peers.data[self.unit]
            and self._patroni.member_replication_lag == "unknown"
        ):
            logger.warning("Workload failure detected. Reinitialising unit.")
            self.unit.status = MaintenanceStatus("reinitialising replica")
            self._patroni.reinitialize_postgresql()
            return True

        # Restart the service if the current cluster member is isolated from the cluster
        # (stuck with the "awaiting for member to start" message).
        if not self._patroni.member_started and self._patroni.is_member_isolated:
            self._patroni.restart_patroni()
            return True

        return False

    def _set_primary_status_message(self) -> None:
        """Display 'Primary' in the unit status message if the current unit is the primary."""
        try:
            if self.unit.is_leader() and "s3-initialization-block-message" in self.app_peer_data:
                self.unit.status = BlockedStatus(
                    self.app_peer_data["s3-initialization-block-message"]
                )
                return
            if (
                self._patroni.get_primary(unit_name_pattern=True) == self.unit.name
                or self.is_standby_leader
            ):
                danger_state = ""
                if not self._patroni.has_raft_quorum():
                    danger_state = " (read-only)"
                elif len(self._patroni.get_running_cluster_members()) < self.app.planned_units():
                    danger_state = " (degraded)"
                self.unit.status = ActiveStatus(
                    f"{'Standby' if self.is_standby_leader else 'Primary'}{danger_state}"
                )
            elif self._patroni.member_started:
                self.unit.status = ActiveStatus()
        except (RetryError, ConnectionError) as e:
            logger.error(f"failed to get primary with error {e}")

    def _update_certificate(self) -> None:
        """Updates the TLS certificate if the unit IP changes."""
        # Request the certificate only if there is already one. If there isn't,
        # the certificate will be generated in the relation joined event when
        # relating to the TLS Certificates Operator.
        if all(self.tls.get_tls_files()):
            self.tls._request_certificate(self.get_secret("unit", "private-key"))

    @property
    def is_blocked(self) -> bool:
        """Returns whether the unit is in a blocked state."""
        return isinstance(self.unit.status, BlockedStatus)

    def _get_password(self) -> str:
        """Get operator user password.

        Returns:
            The password from the peer relation or None if the
            password has not yet been set by the leader.
        """
        return self.get_secret(APP_SCOPE, USER_PASSWORD_KEY)

    @property
    def _replication_password(self) -> str:
        """Get replication user password.

        Returns:
            The password from the peer relation or None if the
            password has not yet been set by the leader.
        """
        return self.get_secret(APP_SCOPE, REPLICATION_PASSWORD_KEY)

    def _install_snap_packages(self, packages: list[str], refresh: bool = False) -> None:
        """Installs package(s) to container.

        Args:
            packages: list of packages to install.
            refresh: whether to refresh the snap if it's
                already present.
        """
        for snap_name, snap_version in packages:
            try:
                snap_cache = snap.SnapCache()
                snap_package = snap_cache[snap_name]

                if not snap_package.present or refresh:
                    if revision := snap_version.get("revision"):
                        try:
                            revision = revision[platform.machine()]
                        except Exception:
                            logger.error("Unavailable snap architecture %s", platform.machine())
                            raise
                        channel = snap_version.get("channel", "")
                        snap_package.ensure(
                            snap.SnapState.Latest, revision=revision, channel=channel
                        )
                        snap_package.hold()
                    else:
                        snap_package.ensure(snap.SnapState.Latest, channel=snap_version["channel"])
            except (snap.SnapError, snap.SnapNotFoundError) as e:
                logger.error(
                    "An exception occurred when installing %s. Reason: %s", snap_name, str(e)
                )
                raise

    def _is_storage_attached(self) -> bool:
        """Returns if storage is attached."""
        try:
            # Storage path is constant
            subprocess.check_call(["/usr/bin/mountpoint", "-q", self._storage_path])  # noqa: S603
            return True
        except subprocess.CalledProcessError:
            return False

    @property
    def _peers(self) -> Relation:
        """Fetch the peer relation.

        Returns:
             A:class:`ops.model.Relation` object representing
             the peer relation.
        """
        return self.model.get_relation(PEER)

    def push_tls_files_to_workload(self) -> bool:
        """Move TLS files to the PostgreSQL storage path and enable TLS."""
        key, ca, cert = self.tls.get_tls_files()
        if key is not None:
            self._patroni.render_file(f"{PATRONI_CONF_PATH}/{TLS_KEY_FILE}", key, 0o600)
        if ca is not None:
            self._patroni.render_file(f"{PATRONI_CONF_PATH}/{TLS_CA_FILE}", ca, 0o600)
        if cert is not None:
            self._patroni.render_file(f"{PATRONI_CONF_PATH}/{TLS_CERT_FILE}", cert, 0o600)

        try:
            return self.update_config()
        except Exception:
            logger.exception("TLS files failed to push. Error in config update")
            return False

    def push_ca_file_into_workload(self, secret_name: str) -> bool:
        """Move CA certificates file into the PostgreSQL storage path."""
        certs = self.get_secret(UNIT_SCOPE, secret_name)
        if certs is not None:
            certs_file = Path(self._certs_path, f"{secret_name}.crt")
            certs_file.write_text(certs)
            subprocess.check_call([UPDATE_CERTS_BIN_PATH])  # noqa: S603

        try:
            return self.update_config()
        except Exception:
            logger.exception("CA file failed to push. Error in config update")
            return False

    def clean_ca_file_from_workload(self, secret_name: str) -> bool:
        """Cleans up CA certificates from the PostgreSQL storage path."""
        certs_file = Path(self._certs_path, f"{secret_name}.crt")
        certs_file.unlink()

        subprocess.check_call([UPDATE_CERTS_BIN_PATH])  # noqa: S603

        try:
            return self.update_config()
        except Exception:
            logger.exception("CA file failed to clean. Error in config update")
            return False

    def _reboot_on_detached_storage(self, event: EventBase) -> None:
        """Reboot on detached storage.

        Workaround for lxd containers not getting storage attached on startups.

        Args:
            event: the event that triggered this handler
        """
        event.defer()
        logger.error("Data directory not attached. Reboot unit.")
        self.unit.status = WaitingStatus("Data directory not attached")
        with contextlib.suppress(subprocess.CalledProcessError):
            # Call is constant
            subprocess.check_call(["/usr/bin/systemctl", "reboot"])  # noqa: S603

    def _restart(self, event: RunWithLock) -> None:
        """Restart PostgreSQL."""
        if not self._patroni.are_all_members_ready():
            logger.debug("Early exit _restart: not all members ready yet")
            event.defer()
            return

        try:
            self._patroni.restart_postgresql()
            self._peers.data[self.unit]["postgresql_restarted"] = "True"
        except RetryError:
            error_message = "failed to restart PostgreSQL"
            logger.exception(error_message)
            self.unit.status = BlockedStatus(error_message)
            return

        try:
            for attempt in Retrying(wait=wait_fixed(3), stop=stop_after_delay(300)):
                with attempt:
                    if not self._can_connect_to_postgresql:
                        raise CannotConnectError
        except Exception:
            logger.exception("Unable to reconnect to postgresql")

        # Start or stop the pgBackRest TLS server service when TLS certificate change.
        self.backup.start_stop_pgbackrest_service()

    @property
    def _is_workload_running(self) -> bool:
        """Returns whether the workload is running (in an active state)."""
        snap_cache = snap.SnapCache()
        charmed_postgresql_snap = snap_cache["charmed-postgresql"]
        if not charmed_postgresql_snap.present:
            return False

        return charmed_postgresql_snap.services["patroni"]["active"]

    @property
    def _can_connect_to_postgresql(self) -> bool:
        try:
            for attempt in Retrying(stop=stop_after_delay(30), wait=wait_fixed(3)):
                with attempt:
                    if not self.postgresql.get_postgresql_timezones():
                        raise CannotConnectError
        except RetryError:
            logger.debug("Cannot connect to database")
            return False
        return True

    def update_config(self, is_creating_backup: bool = False, no_peers: bool = False) -> bool:
        """Updates Patroni config file based on the existence of the TLS files."""
        enable_tls = self.is_tls_enabled
        limit_memory = None
        if self.config.profile_limit_memory:
            limit_memory = self.config.profile_limit_memory * 10**6

        # Build PostgreSQL parameters.
        pg_parameters = self.postgresql.build_postgresql_parameters(
            self.model.config, self.get_available_memory(), limit_memory
        )

        # Update and reload configuration based on TLS files availability.
        self._patroni.render_patroni_yml_file(
            connectivity=self.is_connectivity_enabled,
            is_creating_backup=is_creating_backup,
            enable_ldap=self.is_ldap_enabled,
            enable_tls=enable_tls,
            backup_id=self.app_peer_data.get("restoring-backup"),
            pitr_target=self.app_peer_data.get("restore-to-time"),
            restore_timeline=self.app_peer_data.get("restore-timeline"),
            restore_to_latest=self.app_peer_data.get("restore-to-time", None) == "latest",
            stanza=self.app_peer_data.get("stanza", self.unit_peer_data.get("stanza")),
            restore_stanza=self.app_peer_data.get("restore-stanza"),
            parameters=pg_parameters,
            no_peers=no_peers,
        )
        if no_peers:
            return True

        if not self._is_workload_running:
            # If Patroni/PostgreSQL has not started yet and TLS relations was initialised,
            # then mark TLS as enabled. This commonly happens when the charm is deployed
            # in a bundle together with the TLS certificates operator. This flag is used to
            # know when to call the Patroni API using HTTP or HTTPS.
            self.unit_peer_data.update({"tls": "enabled" if enable_tls else ""})
            self.postgresql_client_relation.update_endpoints()
            logger.debug("Early exit update_config: Workload not started yet")
            return True

        if not self._patroni.member_started:
            if enable_tls:
                logger.debug(
                    "Early exit update_config: patroni not responding but TLS is enabled."
                )
                self._handle_postgresql_restart_need(True)
                return True
            logger.debug("Early exit update_config: Patroni not started yet")
            return False

        # Try to connect
        if not self._can_connect_to_postgresql:
            logger.warning("Early exit update_config: Cannot connect to Postgresql")
            return False

        # Use config value if set, calculate otherwise
        max_connections = (
            self.config.experimental_max_connections
            if self.config.experimental_max_connections
            else max(4 * os.cpu_count(), 100)
        )

        self._patroni.bulk_update_parameters_controller_by_patroni({
            "max_connections": max_connections,
            "max_prepared_transactions": self.config.memory_max_prepared_transactions,
            "wal_keep_size": self.config.durability_wal_keep_size,
        })

        self._handle_postgresql_restart_need(enable_tls)

        cache = snap.SnapCache()
        postgres_snap = cache[POSTGRESQL_SNAP_NAME]

        if not snap_refreshed(postgres_snap.revision):
            logger.debug("Early exit: snap was not refreshed to the right version yet")
            return True

        self._restart_metrics_service(postgres_snap)
        self._restart_ldap_sync_service(postgres_snap)

        return True

    def _validate_config_options(self) -> None:
        """Validates specific config options that need access to the database or to the TLS status."""
        if (
            self.config.instance_default_text_search_config
            not in self.postgresql.get_postgresql_text_search_configs()
        ):
            raise ValueError(
                "instance_default_text_search_config config option has an invalid value"
            )

        if not self.postgresql.validate_group_map(self.config.ldap_map):
            raise ValueError("ldap_map config option has an invalid value")

        if not self.postgresql.validate_date_style(self.config.request_date_style):
            raise ValueError("request_date_style config option has an invalid value")

        if self.config.request_time_zone not in self.postgresql.get_postgresql_timezones():
            raise ValueError("request_time_zone config option has an invalid value")

        if (
            self.config.storage_default_table_access_method
            not in self.postgresql.get_postgresql_default_table_access_methods()
        ):
            raise ValueError(
                "storage_default_table_access_method config option has an invalid value"
            )

    def _handle_postgresql_restart_need(self, enable_tls: bool) -> None:
        """Handle PostgreSQL restart need based on the TLS configuration and configuration changes."""
        if self._can_connect_to_postgresql:
            restart_postgresql = self.is_tls_enabled != self.postgresql.is_tls_enabled()
        else:
            restart_postgresql = False
        try:
            self._patroni.reload_patroni_configuration()
        except Exception as e:
            logger.error(f"Reload patroni call failed! error: {e!s}")
        # Wait for some more time than the Patroni's loop_wait default value (10 seconds),
        # which tells how much time Patroni will wait before checking the configuration
        # file again to reload it.
        try:
            for attempt in Retrying(stop=stop_after_attempt(5), wait=wait_fixed(3)):
                with attempt:
                    restart_postgresql = restart_postgresql or self.postgresql.is_restart_pending()
                    if not restart_postgresql:
                        raise Exception
        except RetryError:
            # Ignore the error, as it happens only to indicate that the configuration has not changed.
            pass
        self.unit_peer_data.update({"tls": "enabled" if enable_tls else ""})
        self.postgresql_client_relation.update_endpoints()

        # Restart PostgreSQL if TLS configuration has changed
        # (so the both old and new connections use the configuration).
        if restart_postgresql:
            logger.info("PostgreSQL restart required")
            self._peers.data[self.unit].pop("postgresql_restarted", None)
            self.on[self.restart_manager.name].acquire_lock.emit()

    def _update_relation_endpoints(self) -> None:
        """Updates endpoints and read-only endpoint in all relations."""
        self.postgresql_client_relation.update_endpoints()

    def get_available_memory(self) -> int:
        """Returns the system available memory in bytes."""
        with open("/proc/meminfo") as meminfo:
            for line in meminfo:
                if "MemTotal" in line:
                    return int(line.split()[1]) * 1024

        return 0

    @property
    def client_relations(self) -> list[Relation]:
        """Return the list of established client relations."""
        return self.model.relations.get("database", [])

    def override_patroni_restart_condition(
        self, new_condition: str, repeat_cause: str | None
    ) -> bool:
        """Temporary override Patroni systemd service restart condition.

        Executes only on current unit.

        Args:
            new_condition: new Patroni systemd service restart condition.
            repeat_cause: whether this field is equal to the last success override operation repeat cause, Patroni
                restart condition will be overridden (keeping the original restart condition reference untouched) and
                success code will be returned. But if this field is distinct from previous repeat cause or None,
                repeated operation will cause failure code will be returned.
        """
        current_condition = self._patroni.get_patroni_restart_condition()
        if "overridden-patroni-restart-condition" in self.unit_peer_data:
            original_condition = self.unit_peer_data["overridden-patroni-restart-condition"]
            if repeat_cause is None:
                logger.error(
                    f"failure trying to override patroni restart condition to {new_condition}"
                    f"as it already overridden from {original_condition} to {current_condition}"
                )
                return False
            previous_repeat_cause = self.unit_peer_data.get(
                "overridden-patroni-restart-condition-repeat-cause", None
            )
            if previous_repeat_cause != repeat_cause:
                logger.error(
                    f"failure trying to override patroni restart condition to {new_condition}"
                    f"as it already overridden from {original_condition} to {current_condition}"
                    f"and repeat cause is not equal: {previous_repeat_cause} != {repeat_cause}"
                )
                return False
            # There repeat cause is equal
            self._patroni.update_patroni_restart_condition(new_condition)
            logger.debug(
                f"Patroni restart condition re-overridden to {new_condition} within repeat cause {repeat_cause}"
                f"(original restart condition reference is untouched and is {original_condition})"
            )
            return True
        self._patroni.update_patroni_restart_condition(new_condition)
        self.unit_peer_data["overridden-patroni-restart-condition"] = current_condition
        if repeat_cause is not None:
            self.unit_peer_data["overridden-patroni-restart-condition-repeat-cause"] = repeat_cause
        logger.debug(
            f"Patroni restart condition overridden from {current_condition} to {new_condition}"
            f"{' with repeat cause ' + repeat_cause if repeat_cause is not None else ''}"
        )
        return True

    def restore_patroni_restart_condition(self) -> None:
        """Restore Patroni systemd service restart condition that was before overriding.

        Will do nothing if not overridden. Executes only on current unit.
        """
        if "overridden-patroni-restart-condition" in self.unit_peer_data:
            original_condition = self.unit_peer_data["overridden-patroni-restart-condition"]
            self._patroni.update_patroni_restart_condition(original_condition)
            self.unit_peer_data.update({
                "overridden-patroni-restart-condition": "",
                "overridden-patroni-restart-condition-repeat-cause": "",
            })
            logger.debug(f"restored Patroni restart condition to {original_condition}")
        else:
            logger.warning("not restoring patroni restart condition as it's not overridden")

    def is_pitr_failed(self) -> tuple[bool, bool]:
        """Check if Patroni service failed to bootstrap cluster during point-in-time-recovery.

        Typically, this means that database service failed to reach point-in-time-recovery target or has been
        supplied with bad PITR parameter. Also, remembers last state and can provide info is it new event, or
        it belongs to previous action. Executes only on current unit.

        Returns:
            Tuple[bool, bool]:
                - Is patroni service failed to bootstrap cluster.
                - Is it new fail, that wasn't observed previously.
        """
        patroni_exceptions = []
        count = 0
        while len(patroni_exceptions) == 0 and count < 10:
            if count > 0:
                time.sleep(3)
            patroni_logs = self._patroni.patroni_logs(num_lines="all")
            patroni_exceptions = re.findall(
                r"^([0-9-:TZ]+).*patroni\.exceptions\.PatroniFatalException: Failed to bootstrap cluster$",
                patroni_logs,
                re.MULTILINE,
            )
            count += 1

        if len(patroni_exceptions) > 0:
            logger.debug("Failures to bootstrap cluster detected on Patroni service logs")
            old_pitr_fail_id = self.unit_peer_data.get("last_pitr_fail_id", None)
            self.unit_peer_data["last_pitr_fail_id"] = patroni_exceptions[-1]
            return True, patroni_exceptions[-1] != old_pitr_fail_id

        logger.debug("No failures detected on Patroni service logs")
        return False, False

    def log_pitr_last_transaction_time(self) -> None:
        """Log to user last completed transaction time acquired from postgresql logs."""
        postgresql_logs = self._patroni.last_postgresql_logs()
        log_time = re.findall(
            r"last completed transaction was at log time (.*)$",
            postgresql_logs,
            re.MULTILINE,
        )
        if len(log_time) > 0:
            logger.info(f"Last completed transaction was at {log_time[-1]}")
        else:
            logger.error("Can't tell last completed transaction time")

    def get_plugins(self) -> list[str]:
        """Return a list of installed plugins."""
        plugins = [
            "_".join(plugin.split("_")[1:-1])
            for plugin in self.config.plugin_keys()
            if self.config[plugin]
        ]
        plugins = [PLUGIN_OVERRIDES.get(plugin, plugin) for plugin in plugins]
        if "spi" in plugins:
            plugins.remove("spi")
            for ext in SPI_MODULE:
                plugins.append(ext)
        return plugins

    def get_ldap_parameters(self) -> dict:
        """Returns the LDAP configuration to use."""
        if not self.is_cluster_initialised:
            return {}
        if not self.is_ldap_charm_related:
            logger.debug("LDAP is not enabled")
            return {}

        data = self.ldap.get_relation_data()
        if data is None:
            return {}

        params = {
            "ldapbasedn": data.base_dn,
            "ldapbinddn": data.bind_dn,
            "ldapbindpasswd": data.bind_password,
            "ldaptls": data.starttls,
            "ldapurl": data.urls[0],
        }

        # LDAP authentication parameters that are exclusive to
        # one of the two supported modes (simple bind or search+bind)
        # must be put at the very end of the parameters string
        params.update({
            "ldapsearchfilter": self.config.ldap_search_filter,
        })

        return params


if __name__ == "__main__":
    main(PostgresqlOperatorCharm)<|MERGE_RESOLUTION|>--- conflicted
+++ resolved
@@ -1508,57 +1508,8 @@
         # Configure Patroni in the replica but don't start it yet.
         self._patroni.configure_patroni_on_unit()
 
-<<<<<<< HEAD
-    def _on_get_password(self, event: ActionEvent) -> None:
-        """Returns the password for a user as an action response.
-
-        If no user is provided, the password of the operator user is returned.
-        """
-        username = event.params.get("username", USER)
-        if username not in PASSWORD_USERS and self.is_ldap_enabled:
-            event.fail("The action can be run only for system users when LDAP is enabled")
-            return
-        if username not in PASSWORD_USERS:
-            event.fail(
-                f"The action can be run only for system users or Patroni:"
-                f" {', '.join(PASSWORD_USERS)} not {username}"
-            )
-            return
-
-        event.set_results({"password": self.get_secret(APP_SCOPE, f"{username}-password")})
-
-    def _on_set_password(self, event: ActionEvent) -> None:
-        """Set the password for the specified user."""
-        # Only leader can write the new password into peer relation.
-        if not self.unit.is_leader():
-            event.fail("The action can be run only on leader unit")
-            return
-
-        username = event.params.get("username", USER)
-        if username not in SYSTEM_USERS and self.is_ldap_enabled:
-            event.fail("The action can be run only for system users when LDAP is enabled")
-            return
-        if username not in SYSTEM_USERS:
-            event.fail(
-                f"The action can be run only for system users:"
-                f" {', '.join(SYSTEM_USERS)} not {username}"
-            )
-            return
-
-        password = event.params.get("password", new_password())
-
-        if password == self.get_secret(APP_SCOPE, f"{username}-password"):
-            event.log("The old and new passwords are equal.")
-            event.set_results({"password": password})
-            return
-
-        # Ensure all members are ready before trying to reload Patroni
-        # configuration to avoid errors (like the API not responding in
-        # one instance because PostgreSQL and/or Patroni are not ready).
-=======
     def _update_admin_password(self, admin_secret_id: str) -> None:
         """Check if the password of a system user was changed and update it in the database."""
->>>>>>> d7e5a8ca
         if not self._patroni.are_all_members_ready():
             # Ensure all members are ready before reloading Patroni configuration to avoid errors
             # e.g. API not responding in one instance because PostgreSQL / Patroni are not ready
