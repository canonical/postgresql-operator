#!/usr/bin/env python3
# Copyright 2021 Canonical Ltd.
# See LICENSE file for licensing details.

"""Charmed Machine Operator for the PostgreSQL database."""
import json
import logging
import os
import subprocess
from typing import Dict, List, Optional, Set

from charms.operator_libs_linux.v0 import apt, passwd
from charms.operator_libs_linux.v1 import snap
from charms.postgresql_k8s.v0.postgresql import (
    PostgreSQL,
    PostgreSQLCreateUserError,
    PostgreSQLUpdateUserPasswordError,
)
from charms.postgresql_k8s.v0.postgresql_tls import PostgreSQLTLS
from charms.rolling_ops.v0.rollingops import RollingOpsManager
from ops.charm import (
    ActionEvent,
    CharmBase,
    ConfigChangedEvent,
    InstallEvent,
    LeaderElectedEvent,
    RelationChangedEvent,
    RelationDepartedEvent,
    StartEvent,
)
from ops.framework import EventBase
from ops.main import main
from ops.model import (  # ModelError,
    ActiveStatus,
    BlockedStatus,
    MaintenanceStatus,
    Relation,
    Unit,
    WaitingStatus, ModelError,
)
from tenacity import RetryError, Retrying, retry, stop_after_delay, wait_fixed

from backups import PostgreSQLBackups
from cluster import (
    NotReadyError,
    Patroni,
    RemoveRaftMemberFailedError,
    SwitchoverFailedError,
)
from cluster_topology_observer import (
    ClusterTopologyChangeCharmEvents,
    ClusterTopologyObserver,
)
from constants import (
    BACKUP_USER,
    PEER,
    REPLICATION_PASSWORD_KEY,
    REWIND_PASSWORD_KEY,
    SNAP_PACKAGES,
    SYSTEM_USERS,
    TLS_CA_FILE,
    TLS_CERT_FILE,
    TLS_KEY_FILE,
    USER,
    USER_PASSWORD_KEY,
)
from relations.db import DbProvides
from relations.postgresql_provider import PostgreSQLProvider
from utils import new_password

logger = logging.getLogger(__name__)

CREATE_CLUSTER_CONF_PATH = "/etc/postgresql-common/createcluster.d/pgcharm.conf"


class PostgresqlOperatorCharm(CharmBase):
    """Charmed Operator for the PostgreSQL database."""

    on = ClusterTopologyChangeCharmEvents()

    def __init__(self, *args):
        super().__init__(*args)

        self._postgresql_service = "postgresql"

        self._observer = ClusterTopologyObserver(self)
        self.framework.observe(self.on.cluster_topology_change, self._on_cluster_topology_change)
        self.framework.observe(self.on.install, self._on_install)
        self.framework.observe(self.on.config_changed, self._on_config_changed)
        self.framework.observe(self.on.leader_elected, self._on_leader_elected)
        self.framework.observe(self.on.get_primary_action, self._on_get_primary)
        self.framework.observe(self.on[PEER].relation_changed, self._on_peer_relation_changed)
        self.framework.observe(self.on[PEER].relation_departed, self._on_peer_relation_departed)
        self.framework.observe(self.on.pgdata_storage_detaching, self._on_pgdata_storage_detaching)
        self.framework.observe(self.on.start, self._on_start)
        self.framework.observe(self.on.get_password_action, self._on_get_password)
        self.framework.observe(self.on.set_password_action, self._on_set_password)
        self.framework.observe(self.on.update_status, self._on_update_status)
        self.cluster_name = self.app.name
        self._member_name = self.unit.name.replace("/", "-")
        self._storage_path = self.meta.storages["pgdata"].location

        self.postgresql_client_relation = PostgreSQLProvider(self)
        self.legacy_db_relation = DbProvides(self, admin=False)
        self.legacy_db_admin_relation = DbProvides(self, admin=True)
        self.backup = PostgreSQLBackups(self, "s3-parameters")
        self.tls = PostgreSQLTLS(self, PEER)
        self.restart_manager = RollingOpsManager(
            charm=self, relation="restart", callback=self._restart
        )
        self._observer.start_observer()

    @property
    def app_peer_data(self) -> Dict:
        """Application peer relation data object."""
        relation = self.model.get_relation(PEER)
        if relation is None:
            return {}

        return relation.data[self.app]

    @property
    def unit_peer_data(self) -> Dict:
        """Unit peer relation data object."""
        relation = self.model.get_relation(PEER)
        if relation is None:
            return {}

        return relation.data[self.unit]

    def get_secret(self, scope: str, key: str) -> Optional[str]:
        """Get secret from the secret storage."""
        if scope == "unit":
            return self.unit_peer_data.get(key, None)
        elif scope == "app":
            return self.app_peer_data.get(key, None)
        else:
            raise RuntimeError("Unknown secret scope.")

    def set_secret(self, scope: str, key: str, value: Optional[str]) -> None:
        """Get secret from the secret storage."""
        if scope == "unit":
            if not value:
                del self.unit_peer_data[key]
                return
            self.unit_peer_data.update({key: value})
        elif scope == "app":
            if not value:
                del self.app_peer_data[key]
                return
            self.app_peer_data.update({key: value})
        else:
            raise RuntimeError("Unknown secret scope.")

    @property
    def postgresql(self) -> PostgreSQL:
        """Returns an instance of the object used to interact with the database."""
        return PostgreSQL(
            primary_host=self.primary_endpoint,
            current_host=self._unit_ip,
            user=USER,
            password=self.get_secret("app", f"{USER}-password"),
            database="postgres",
        )

    @property
    def primary_endpoint(self) -> Optional[str]:
        """Returns the endpoint of the primary instance or None when no primary available."""
        try:
            for attempt in Retrying(stop=stop_after_delay(60), wait=wait_fixed(3)):
                with attempt:
                    primary = self._patroni.get_primary()
                    primary_endpoint = self._patroni.get_member_ip(primary)
                    # Force a retry if there is no primary or the member that was
                    # returned is not in the list of the current cluster members
                    # (like when the cluster was not updated yet after a failed switchover).
                    if not primary_endpoint or primary_endpoint not in self._units_ips:
                        raise ValueError()
        except RetryError:
            return None
        else:
            return primary_endpoint

    def get_hostname_by_unit(self, _) -> str:
        """Create a DNS name for a PostgreSQL unit.

        Returns:
            A string representing the hostname of the PostgreSQL unit.
        """
        # For now, as there is no DNS hostnames on VMs, and it would also depend on
        # the underlying provider (LXD, MAAS, etc.), the unit IP is returned.
        return self._unit_ip

    def _on_get_primary(self, event: ActionEvent) -> None:
        """Get primary instance."""
        try:
            primary = self._patroni.get_primary(unit_name_pattern=True)
            event.set_results({"primary": primary})
        except RetryError as e:
            logger.error(f"failed to get primary with error {e}")

    def _on_peer_relation_departed(self, event: RelationDepartedEvent) -> None:
        """The leader removes the departing units from the list of cluster members."""
        # Don't handle this event in the same unit that is departing.
        if event.departing_unit == self.unit:
            logger.debug("Early exit on_peer_relation_departed: Skipping departing unit")
            return

        # Remove the departing member from the raft cluster.
        try:
            departing_member = event.departing_unit.name.replace("/", "-")
            member_ip = self._patroni.get_member_ip(departing_member)
            self._patroni.remove_raft_member(member_ip)
        except RemoveRaftMemberFailedError:
            logger.debug(
                "Deferring on_peer_relation_departed: Failed to remove member from raft cluster"
            )
            event.defer()
            return

        # Allow leader to update the cluster members.
        if not self.unit.is_leader():
            return

        if "cluster_initialised" not in self._peers.data[self.app]:
            logger.debug("Deferring on_peer_relation_departed: cluster not initialized")
            event.defer()
            return

        # Remove cluster members one at a time.
        for member_ip in self._get_ips_to_remove():
            # Check that all members are ready before removing unit from the cluster.
            if not self._patroni.are_all_members_ready():
                logger.info("Deferring reconfigure: another member doing sync right now")
                event.defer()
                return

            # Update the list of the current members.
            self._remove_from_members_ips(member_ip)
            self.update_config()

            if self.primary_endpoint:
                self._update_relation_endpoints()
            else:
                self.unit.status = BlockedStatus("no primary in the cluster")
                return

    def _on_pgdata_storage_detaching(self, _) -> None:
        # Change the primary if it's the unit that is being removed.
        try:
            primary = self._patroni.get_primary(unit_name_pattern=True)
        except RetryError:
            # Ignore the event if the primary couldn't be retrieved.
            # If a switchover is needed, an automatic failover will be triggered
            # when the unit is removed.
            logger.debug("Early exit on_pgdata_storage_detaching: primary cannot be retrieved")
            return

        if self.unit.name != primary:
            return

        if not self._patroni.are_all_members_ready():
            logger.warning(
                "could not switchover because not all members are ready"
                " - an automatic failover will be triggered"
            )
            return

        # Try to switchover to another member and raise an exception if it doesn't succeed.
        # If it doesn't happen on time, Patroni will automatically run a fail-over.
        try:
            # Get the current primary to check if it has changed later.
            current_primary = self._patroni.get_primary()

            # Trigger the switchover.
            self._patroni.switchover()

            # Wait for the switchover to complete.
            self._patroni.primary_changed(current_primary)

            logger.info("successful switchover")
        except (RetryError, SwitchoverFailedError) as e:
            logger.warning(
                f"switchover failed with reason: {e} - an automatic failover will be triggered"
            )
            return

        # Only update the connection endpoints if there is a primary.
        # A cluster can have all members as replicas for some time after
        # a failed switchover, so wait until the primary is elected.
        if self.primary_endpoint:
            self._update_relation_endpoints()

    def _on_peer_relation_changed(self, event: RelationChangedEvent):
        """Reconfigure cluster members when something changes."""
        # Prevents the cluster to be reconfigured before it's bootstrapped in the leader.
        if "cluster_initialised" not in self._peers.data[self.app]:
            logger.debug("Deferring on_peer_relation_changed: cluster not initialized")
            event.defer()
            return

        # If the unit is the leader, it can reconfigure the cluster.
        if self.unit.is_leader():
            self._add_members(event)

        # Don't update this member before it's part of the members list.
        if self._unit_ip not in self.members_ips:
            logger.debug("Early exit on_peer_relation_changed: Unit not in the members list")
            return

        # Update the list of the cluster members in the replicas to make them know each other.
        try:
            # Update the members of the cluster in the Patroni configuration on this unit.
            self.update_config()
        except RetryError:
            self.unit.status = BlockedStatus("failed to update cluster members on member")
            return

        # Start can be called here multiple times as it's idempotent.
        # At this moment, it starts Patroni at the first time the data is received
        # in the relation.
        self._patroni.start_patroni()

        # Assert the member is up and running before marking the unit as active.
        if not self._patroni.member_started:
            logger.debug("Deferring on_peer_relation_changed: awaiting for member to start")
            self.unit.status = WaitingStatus("awaiting for member to start")
            event.defer()
            return

        # Only update the connection endpoints if there is a primary.
        # A cluster can have all members as replicas for some time after
        # a failed switchover, so wait until the primary is elected.
        if self.primary_endpoint:
            self._update_relation_endpoints()
            self.unit.status = ActiveStatus()
        else:
            self.unit.status = BlockedStatus("no primary in the cluster")

    def _add_members(self, event):
        """Add new cluster members.

        This method is responsible for adding new members to the cluster
        when new units are added to the application. This event is deferred if
        one of the current units is copying data from the primary, to avoid
        multiple units copying data at the same time, which can cause slow
        transfer rates in these processes and overload the primary instance.
        """
        try:
            # Compare set of Patroni cluster members and Juju hosts
            # to avoid the unnecessary reconfiguration.
            if self._patroni.cluster_members == self._hosts:
                logger.debug("Early exit add_members: Patroni members equal Juju hosts")
                return

            logger.info("Reconfiguring cluster")
            self.unit.status = MaintenanceStatus("reconfiguring cluster")
            for member in self._hosts - self._patroni.cluster_members:
                logger.debug("Adding %s to cluster", member)
                self.add_cluster_member(member)
        except NotReadyError:
            logger.info("Deferring reconfigure: another member doing sync right now")
            event.defer()
        except RetryError:
            logger.info("Deferring reconfigure: couldn't retrieve current cluster members")
            event.defer()

    def add_cluster_member(self, member: str) -> None:
        """Add member to the cluster if all members are already up and running.

        Raises:
            NotReadyError if either the new member or the current members are not ready.
        """
        unit = self.model.get_unit("/".join(member.rsplit("-", 1)))
        member_ip = self._get_unit_ip(unit)

        if not self._patroni.are_all_members_ready():
            logger.info("not all members are ready")
            raise NotReadyError("not all members are ready")

        # Add the member to the list that should be updated in each other member.
        self._add_to_members_ips(member_ip)

        # Update Patroni configuration file.
        try:
            self.update_config()
        except RetryError:
            self.unit.status = BlockedStatus("failed to update cluster members on member")

    def _get_unit_ip(self, unit: Unit) -> Optional[str]:
        """Get the IP address of a specific unit."""
        # Check if host is current host.
        if unit == self.unit:
            return str(self.model.get_binding(PEER).network.bind_address)
        # Check if host is a peer.
        elif unit in self._peers.data:
            return str(self._peers.data[unit].get("private-address"))
        # Return None if the unit is not a peer neither the current unit.
        else:
            return None

    @property
    def _hosts(self) -> set:
        """List of the current Juju hosts.

        Returns:
            a set containing the current Juju hosts
                with the names using - instead of /
                to match Patroni members names
        """
        peers = self.model.get_relation(PEER)
        hosts = [self.unit.name.replace("/", "-")] + [
            unit.name.replace("/", "-") for unit in peers.units
        ]
        return set(hosts)

    @property
    def _patroni(self) -> Patroni:
        """Returns an instance of the Patroni object."""
        return Patroni(
            self._unit_ip,
            self._storage_path,
            self.cluster_name,
            self._member_name,
            self.app.planned_units(),
            self._peer_members_ips,
            self._get_password(),
            self._replication_password,
            self.get_secret("app", REWIND_PASSWORD_KEY),
            bool(self.unit_peer_data.get("tls")),
        )

    @property
    def _peer_members_ips(self) -> Set[str]:
        """Fetch current list of peer members IPs.

        Returns:
            A list of peer members addresses (strings).
        """
        # Get all members IPs and remove the current unit IP from the list.
        addresses = self.members_ips
        current_unit_ip = self._unit_ip
        if current_unit_ip in addresses:
            addresses.remove(current_unit_ip)
        return addresses

    @property
    def _units_ips(self) -> Set[str]:
        """Fetch current list of peers IPs.

        Returns:
            A list of peers addresses (strings).
        """
        # Get all members IPs and remove the current unit IP from the list.
        addresses = {self._get_unit_ip(unit) for unit in self._peers.units}
        addresses.add(self._unit_ip)
        return addresses

    @property
    def members_ips(self) -> Set[str]:
        """Returns the list of IPs addresses of the current members of the cluster."""
        return set(json.loads(self._peers.data[self.app].get("members_ips", "[]")))

    def _add_to_members_ips(self, ip: str) -> None:
        """Add one IP to the members list."""
        self._update_members_ips(ip_to_add=ip)

    def _remove_from_members_ips(self, ip: str) -> None:
        """Remove IPs from the members list."""
        self._update_members_ips(ip_to_remove=ip)

    def _update_members_ips(self, ip_to_add: str = None, ip_to_remove: str = None) -> None:
        """Update cluster member IPs on application data.

        Member IPs on application data are used to determine when a unit of PostgreSQL
        should be added or removed from the PostgreSQL cluster.

        NOTE: this function does not update the IPs on the PostgreSQL cluster
        in the Patroni configuration.
        """
        # Allow leader to reset which members are part of the cluster.
        if not self.unit.is_leader():
            return

        ips = json.loads(self._peers.data[self.app].get("members_ips", "[]"))
        if ip_to_add and ip_to_add not in ips:
            ips.append(ip_to_add)
        elif ip_to_remove:
            ips.remove(ip_to_remove)
        self._peers.data[self.app]["members_ips"] = json.dumps(ips)

    @retry(
        stop=stop_after_delay(60),
        wait=wait_fixed(5),
        reraise=True,
    )
    def _change_primary(self) -> None:
        """Change the primary member of the cluster."""
        # Try to switchover to another member and raise an exception if it doesn't succeed.
        # If it doesn't happen on time, Patroni will automatically run a fail-over.
        try:
            # Get the current primary to check if it has changed later.
            current_primary = self._patroni.get_primary()

            # Trigger the switchover.
            self._patroni.switchover()

            # Wait for the switchover to complete.
            self._patroni.primary_changed(current_primary)

            logger.info("successful switchover")
        except (RetryError, SwitchoverFailedError) as e:
            logger.warning(
                f"switchover failed with reason: {e} - an automatic failover will be triggered"
            )

    @property
    def _unit_ip(self) -> str:
        """Current unit ip."""
        return str(self.model.get_binding(PEER).network.bind_address)

    def _on_cluster_topology_change(self, _):
        """Updates endpoints and (optionally) certificates when the cluster topology changes."""
        logger.info("Cluster topology changed")
        self._update_relation_endpoints()
        self._update_certificate()

    def _on_install(self, event: InstallEvent) -> None:
        """Install prerequisites for the application."""
        if not self._is_storage_attached():
            self._reboot_on_detached_storage(event)
            return

        self.unit.status = MaintenanceStatus("installing PostgreSQL")

        # Prevent the default cluster creation.
        self._inhibit_default_cluster_creation()

        passwd.add_group(group_name="postgres")
        passwd.add_user(username="postgres")

        # try:
        #     resource_path = self.model.resources.fetch("patroni")
        # except ModelError as e:
        #     logger.error(f"missing patroni resource {str(e)}")
        #     self.unit.status = BlockedStatus("Missing 'patroni' resource")
        #     return

        # # Build Patroni package path with raft dependency and install it.
        # try:
        #     patroni_package_path = f"{str(resource_path)}[raft]"
        #     self._install_pip_packages([patroni_package_path])
        # except subprocess.SubprocessError:
        #     self.unit.status = BlockedStatus("failed to install Patroni python package")
        #     return
        #
        # Install the PostgreSQL and Patroni requirements packages.
        try:
<<<<<<< HEAD
            # self._install_apt_packages(
            #     event, ["pgbackrest", "postgresql", "python3-pip", "python3-psycopg2"]
            # )
            self._install_snap_packages(packages=SNAP_PACKAGES)
        except snap.SnapError:
            self.unit.status = BlockedStatus("failed to install snap packages")
            # return
=======
            self._install_apt_packages(
                event, ["pgbackrest", "postgresql", "python3-pip", "python3-psycopg2"]
            )
        except (subprocess.CalledProcessError, apt.PackageNotFoundError):
            self.unit.status = BlockedStatus("failed to install apt packages")
            return

        try:
            resource_path = self.model.resources.fetch("patroni")
        except ModelError as e:
            logger.error(f"missing patroni resource {str(e)}")
            self.unit.status = BlockedStatus("Missing 'patroni' resource")
            return

        try:
            self._install_pip_package("python-dateutil", user="postgres")
        except subprocess.SubprocessError:
            self.unit.status = BlockedStatus("failed to install python-dateutil package")
            return

        # Build Patroni package path with raft dependency and install it.
        try:
            patroni_package_path = f"{str(resource_path)}[raft]"
            self._install_pip_package(patroni_package_path)
        except subprocess.SubprocessError:
            self.unit.status = BlockedStatus("failed to install Patroni python package")
            return
>>>>>>> 17e902c8

        self.unit.status = WaitingStatus("waiting to start PostgreSQL")

    def _inhibit_default_cluster_creation(self) -> None:
        """Stop the PostgreSQL packages from creating the default cluster."""
        os.makedirs(os.path.dirname(CREATE_CLUSTER_CONF_PATH), mode=0o755, exist_ok=True)
        with open(CREATE_CLUSTER_CONF_PATH, mode="w") as file:
            file.write("create_main_cluster = false\n")
            file.write(f"include '{self._storage_path}/conf.d/postgresql-operator.conf'")

    def _on_leader_elected(self, event: LeaderElectedEvent) -> None:
        """Handle the leader-elected event."""
        # The leader sets the needed passwords if they weren't set before.
        if self.get_secret("app", USER_PASSWORD_KEY) is None:
            self.set_secret("app", USER_PASSWORD_KEY, new_password())
        if self.get_secret("app", REPLICATION_PASSWORD_KEY) is None:
            self.set_secret("app", REPLICATION_PASSWORD_KEY, new_password())
        if self.get_secret("app", REWIND_PASSWORD_KEY) is None:
            self.set_secret("app", REWIND_PASSWORD_KEY, new_password())

        # Update the list of the current PostgreSQL hosts when a new leader is elected.
        # Add this unit to the list of cluster members
        # (the cluster should start with only this member).
        if self._unit_ip not in self.members_ips:
            self._add_to_members_ips(self._unit_ip)

        # Remove departing units when the leader changes.
        for ip in self._get_ips_to_remove():
            self._remove_from_members_ips(ip)

        self.update_config()

        # Don't update connection endpoints in the first time this event run for
        # this application because there are no primary and replicas yet.
        if "cluster_initialised" not in self._peers.data[self.app]:
            logger.debug("Early exit on_leader_elected: Cluster not initialized")
            return

        # Only update the connection endpoints if there is a primary.
        # A cluster can have all members as replicas for some time after
        # a failed switchover, so wait until the primary is elected.
        if self.primary_endpoint:
            self._update_relation_endpoints()
        else:
            self.unit.status = BlockedStatus("no primary in the cluster")

    def _on_config_changed(self, event: ConfigChangedEvent) -> None:
        """Install additional packages through APT."""
        try:
            extra_packages = self.config.get("extra-packages")
            if extra_packages:
                self._install_apt_packages(event, extra_packages.split(" "))
        except (subprocess.CalledProcessError, apt.PackageNotFoundError):
            logger.warning("failed to install apts packages")

        self._update_certificate()

    def _get_ips_to_remove(self) -> Set[str]:
        """List the IPs that were part of the cluster but departed."""
        old = self.members_ips
        current = self._units_ips
        return old - current

    def _can_start(self, event: StartEvent) -> bool:
        """Returns whether the workload can be started on this unit."""
        if not self._is_storage_attached():
            self._reboot_on_detached_storage(event)
            return False

        # Doesn't try to bootstrap the cluster if it's in a blocked state
        # caused, for example, because a failed installation of packages.
        if self.is_blocked:
            logger.debug("Early exit on_start: Unit blocked")
            return False

        return True

    def _on_start(self, event: StartEvent) -> None:
        """Handle the start event."""
        if not self._can_start(event):
            return

        postgres_password = self._get_password()
        # If the leader was not elected (and the needed passwords were not generated yet),
        # the cluster cannot be bootstrapped yet.
        if not postgres_password or not self._replication_password:
            logger.info("leader not elected and/or passwords not yet generated")
            self.unit.status = WaitingStatus("awaiting passwords generation")
            event.defer()
            return

        self.unit_peer_data.update({"ip": self.get_hostname_by_unit(None)})

        # Only the leader can bootstrap the cluster.
        # On replicas, only prepare for starting the instance later.
        if not self.unit.is_leader():
            self._start_replica(event)
            return

        # Bootstrap the cluster in the leader unit.
        self._start_primary(event)

    def _start_primary(self, event: StartEvent) -> None:
        """Bootstrap the cluster."""
        # Set some information needed by Patroni to bootstrap the cluster.
        if not self._patroni.bootstrap_cluster():
            self.unit.status = BlockedStatus("failed to start Patroni")
            return

        # Assert the member is up and running before marking it as initialised.
        if not self._patroni.member_started:
            logger.debug("Deferring on_start: awaiting for member to start")
            self.unit.status = WaitingStatus("awaiting for member to start")
            event.defer()
            return

        # Create the default postgres database user that is needed for some
        # applications (not charms) like Landscape Server.
        try:
            # This event can be run on a replica if the machines are restarted.
            # For that case, check whether the postgres user already exits.
            users = self.postgresql.list_users()
            if "postgres" not in users:
                self.postgresql.create_user("postgres", new_password(), admin=True)
                # Create the backup user.
            if BACKUP_USER not in users:
                self.postgresql.create_user(BACKUP_USER, new_password(), admin=True)
        except PostgreSQLCreateUserError as e:
            logger.exception(e)
            self.unit.status = BlockedStatus("Failed to create postgres user")
            return

        self.postgresql_client_relation.oversee_users()

        # Set the flag to enable the replicas to start the Patroni service.
        self._peers.data[self.app]["cluster_initialised"] = "True"

        # Clear unit data if this unit became a replica after a failover/switchover.
        self._update_relation_endpoints()

        self.unit.status = ActiveStatus()

    def _start_replica(self, event) -> None:
        """Configure the replica if the cluster was already initialised."""
        if "cluster_initialised" not in self._peers.data[self.app]:
            logger.debug("Deferring on_start: awaiting for cluster to start")
            self.unit.status = WaitingStatus("awaiting for cluster to start")
            event.defer()
            return

        # Clear unit data if this unit is still replica.
        self._update_relation_endpoints()

        # Member already started, so we can set an ActiveStatus.
        # This can happen after a reboot.
        if self._patroni.member_started:
            self.unit.status = ActiveStatus()
            return

        # Configure Patroni in the replica but don't start it yet.
        self._patroni.configure_patroni_on_unit()

    def _on_get_password(self, event: ActionEvent) -> None:
        """Returns the password for a user as an action response.

        If no user is provided, the password of the operator user is returned.
        """
        username = event.params.get("username", USER)
        if username not in SYSTEM_USERS:
            event.fail(
                f"The action can be run only for users used by the charm or Patroni:"
                f" {', '.join(SYSTEM_USERS)} not {username}"
            )
            return
        event.set_results({f"{username}-password": self.get_secret("app", f"{username}-password")})

    def _on_set_password(self, event: ActionEvent) -> None:
        """Set the password for the specified user."""
        # Only leader can write the new password into peer relation.
        if not self.unit.is_leader():
            event.fail("The action can be run only on leader unit")
            return

        username = event.params.get("username", USER)
        if username not in SYSTEM_USERS:
            event.fail(
                f"The action can be run only for users used by the charm:"
                f" {', '.join(SYSTEM_USERS)} not {username}"
            )
            return

        password = event.params.get("password", new_password())

        if password == self.get_secret("app", f"{username}-password"):
            event.log("The old and new passwords are equal.")
            event.set_results({f"{username}-password": password})
            return

        # Ensure all members are ready before trying to reload Patroni
        # configuration to avoid errors (like the API not responding in
        # one instance because PostgreSQL and/or Patroni are not ready).
        if not self._patroni.are_all_members_ready():
            event.fail(
                "Failed changing the password: Not all members healthy or finished initial sync."
            )
            return

        # Update the password in the PostgreSQL instance.
        try:
            self.postgresql.update_user_password(username, password)
        except PostgreSQLUpdateUserPasswordError as e:
            logger.exception(e)
            event.fail(
                "Failed changing the password: Not all members healthy or finished initial sync."
            )
            return

        # Update the password in the secret store.
        self.set_secret("app", f"{username}-password", password)

        # Update and reload Patroni configuration in this unit to use the new password.
        # Other units Patroni configuration will be reloaded in the peer relation changed event.
        self.update_config()

        event.set_results({f"{username}-password": password})

    def _on_update_status(self, _) -> None:
        """Update users list in the database."""
        if "cluster_initialised" not in self._peers.data[self.app]:
            return

        self.postgresql_client_relation.oversee_users()
        self._update_relation_endpoints()

        # Restart the workload if it's stuck on the starting state after a restart.
        if (
            not self._patroni.member_started
            and "postgresql_restarted" in self._peers.data[self.unit]
            and self._patroni.member_replication_lag == "unknown"
        ):
            self._patroni.reinitialize_postgresql()

    def _update_certificate(self) -> None:
        """Updates the TLS certificate if the unit IP changes."""
        # Update the certificate if the IP changes because the IP
        # is used as the hostname in the certificate subject field.
        if self.get_hostname_by_unit(None) != self.unit_peer_data.get("ip"):
            self.unit_peer_data.update({"ip": self.get_hostname_by_unit(None)})

            # Request the certificate only if there is already one. If there isn't,
            # the certificate will be generated in the relation joined event when
            # relating to the TLS Certificates Operator.
            if all(self.tls.get_tls_files()):
                self.tls._request_certificate(self.get_secret("unit", "private-key"))

    @property
    def is_blocked(self) -> bool:
        """Returns whether the unit is in a blocked state."""
        return isinstance(self.unit.status, BlockedStatus)

    def _get_password(self) -> str:
        """Get operator user password.

        Returns:
            The password from the peer relation or None if the
            password has not yet been set by the leader.
        """
        return self.get_secret("app", USER_PASSWORD_KEY)

    @property
    def _replication_password(self) -> str:
        """Get replication user password.

        Returns:
            The password from the peer relation or None if the
            password has not yet been set by the leader.
        """
        return self.get_secret("app", REPLICATION_PASSWORD_KEY)

    def _install_apt_packages(self, _, packages: List[str]) -> None:
        """Simple wrapper around 'apt-get install -y.

        Raises:
            CalledProcessError if it fails to update the apt cache.
            PackageNotFoundError if the package is not in the cache.
            PackageError if the packages could not be installed.
        """
        try:
            logger.debug("updating apt cache")
            apt.update()
        except subprocess.CalledProcessError as e:
            logger.exception("failed to update apt cache, CalledProcessError", exc_info=e)
            raise

        for package in packages:
            try:
                apt.add_package(package)
                logger.debug(f"installed package: {package}")
            except apt.PackageNotFoundError:
                logger.error(f"package not found: {package}")
                raise
            except apt.PackageError:
                logger.error(f"package error: {package}")
                raise

    def _install_pip_package(self, package: str, user: Optional[str] = None) -> None:
        """Simple wrapper around pip install.

        Raises:
            SubprocessError if the packages could not be installed.
        """
        try:
            command = [
                "pip3",
                "install",
                package,
            ]
            if user:
                command.insert(0, "sudo")
                command.insert(1, "-u")
                command.insert(2, user)
            logger.debug(f"installing python package: {package}")
            subprocess.check_call(command)
        except subprocess.SubprocessError:
            logger.error("could not install pip package")
            raise

    def _install_snap_packages(self, packages: List[str]) -> None:
        """Installs package(s) to container.

        Args:
            packages: list of packages to install.
        """
        for snap_name, snap_channel in packages:
            result = subprocess.check_output(
                ["snap", "download", snap_name, f"--channel={snap_channel}"],
                universal_newlines=True,
            )
            logger.error(f"install snap output: {result}")
            snap.install_local("./charmed-postgresql_1.snap")
            # try:
            #     snap_cache = snap.SnapCache()
            #     snap_package = snap_cache[snap_name]
            #
            #     if not snap_package.present:
            #         snap_package.ensure(snap.SnapState.Latest, channel=snap_channel)
            #
            # except snap.SnapError as e:
            #     logger.error(
            #         "An exception occurred when installing %s. Reason: %s", snap_name, str(e)
            #     )
            #     raise

    def _is_storage_attached(self) -> bool:
        """Returns if storage is attached."""
        try:
            subprocess.check_call(["mountpoint", "-q", self._storage_path])
            return True
        except subprocess.CalledProcessError:
            return False

    @property
    def _peers(self) -> Relation:
        """Fetch the peer relation.

        Returns:
             A:class:`ops.model.Relation` object representing
             the peer relation.
        """
        return self.model.get_relation(PEER)

    def push_tls_files_to_workload(self) -> None:
        """Move TLS files to the PostgreSQL storage path and enable TLS."""
        key, ca, cert = self.tls.get_tls_files()
        if key is not None:
            self._patroni.render_file(f"{self._storage_path}/{TLS_KEY_FILE}", key, 0o600)
        if ca is not None:
            self._patroni.render_file(f"{self._storage_path}/{TLS_CA_FILE}", ca, 0o600)
        if cert is not None:
            self._patroni.render_file(f"{self._storage_path}/{TLS_CERT_FILE}", cert, 0o600)

        self.update_config()

    def _reboot_on_detached_storage(self, event: EventBase) -> None:
        """Reboot on detached storage.

        Workaround for lxd containers not getting storage attached on startups.

        Args:
            event: the event that triggered this handler
        """
        event.defer()
        logger.error("Data directory not attached. Reboot unit.")
        self.unit.status = WaitingStatus("Data directory not attached")
        try:
            subprocess.check_call(["systemctl", "reboot"])
        except subprocess.CalledProcessError:
            pass

    def _restart(self, _) -> None:
        """Restart PostgreSQL."""
        try:
            self._patroni.restart_postgresql()
            self._peers.data[self.unit]["postgresql_restarted"] = "True"
        except RetryError as e:
            logger.error("failed to restart PostgreSQL")
            self.unit.status = BlockedStatus(f"failed to restart PostgreSQL with error {e}")

    def update_config(self) -> None:
        """Updates Patroni config file based on the existence of the TLS files."""
        enable_tls = all(self.tls.get_tls_files())

        # Update and reload configuration based on TLS files availability.
        self._patroni.render_patroni_yml_file(
            enable_tls=enable_tls,
            stanza=self._peers.data[self.unit].get("stanza"),
        )
        if not self._patroni.member_started:
            # If Patroni/PostgreSQL has not started yet and TLS relations was initialised,
            # then mark TLS as enabled. This commonly happens when the charm is deployed
            # in a bundle together with the TLS certificates operator.
            self.unit_peer_data.update({"tls": "enabled" if enable_tls else ""})
            logger.debug("Early exit update_config: Patroni not started yet")
            return

        restart_postgresql = enable_tls != self.postgresql.is_tls_enabled()
        self._patroni.reload_patroni_configuration()
        self.unit_peer_data.update({"tls": "enabled" if enable_tls else ""})

        # Restart PostgreSQL if TLS configuration has changed
        # (so the both old and new connections use the configuration).
        if restart_postgresql:
            self._peers.data[self.unit].pop("postgresql_restarted", None)
            self.on[self.restart_manager.name].acquire_lock.emit()

    def _update_relation_endpoints(self) -> None:
        """Updates endpoints and read-only endpoint in all relations."""
        self.postgresql_client_relation.update_endpoints()
        self.legacy_db_relation.update_endpoints()
        self.legacy_db_admin_relation.update_endpoints()


if __name__ == "__main__":
    main(PostgresqlOperatorCharm)<|MERGE_RESOLUTION|>--- conflicted
+++ resolved
@@ -34,9 +34,10 @@
     ActiveStatus,
     BlockedStatus,
     MaintenanceStatus,
+    ModelError,
     Relation,
     Unit,
-    WaitingStatus, ModelError,
+    WaitingStatus,
 )
 from tenacity import RetryError, Retrying, retry, stop_after_delay, wait_fixed
 
@@ -556,43 +557,36 @@
         #
         # Install the PostgreSQL and Patroni requirements packages.
         try:
-<<<<<<< HEAD
             # self._install_apt_packages(
             #     event, ["pgbackrest", "postgresql", "python3-pip", "python3-psycopg2"]
             # )
             self._install_snap_packages(packages=SNAP_PACKAGES)
+            # except (subprocess.CalledProcessError, apt.PackageNotFoundError):
+            # self.unit.status = BlockedStatus("failed to install apt packages")
+            # return
         except snap.SnapError:
             self.unit.status = BlockedStatus("failed to install snap packages")
-            # return
-=======
-            self._install_apt_packages(
-                event, ["pgbackrest", "postgresql", "python3-pip", "python3-psycopg2"]
-            )
-        except (subprocess.CalledProcessError, apt.PackageNotFoundError):
-            self.unit.status = BlockedStatus("failed to install apt packages")
-            return
-
-        try:
-            resource_path = self.model.resources.fetch("patroni")
-        except ModelError as e:
-            logger.error(f"missing patroni resource {str(e)}")
-            self.unit.status = BlockedStatus("Missing 'patroni' resource")
-            return
-
-        try:
-            self._install_pip_package("python-dateutil", user="postgres")
-        except subprocess.SubprocessError:
-            self.unit.status = BlockedStatus("failed to install python-dateutil package")
-            return
-
-        # Build Patroni package path with raft dependency and install it.
-        try:
-            patroni_package_path = f"{str(resource_path)}[raft]"
-            self._install_pip_package(patroni_package_path)
-        except subprocess.SubprocessError:
-            self.unit.status = BlockedStatus("failed to install Patroni python package")
-            return
->>>>>>> 17e902c8
+
+        # try:
+        #     resource_path = self.model.resources.fetch("patroni")
+        # except ModelError as e:
+        #     logger.error(f"missing patroni resource {str(e)}")
+        #     self.unit.status = BlockedStatus("Missing 'patroni' resource")
+        #     return
+        #
+        # try:
+        #     self._install_pip_package("python-dateutil", user="postgres")
+        # except subprocess.SubprocessError:
+        #     self.unit.status = BlockedStatus("failed to install python-dateutil package")
+        #     return
+        #
+        # # Build Patroni package path with raft dependency and install it.
+        # try:
+        #     patroni_package_path = f"{str(resource_path)}[raft]"
+        #     self._install_pip_package(patroni_package_path)
+        # except subprocess.SubprocessError:
+        #     self.unit.status = BlockedStatus("failed to install Patroni python package")
+        #     return
 
         self.unit.status = WaitingStatus("waiting to start PostgreSQL")
 
@@ -932,7 +926,7 @@
                 universal_newlines=True,
             )
             logger.error(f"install snap output: {result}")
-            snap.install_local("./charmed-postgresql_1.snap")
+            snap.install_local("./charmed-postgresql_11.snap")
             # try:
             #     snap_cache = snap.SnapCache()
             #     snap_package = snap_cache[snap_name]
