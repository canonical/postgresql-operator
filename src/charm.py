--- conflicted
+++ resolved
@@ -808,11 +808,7 @@
         return self.model.get_relation(PEER)
 
     def push_tls_files_to_workload(self) -> None:
-<<<<<<< HEAD
-        """Uploads TLS files to the workload container."""
-=======
         """Move TLS files to the PostgreSQL storage path and enable TLS."""
->>>>>>> b9e15fe2
         key, ca, cert = self.tls.get_tls_files()
         if key is not None:
             self._patroni.render_file(f"{self._storage_path}/{TLS_KEY_FILE}", key, 0o600)
@@ -828,11 +824,7 @@
         try:
             self._patroni.restart_postgresql()
         except RetryError as e:
-<<<<<<< HEAD
-            logger.error("failed to restart PostgreSQL")
-=======
             logger.exception("failed to restart PostgreSQL")
->>>>>>> b9e15fe2
             self.unit.status = BlockedStatus(f"failed to restart PostgreSQL with error {e}")
 
     def update_config(self) -> None:
