#!/usr/bin/env -S LD_LIBRARY_PATH=lib python3
# Copyright 2021 Canonical Ltd.
# See LICENSE file for licensing details.

"""Charmed Machine Operator for the PostgreSQL database."""

import contextlib
import dataclasses
import json
import logging
import os
import pathlib
import platform
import re
import subprocess
import sys
import time
from datetime import UTC, datetime
from hashlib import shake_128
from pathlib import Path
from typing import Literal, get_args
from urllib.parse import urlparse

import charm_refresh
import ops.log
import psycopg2
import tomli
from charms.data_platform_libs.v0.data_interfaces import DataPeerData, DataPeerUnitData
from charms.data_platform_libs.v1.data_models import TypedCharmBase
from charms.grafana_agent.v0.cos_agent import COSAgentProvider, charm_tracing_config
from charms.operator_libs_linux.v2 import snap
from charms.postgresql_k8s.v1.postgresql import (
    ACCESS_GROUP_IDENTITY,
    ACCESS_GROUPS,
    REQUIRED_PLUGINS,
    ROLE_BACKUP,
    ROLE_STATS,
    PostgreSQL,
    PostgreSQLCreatePredefinedRolesError,
    PostgreSQLCreateUserError,
    PostgreSQLEnableDisableExtensionError,
    PostgreSQLGetCurrentTimelineError,
    PostgreSQLGrantDatabasePrivilegesToUserError,
    PostgreSQLListUsersError,
    PostgreSQLUpdateUserPasswordError,
)
from charms.rolling_ops.v0.rollingops import RollingOpsManager, RunWithLock
from charms.tempo_coordinator_k8s.v0.charm_tracing import trace_charm
from ops import (
    ActionEvent,
    ActiveStatus,
    BlockedStatus,
    CharmEvents,
    EventBase,
    HookEvent,
    InstallEvent,
    LeaderElectedEvent,
    MaintenanceStatus,
    ModelError,
    Relation,
    RelationDepartedEvent,
    RelationEvent,
    SecretChangedEvent,
    SecretNotFoundError,
    StartEvent,
    Unit,
    WaitingStatus,
    main,
)
from tenacity import RetryError, Retrying, retry, stop_after_attempt, stop_after_delay, wait_fixed

from backups import CANNOT_RESTORE_PITR, S3_BLOCK_MESSAGES, PostgreSQLBackups
from cluster import (
    NotReadyError,
    Patroni,
    RemoveRaftMemberFailedError,
    SwitchoverFailedError,
    SwitchoverNotSyncError,
)
from cluster_topology_observer import (
    ClusterTopologyChangeCharmEvents,
    ClusterTopologyObserver,
)
from config import CharmConfig
from constants import (
    APP_SCOPE,
    BACKUP_USER,
    DATABASE,
    DATABASE_DEFAULT_NAME,
    DATABASE_PORT,
    METRICS_PORT,
    MONITORING_PASSWORD_KEY,
    MONITORING_SNAP_SERVICE,
    MONITORING_USER,
    PATRONI_CONF_PATH,
    PATRONI_PASSWORD_KEY,
    PEER,
    PLUGIN_OVERRIDES,
    POSTGRESQL_DATA_PATH,
    RAFT_PASSWORD_KEY,
    REPLICATION_CONSUMER_RELATION,
    REPLICATION_OFFER_RELATION,
    REPLICATION_PASSWORD_KEY,
    REPLICATION_USER,
    REWIND_PASSWORD_KEY,
    REWIND_USER,
    SECRET_DELETED_LABEL,
    SECRET_INTERNAL_LABEL,
    SECRET_KEY_OVERRIDES,
    SPI_MODULE,
    SYSTEM_USERS,
    TLS_CA_BUNDLE_FILE,
    TLS_CA_FILE,
    TLS_CERT_FILE,
    TLS_KEY_FILE,
    TRACING_PROTOCOL,
    UNIT_SCOPE,
    UPDATE_CERTS_BIN_PATH,
    USER,
    USER_PASSWORD_KEY,
)
from ldap import PostgreSQLLDAP
from relations.async_replication import PostgreSQLAsyncReplication
from relations.postgresql_provider import PostgreSQLProvider
from relations.tls import TLS
from relations.tls_transfer import TLSTransfer
from rotate_logs import RotateLogs
from utils import label2name, new_password

logger = logging.getLogger(__name__)
logging.getLogger("httpx").setLevel(logging.WARNING)
logging.getLogger("httpcore").setLevel(logging.WARNING)
logging.getLogger("asyncio").setLevel(logging.WARNING)

PRIMARY_NOT_REACHABLE_MESSAGE = "waiting for primary to be reachable from this unit"
EXTENSIONS_DEPENDENCY_MESSAGE = "Unsatisfied plugin dependencies. Please check the logs"
EXTENSION_OBJECT_MESSAGE = "Cannot disable plugins: Existing objects depend on it. See logs"

SCOPES = Literal["app", "unit"]
PASSWORD_USERS = [*SYSTEM_USERS, "patroni"]


class CannotConnectError(Exception):
    """Cannot run smoke check on connected Database."""


@dataclasses.dataclass(eq=False)
class _PostgreSQLRefresh(charm_refresh.CharmSpecificMachines):
    _charm: "PostgresqlOperatorCharm"

    @staticmethod
    def run_pre_refresh_checks_after_1_unit_refreshed() -> None:
        pass

    def run_pre_refresh_checks_before_any_units_refreshed(self) -> None:
        if not self._charm._patroni.are_all_members_ready():
            raise charm_refresh.PrecheckFailed("PostgreSQL is not running on 1+ units")
        if self._charm._patroni.is_creating_backup:
            raise charm_refresh.PrecheckFailed("Backup in progress")

        # Switch primary to last unit to refresh

        if self._charm._peers is None:
            # This should not happen since `charm_refresh.PeerRelationNotReady` should've been
            # raised, so this code would not run
            raise ValueError
        all_units = (unit.name for unit in (*self._charm._peers.units, self._charm.unit))

        def unit_number(unit_name: str):
            _, number = unit_name.split("/")
            return int(number)

        # Lowest unit number is last to refresh
        last_unit_to_refresh = sorted(all_units, key=unit_number)[0].replace("/", "-")
        if self._charm._patroni.get_primary() == last_unit_to_refresh:
            logging.info(
                f"Unit {last_unit_to_refresh} was already primary during pre-refresh check"
            )
        else:
            try:
                self._charm._patroni.switchover(candidate=last_unit_to_refresh)
            except SwitchoverFailedError as e:
                logger.warning(f"switchover failed with reason: {e}")
                raise charm_refresh.PrecheckFailed("Unable to switch primary")
            else:
                logging.info(
                    f"Switched primary to unit {last_unit_to_refresh} during pre-refresh check"
                )

    @classmethod
    def is_compatible(
        cls,
        *,
        old_charm_version: charm_refresh.CharmVersion,
        new_charm_version: charm_refresh.CharmVersion,
        old_workload_version: str,
        new_workload_version: str,
    ) -> bool:
        # Check charm version compatibility
        if not super().is_compatible(
            old_charm_version=old_charm_version,
            new_charm_version=new_charm_version,
            old_workload_version=old_workload_version,
            new_workload_version=new_workload_version,
        ):
            return False

        # Check workload version compatibility
        old_major, old_minor = (int(component) for component in old_workload_version.split("."))
        new_major, new_minor = (int(component) for component in new_workload_version.split("."))
        if old_major != new_major:
            return False
        return new_minor >= old_minor

    def refresh_snap(
        self, *, snap_name: str, snap_revision: str, refresh: charm_refresh.Machines
    ) -> None:
        # Update the configuration.
        self._charm.set_unit_status(MaintenanceStatus("updating configuration"), refresh=refresh)
        self._charm.update_config(refresh=refresh)
        self._charm.updated_synchronous_node_count()

        # TODO add graceful shutdown before refreshing snap?
        # TODO future improvement: if snap refresh fails (i.e. same snap revision installed) after
        # graceful shutdown, restart workload

        self._charm.set_unit_status(MaintenanceStatus("refreshing the snap"), refresh=refresh)
        self._charm._install_snap_package(revision=snap_revision, refresh=refresh)

        self._charm._post_snap_refresh(refresh)


@trace_charm(
    tracing_endpoint="tracing_endpoint",
    extra_types=(
        ClusterTopologyObserver,
        COSAgentProvider,
        Patroni,
        PostgreSQL,
        PostgreSQLAsyncReplication,
        PostgreSQLBackups,
        PostgreSQLLDAP,
        PostgreSQLProvider,
        TLS,
        TLSTransfer,
        RollingOpsManager,
    ),
)
class PostgresqlOperatorCharm(TypedCharmBase[CharmConfig]):
    """Charmed Operator for the PostgreSQL database."""

    config_type = CharmConfig
    on: "CharmEvents" = ClusterTopologyChangeCharmEvents()
    _postgresql: PostgreSQL | None = None

    def __init__(self, *args):
        super().__init__(*args)
        # Show logger name (module name) in logs
        root_logger = logging.getLogger()
        for handler in root_logger.handlers:
            if isinstance(handler, ops.log.JujuLogHandler):
                handler.setFormatter(logging.Formatter("{name}:{message}", style="{"))

        self.peer_relation_app = DataPeerData(
            self.model,
            relation_name=PEER,
            secret_field_name=SECRET_INTERNAL_LABEL,
            deleted_label=SECRET_DELETED_LABEL,
        )
        self.peer_relation_unit = DataPeerUnitData(
            self.model,
            relation_name=PEER,
            secret_field_name=SECRET_INTERNAL_LABEL,
            deleted_label=SECRET_DELETED_LABEL,
        )

        self._observer = ClusterTopologyObserver(self, "/usr/bin/juju-exec")
        self._rotate_logs = RotateLogs(self)
        self.framework.observe(self.on.cluster_topology_change, self._on_cluster_topology_change)
        self.framework.observe(self.on.databases_change, self._on_databases_change)
        self.framework.observe(self.on.install, self._on_install)
        self.framework.observe(self.on.leader_elected, self._on_leader_elected)
        self.framework.observe(self.on.config_changed, self._on_config_changed)
        self.framework.observe(self.on.get_primary_action, self._on_get_primary)
        self.framework.observe(self.on[PEER].relation_changed, self._on_peer_relation_changed)
        self.framework.observe(self.on.secret_changed, self._on_peer_relation_changed)
        # add specific handler for updated system-user secrets
        self.framework.observe(self.on.secret_changed, self._on_secret_changed)
        self.framework.observe(self.on[PEER].relation_departed, self._on_peer_relation_departed)
        self.framework.observe(self.on.start, self._on_start)
        self.framework.observe(self.on.promote_to_primary_action, self._on_promote_to_primary)
        self.framework.observe(self.on.update_status, self._on_update_status)
        self.framework.observe(self.on.collect_unit_status, self._reconcile_refresh_status)
        self.cluster_name = self.app.name
        self._member_name = self.unit.name.replace("/", "-")
        self._certs_path = "/usr/local/share/ca-certificates"
        self._storage_path = self.meta.storages["data"].location

        self.postgresql_client_relation = PostgreSQLProvider(self)
        self.backup = PostgreSQLBackups(self, "s3-parameters")
        self.ldap = PostgreSQLLDAP(self, "ldap")
        self.tls = TLS(self, PEER)
        self.tls_transfer = TLSTransfer(self, PEER)
        self.async_replication = PostgreSQLAsyncReplication(self)
        self.restart_manager = RollingOpsManager(
            charm=self, relation="restart", callback=self._restart
        )

        self.refresh: charm_refresh.Machines | None
        try:
            self.refresh = charm_refresh.Machines(
                _PostgreSQLRefresh(
                    workload_name="PostgreSQL", charm_name="postgresql", _charm=self
                )
            )
        except (charm_refresh.UnitTearingDown, charm_refresh.PeerRelationNotReady):
            self.refresh = None
        self._reconcile_refresh_status()

        # Support for disabling the operator.
        disable_file = Path(f"{os.environ.get('CHARM_DIR')}/disable")
        if disable_file.exists():
            logger.warning(
                f"\n\tDisable file `{disable_file.resolve()}` found, the charm will skip all events."
                "\n\tTo resume normal operations, please remove the file."
            )
            self.unit.status = BlockedStatus("Disabled")
            sys.exit(0)

        if self.refresh is not None and not self.refresh.next_unit_allowed_to_refresh:
            if self.refresh.in_progress:
                self._post_snap_refresh(self.refresh)
            else:
                self.refresh.next_unit_allowed_to_refresh = True

        self._observer.start_observer()
        self._rotate_logs.start_log_rotation()
        self._grafana_agent = COSAgentProvider(
            self,
            metrics_endpoints=[{"path": "/metrics", "port": int(METRICS_PORT)}],
            scrape_configs=self.patroni_scrape_config,
            refresh_events=[
                self.on[PEER].relation_changed,
                self.on.secret_changed,
                self.on.secret_remove,
            ],
            log_slots=[f"{charm_refresh.snap_name()}:logs"],
            tracing_protocols=[TRACING_PROTOCOL],
        )
        self._tracing_endpoint_config, _ = charm_tracing_config(self._grafana_agent, None)

    def _post_snap_refresh(self, refresh: charm_refresh.Machines):
        """Start PostgreSQL, check if this app and unit are healthy, and allow next unit to refresh.

        Called after snap refresh
        """
        if not self._patroni.start_patroni():
            self.set_unit_status(ops.BlockedStatus("Failed to start PostgreSQL"), refresh=refresh)
            return

        self._setup_exporter()
        self.backup.start_stop_pgbackrest_service()

        # Wait until the database initialise.
        self.set_unit_status(WaitingStatus("waiting for database initialisation"), refresh=refresh)
        try:
            for attempt in Retrying(stop=stop_after_attempt(6), wait=wait_fixed(10)):
                with attempt:
                    # Check if the member hasn't started or hasn't joined the cluster yet.
                    if (
                        not self._patroni.member_started
                        or self.unit.name.replace("/", "-") not in self._patroni.cluster_members
                        or not self._patroni.is_replication_healthy()
                    ):
                        logger.debug(
                            "Instance not yet back in the cluster."
                            f" Retry {attempt.retry_state.attempt_number}/6"
                        )
                        raise Exception()
        except RetryError:
            logger.debug(
                "Did not allow next unit to refresh: member not ready or not joined the cluster yet"
            )
        else:
            refresh.next_unit_allowed_to_refresh = True

    def set_unit_status(
        self, status: ops.StatusBase, /, *, refresh: charm_refresh.Machines | None = None
    ):
        """Set unit status without overriding higher priority refresh status."""
        if refresh is None:
            refresh = self.refresh
        if refresh is not None and refresh.unit_status_higher_priority:
            return
        if (
            isinstance(status, ops.ActiveStatus)
            and refresh is not None
            and (refresh_status := refresh.unit_status_lower_priority())
        ):
            self.unit.status = refresh_status
            pathlib.Path(".last_refresh_unit_status.json").write_text(
                json.dumps(refresh_status.message)
            )
            return
        self.unit.status = status

    def _reconcile_refresh_status(self, _=None):
        if self.unit.is_leader():
            self.async_replication.set_app_status()

        # Workaround for other unit statuses being set in a stateful way (i.e. unable to recompute
        # status on every event)
        path = pathlib.Path(".last_refresh_unit_status.json")
        try:
            last_refresh_unit_status = json.loads(path.read_text())
        except FileNotFoundError:
            last_refresh_unit_status = None
        new_refresh_unit_status = None
        if self.refresh is not None and self.refresh.unit_status_higher_priority:
            self.unit.status = self.refresh.unit_status_higher_priority
            new_refresh_unit_status = self.refresh.unit_status_higher_priority.message
        elif self.unit.status.message == last_refresh_unit_status:
            if self.refresh is not None and (
                refresh_status := self.refresh.unit_status_lower_priority()
            ):
                self.unit.status = refresh_status
                new_refresh_unit_status = refresh_status.message
            else:
                # Clear refresh status from unit status
                self._set_primary_status_message()
        elif (
            isinstance(self.unit.status, ops.ActiveStatus)
            and self.refresh is not None
            and (refresh_status := self.refresh.unit_status_lower_priority())
        ):
            self.unit.status = refresh_status
            new_refresh_unit_status = refresh_status.message
        path.write_text(json.dumps(new_refresh_unit_status))

<<<<<<< HEAD
    def _on_authorisation_rules_change(self, _):
        """Handle authorisation rules change event."""
        timestamp = datetime.now()
        self.unit_peer_data.update({"pg_hba_needs_update_timestamp": str(timestamp)})
        logger.debug(f"authorisation rules changed at {timestamp}")

=======
>>>>>>> e3a249bb
    def _on_databases_change(self, _):
        """Handle databases change event."""
        self.update_config()
        logger.debug("databases changed")
        timestamp = datetime.now()
        self._peers.data[self.unit].update({"pg_hba_needs_update_timestamp": str(timestamp)})
        logger.debug(f"authorisation rules changed at {timestamp}")

    def patroni_scrape_config(self) -> list[dict]:
        """Generates scrape config for the Patroni metrics endpoint."""
        return [
            {
                "metrics_path": "/metrics",
                "static_configs": [{"targets": [f"{self._unit_ip}:8008"]}],
                "tls_config": {"insecure_skip_verify": True},
                "scheme": "https",
            }
        ]

    @property
    def app_units(self) -> set[Unit]:
        """The peer-related units in the application."""
        if not self._peers:
            return set()

        return {self.unit, *self._peers.units}

    def scoped_peer_data(self, scope: SCOPES) -> dict | None:
        """Returns peer data based on scope."""
        if scope == APP_SCOPE:
            return self.app_peer_data
        elif scope == UNIT_SCOPE:
            return self.unit_peer_data

    @property
    def app_peer_data(self) -> dict:
        """Application peer relation data object."""
        return self.all_peer_data.get(self.app, {})

    @property
    def unit_peer_data(self) -> dict:
        """Unit peer relation data object."""
        return self.all_peer_data.get(self.unit, {})

    @property
    def all_peer_data(self) -> dict:
        """Return all peer data if available."""
        if self._peers is None:
            return {}

        # RelationData has dict like API
        return self._peers.data  # type: ignore

    @property
    def tracing_endpoint(self) -> str | None:
        """Otlp http endpoint for charm instrumentation."""
        return self._tracing_endpoint_config

    @property
    def cpu_count(self) -> int:
        """Property with numbers of cpus."""
        if cpus := os.cpu_count():
            return cpus
        return 0

    def _peer_data(self, scope: SCOPES) -> dict[str, str]:
        """Return corresponding databag for app/unit."""
        return self.all_peer_data[self._scope_obj(scope)]

    def _scope_obj(self, scope: SCOPES):
        if scope == APP_SCOPE:
            return self.app
        if scope == UNIT_SCOPE:
            return self.unit

    def peer_relation_data(self, scope: SCOPES) -> DataPeerData:
        """Returns the peer relation data per scope."""
        if scope == APP_SCOPE:
            return self.peer_relation_app
        else:
            return self.peer_relation_unit

    def _translate_field_to_secret_key(self, key: str) -> str:
        """Change 'key' to secrets-compatible key field."""
        key = SECRET_KEY_OVERRIDES.get(key, key)
        new_key = key.replace("_", "-")
        return new_key.strip("-")

    def get_secret(self, scope: SCOPES, key: str) -> str | None:
        """Get secret from the secret storage."""
        if scope not in get_args(SCOPES):
            raise RuntimeError("Unknown secret scope.")

        if not (peers := self.model.get_relation(PEER)):
            return None
        secret_key = self._translate_field_to_secret_key(key)
        return self.peer_relation_data(scope).get_secret(peers.id, secret_key)

    def set_secret(self, scope: SCOPES, key: str, value: str | None) -> str | None:
        """Set secret from the secret storage."""
        if scope not in get_args(SCOPES):
            raise RuntimeError("Unknown secret scope.")

        if not value:
            return self.remove_secret(scope, key)

        if not (peers := self.model.get_relation(PEER)):
            return None
        secret_key = self._translate_field_to_secret_key(key)
        self.peer_relation_data(scope).set_secret(peers.id, secret_key, value)

    def remove_secret(self, scope: SCOPES, key: str) -> None:
        """Removing a secret."""
        if scope not in get_args(SCOPES):
            raise RuntimeError("Unknown secret scope.")

        if not (peers := self.model.get_relation(PEER)):
            return None
        secret_key = self._translate_field_to_secret_key(key)
        self.peer_relation_data(scope).delete_relation_data(peers.id, [secret_key])

    def get_secret_from_id(self, secret_id: str) -> dict[str, str]:
        """Resolve the given id of a Juju secret and return the content as a dict.

        This method can be used to retrieve any secret, not just those used via the peer relation.
        If the secret is not owned by the charm, it has to be granted access to it.

        Args:
            secret_id (str): The id of the secret.

        Returns:
            dict: The content of the secret.
        """
        try:
            secret_content = self.model.get_secret(id=secret_id).get_content(refresh=True)
        except (SecretNotFoundError, ModelError):
            raise

        return secret_content

    @property
    def is_cluster_initialised(self) -> bool:
        """Returns whether the cluster is already initialised."""
        return "cluster_initialised" in self.app_peer_data

    @property
    def is_cluster_restoring_backup(self) -> bool:
        """Returns whether the cluster is restoring a backup."""
        return "restoring-backup" in self.app_peer_data

    @property
    def is_cluster_restoring_to_time(self) -> bool:
        """Returns whether the cluster is restoring a backup to a specific time."""
        return "restore-to-time" in self.app_peer_data

    @property
    def is_unit_departing(self) -> bool:
        """Returns whether the unit is departing."""
        return "departing" in self.unit_peer_data

    @property
    def is_unit_stopped(self) -> bool:
        """Returns whether the unit is stopped."""
        return "stopped" in self.unit_peer_data

    @property
    def postgresql(self) -> PostgreSQL:
        """Returns an instance of the object used to interact with the database."""
        password = str(self.get_secret(APP_SCOPE, f"{USER}-password"))
        if self._postgresql is None or self._postgresql.primary_host is None:
            logger.debug("Init class PostgreSQL")
            self._postgresql = PostgreSQL(
                primary_host=self.primary_endpoint,
                current_host=self._unit_ip,
                user=USER,
                password=password,
                database=DATABASE_DEFAULT_NAME,
                system_users=SYSTEM_USERS,
            )
        else:
            self._postgresql.password = password
        return self._postgresql

    @property
    def primary_endpoint(self) -> str | None:
        """Returns the endpoint of the primary instance or None when no primary available."""
        if not self._peers:
            logger.debug("primary endpoint early exit: Peer relation not joined yet.")
            return None
        try:
            primary = self._patroni.get_primary()
            if primary is None and (standby_leader := self._patroni.get_standby_leader()):
                primary = standby_leader
            primary_endpoint = self._patroni.get_member_ip(primary) if primary else None
            # Force a retry if there is no primary or the member that was
            # returned is not in the list of the current cluster members
            # (like when the cluster was not updated yet after a failed switchover).
            if not primary_endpoint or primary_endpoint not in self._units_ips:
                # TODO figure out why peer data is not available
                if primary_endpoint and len(self._units_ips) == 1 and len(self._peers.units) > 1:
                    logger.warning(
                        "Possibly incomplete peer data: Will not map primary IP to unit IP"
                    )
                    return primary_endpoint
                logger.debug("primary endpoint early exit: Primary IP not in cached peer list.")
                primary_endpoint = None
        except RetryError:
            return None
        else:
            return primary_endpoint

    def _on_get_primary(self, event: ActionEvent) -> None:
        """Get primary instance."""
        try:
            primary = self._patroni.get_primary(unit_name_pattern=True)
            event.set_results({"primary": primary})
        except RetryError as e:
            logger.error(f"failed to get primary with error {e}")

    def updated_synchronous_node_count(self) -> bool:
        """Tries to update synchronous_node_count configuration and reports the result."""
        try:
            self._patroni.update_synchronous_node_count()
            return True
        except RetryError:
            logger.debug("Unable to set synchronous_node_count")
            return False

    def _on_peer_relation_departed_early_exit(self, event: RelationDepartedEvent) -> bool:
        if not event.departing_unit:
            logger.debug("Early exit on_peer_relation_departed: No departing unit")
            return True
        if event.departing_unit == self.unit:
            logger.debug("Early exit on_peer_relation_departed: Skipping departing unit")
            return True

        if self.has_raft_keys():
            logger.debug("Early exit on_peer_relation_departed: Raft recovery in progress")
            return True
        return False

    def _on_peer_relation_departed(self, event: RelationDepartedEvent) -> None:
        """The leader removes the departing units from the list of cluster members."""
        # Don't handle this event in the same unit that is departing.
        if self._on_peer_relation_departed_early_exit(event):
            return

        # Remove the departing member from the raft cluster.
        try:
            # checked for none in the early exit method
            departing_member = event.departing_unit.name.replace("/", "-")  # type: ignore
            if member_ip := self._patroni.get_member_ip(departing_member):
                self._patroni.remove_raft_member(member_ip)
        except RemoveRaftMemberFailedError:
            logger.debug(
                "Deferring on_peer_relation_departed: Failed to remove member from raft cluster"
            )
            event.defer()
            return
        except RetryError:
            unit = event.departing_unit.name if event.departing_unit else None
            logger.warning(f"Early exit on_peer_relation_departed: Cannot get {unit} member IP")
            return

        # Allow leader to update the cluster members.
        if not self.unit.is_leader():
            return

        if not self.is_cluster_initialised or not self.updated_synchronous_node_count():
            logger.debug("Deferring on_peer_relation_departed: cluster not initialized")
            event.defer()
            return

        # Remove cluster members one at a time.
        for member_ip in self._get_ips_to_remove():
            # Check that all members are ready before removing unit from the cluster.
            if not self._patroni.are_all_members_ready():
                logger.info("Deferring reconfigure: another member doing sync right now")
                event.defer()
                return

            # Update the list of the current members.
            self._remove_from_members_ips(member_ip)
            self.update_config()

            if self.primary_endpoint:
                self._update_relation_endpoints()
            else:
                self.set_unit_status(WaitingStatus(PRIMARY_NOT_REACHABLE_MESSAGE))
                return

        # Update the sync-standby endpoint in the async replication data.
        self.async_replication.update_async_replication_data()

    def _stuck_raft_cluster_check(self) -> None:
        """Check for stuck raft cluster and reinitialise if safe."""
        raft_stuck = False
        all_units_stuck = True
        candidate = self.app_peer_data.get("raft_selected_candidate")
        for key, data in self.all_peer_data.items():
            if key == self.app:
                continue
            if "raft_stuck" in data:
                raft_stuck = True
            else:
                all_units_stuck = False
            if not candidate and "raft_candidate" in data:
                candidate = key

        if not raft_stuck:
            return

        if not all_units_stuck:
            logger.warning("Stuck raft not yet detected on all units")
            return

        if not candidate:
            logger.warning("Stuck raft has no candidate")
            return
        if "raft_selected_candidate" not in self.app_peer_data:
            logger.info(f"{candidate.name} selected for new raft leader")
            self.app_peer_data["raft_selected_candidate"] = candidate.name

    def _stuck_raft_cluster_rejoin(self) -> None:
        """Reconnect cluster to new raft."""
        primary = None
        for key, data in self.all_peer_data.items():
            if key == self.app:
                continue
            if "raft_primary" in data:
                primary = key
                break

        if primary and "raft_reset_primary" not in self.app_peer_data:
            logger.info("Updating the primary endpoint")
            self.app_peer_data.pop("members_ips", None)
            if self._peers:
                for unit in self._peers.units:
                    if ip := self._get_unit_ip(unit):
                        self._add_to_members_ips(ip)
            if self._unit_ip:
                self._add_to_members_ips(self._unit_ip)
            self.app_peer_data["raft_reset_primary"] = "True"
            self._update_relation_endpoints()
        if (
            "raft_rejoin" not in self.app_peer_data
            and "raft_followers_stopped" in self.app_peer_data
            and "raft_reset_primary" in self.app_peer_data
        ):
            logger.info("Notify units they can rejoin")
            self.app_peer_data["raft_rejoin"] = "True"

    def _stuck_raft_cluster_stopped_check(self) -> None:
        """Check that the cluster is stopped."""
        if not self._peers or "raft_followers_stopped" in self.app_peer_data:
            return

        for key, data in self._peers.data.items():
            if key == self.app:
                continue
            if "raft_stopped" not in data:
                return

        logger.info("Cluster is shut down")
        self.app_peer_data["raft_followers_stopped"] = "True"

    def _stuck_raft_cluster_cleanup(self) -> None:
        if self._peers:
            for key, data in self._peers.data.items():
                if key == self.app:
                    continue
                for flag in data:
                    if flag.startswith("raft_"):
                        return

            logger.info("Cleaning up raft app data")
            self.app_peer_data.pop("raft_rejoin", None)
            self.app_peer_data.pop("raft_reset_primary", None)
            self.app_peer_data.pop("raft_selected_candidate", None)
            self.app_peer_data.pop("raft_followers_stopped", None)

    def _raft_reinitialisation(self) -> None:
        """Handle raft cluster loss of quorum."""
        # Skip to cleanup if rejoining
        if "raft_rejoin" not in self.app_peer_data:
            if self.unit.is_leader():
                self._stuck_raft_cluster_check()

            if (
                candidate := self.app_peer_data.get("raft_selected_candidate")
            ) and "raft_stopped" not in self.unit_peer_data:
                self.unit_peer_data.pop("raft_stuck", None)
                self.unit_peer_data.pop("raft_candidate", None)
                self._patroni.remove_raft_data()
                logger.info(f"Stopping {self.unit.name}")
                self.unit_peer_data["raft_stopped"] = "True"

            if self.unit.is_leader():
                self._stuck_raft_cluster_stopped_check()

            if (
                candidate == self.unit.name
                and "raft_primary" not in self.unit_peer_data
                and "raft_followers_stopped" in self.app_peer_data
            ):
                self.set_unit_status(MaintenanceStatus("Reinitialising raft"))
                logger.info(f"Reinitialising {self.unit.name} as primary")
                self._patroni.reinitialise_raft_data()
                self.unit_peer_data["raft_primary"] = "True"

            if self.unit.is_leader():
                self._stuck_raft_cluster_rejoin()

        if "raft_rejoin" in self.app_peer_data:
            logger.info("Cleaning up raft unit data")
            self.unit_peer_data.pop("raft_primary", None)
            self.unit_peer_data.pop("raft_stopped", None)
            self.update_config()
            self._patroni.start_patroni()
            self._set_primary_status_message()

            if self.unit.is_leader():
                self._stuck_raft_cluster_cleanup()

    def has_raft_keys(self):
        """Checks for the presence of raft recovery keys in peer data."""
        for key in self.app_peer_data:
            if key.startswith("raft_"):
                return True

        return any(key.startswith("raft_") for key in self.unit_peer_data)

    def _peer_relation_changed_checks(self, event: HookEvent) -> bool:
        """Split of to reduce complexity."""
        # Prevents the cluster to be reconfigured before it's bootstrapped in the leader.
        if not self.is_cluster_initialised:
            logger.debug("Early exit on_peer_relation_changed: cluster not initialized")
            return False

        # Check whether raft is stuck.
        if self.has_raft_keys():
            self._raft_reinitialisation()
            logger.debug("Early exit on_peer_relation_changed: stuck raft recovery")
            return False

        # If the unit is the leader, it can reconfigure the cluster.
        if self.unit.is_leader() and not self._reconfigure_cluster(event):
            event.defer()
            return False

        # Don't update this member before it's part of the members list.
        if self._unit_ip not in self.members_ips:
            logger.debug("Early exit on_peer_relation_changed: Unit not in the members list")
            return False
        return True

    def _on_peer_relation_changed(self, event: HookEvent):
        """Reconfigure cluster members when something changes."""
        if not self._peer_relation_changed_checks(event):
            return

        # Update the list of the cluster members in the replicas to make them know each other.
        try:
            # Update the members of the cluster in the Patroni configuration on this unit.
            self.update_config()
        except RetryError:
            self.set_unit_status(BlockedStatus("failed to update cluster members on member"))
            return
        except ValueError as e:
            self.set_unit_status(BlockedStatus("Configuration Error. Please check the logs"))
            logger.error("Invalid configuration: %s", str(e))
            return

        # Should not override a blocked status
        if isinstance(self.unit.status, BlockedStatus):
            logger.debug("on_peer_relation_changed early exit: Unit in blocked status")
            return

        if (
            self.is_cluster_restoring_backup or self.is_cluster_restoring_to_time
        ) and not self._was_restore_successful():
            logger.debug("on_peer_relation_changed early exit: Backup restore check failed")
            return

        # Start can be called here multiple times as it's idempotent.
        # At this moment, it starts Patroni at the first time the data is received
        # in the relation.
        self._patroni.start_patroni()

        # Assert the member is up and running before marking the unit as active.
        if not self._patroni.member_started:
            logger.debug("Deferring on_peer_relation_changed: awaiting for member to start")
            self.set_unit_status(WaitingStatus("awaiting for member to start"))
            event.defer()
            return

        self._start_stop_pgbackrest_service(event)

        # This is intended to be executed only when leader is reinitializing S3 connection due to the leader change.
        if (
            "s3-initialization-start" in self.app_peer_data
            and "s3-initialization-done" not in self.unit_peer_data
            and self.is_primary
            and not self.backup._on_s3_credential_changed_primary(event)
        ):
            return

        # Clean-up unit initialization data after successful sync to the leader.
        if "s3-initialization-done" in self.app_peer_data and not self.unit.is_leader():
            self.unit_peer_data.update({
                "stanza": "",
                "s3-initialization-block-message": "",
                "s3-initialization-done": "",
                "s3-initialization-start": "",
            })

        self._update_new_unit_status()

    def _on_secret_changed(self, event: SecretChangedEvent) -> None:
        """Handle the secret_changed event."""
        if not self.unit.is_leader():
            return

        if (admin_secret_id := self.config.system_users) and admin_secret_id == event.secret.id:
            try:
                self._update_admin_password(admin_secret_id)
            except PostgreSQLUpdateUserPasswordError:
                event.defer()

    # Split off into separate function, because of complexity _on_peer_relation_changed
    def _start_stop_pgbackrest_service(self, event: HookEvent) -> None:
        # Start or stop the pgBackRest TLS server service when TLS certificate change.
        if not self.backup.start_stop_pgbackrest_service():
            logger.debug(
                "Deferring on_peer_relation_changed: awaiting for TLS server service to start on primary"
            )
            event.defer()
            return

        self.backup.coordinate_stanza_fields()

        if "exporter-started" not in self.unit_peer_data:
            self._setup_exporter()

    def _update_new_unit_status(self) -> None:
        """Update the status of a new unit that recently joined the cluster."""
        # Only update the connection endpoints if there is a primary.
        # A cluster can have all members as replicas for some time after
        # a failed switchover, so wait until the primary is elected.
        if self.primary_endpoint:
            self._update_relation_endpoints()
            self.async_replication.handle_read_only_mode()
        else:
            self.set_unit_status(WaitingStatus(PRIMARY_NOT_REACHABLE_MESSAGE))

    def _reconfigure_cluster(self, event: HookEvent | RelationEvent) -> bool:
        """Reconfigure the cluster by adding and removing members IPs to it.

        Returns:
            Whether it was possible to reconfigure the cluster.
        """
        if (
            isinstance(event, RelationEvent)
            and event.unit
            and event.relation.data.get(event.unit) is not None
            and (ip_to_remove := event.relation.data[event.unit].get("ip-to-remove"))
        ):
            logger.info("Removing %s from the cluster due to IP change", ip_to_remove)
            try:
                self._patroni.remove_raft_member(ip_to_remove)
            except RemoveRaftMemberFailedError:
                logger.debug("Deferring on_peer_relation_changed: failed to remove raft member")
                return False
            if ip_to_remove in self.members_ips:
                self._remove_from_members_ips(ip_to_remove)
        self._add_members(event)
        return True

    def _update_member_ip(self) -> bool:
        """Update the member IP in the unit databag.

        Returns:
            Whether the IP was updated.
        """
        # Stop Patroni (and update the member IP) if it was previously isolated
        # from the cluster network. Patroni will start back when its IP address is
        # updated in all the units through the peer relation changed event (in that
        # hook, the configuration is updated and the service is started - or only
        # reloaded in the other units).
        stored_ip = self.unit_peer_data.get("ip")
        current_ip = self._unit_ip
        if stored_ip is None:
            self.unit_peer_data.update({"ip": current_ip})
            return False
        elif current_ip != stored_ip:
            logger.info(f"ip changed from {stored_ip} to {current_ip}")
            self.unit_peer_data.update({"ip-to-remove": stored_ip})
            self.unit_peer_data.update({"ip": current_ip})
            self._patroni.stop_patroni()
            self._update_certificate()
            return True
        else:
            self.unit_peer_data.update({"ip-to-remove": ""})
            return False

    def _add_members(self, event):
        """Add new cluster members.

        This method is responsible for adding new members to the cluster
        when new units are added to the application. This event is deferred if
        one of the current units is copying data from the primary, to avoid
        multiple units copying data at the same time, which can cause slow
        transfer rates in these processes and overload the primary instance.
        """
        try:
            # Compare set of Patroni cluster members and Juju hosts
            # to avoid the unnecessary reconfiguration.
            if self._patroni.cluster_members == self._hosts:
                logger.debug("Early exit add_members: Patroni members equal Juju hosts")
                return

            logger.info("Reconfiguring cluster")
            self.set_unit_status(MaintenanceStatus("reconfiguring cluster"))
            for member in self._hosts - self._patroni.cluster_members:
                logger.debug("Adding %s to cluster", member)
                self.add_cluster_member(member)
            self._patroni.update_synchronous_node_count()
        except NotReadyError:
            logger.info("Deferring reconfigure: another member doing sync right now")
            event.defer()
        except RetryError:
            logger.info("Deferring reconfigure: couldn't retrieve current cluster members")
            event.defer()

    def add_cluster_member(self, member: str) -> None:
        """Add member to the cluster if all members are already up and running.

        Raises:
            NotReadyError if either the new member or the current members are not ready.
        """
        unit = self.model.get_unit(label2name(member))
        if member_ip := self._get_unit_ip(unit):
            if not self._patroni.are_all_members_ready():
                logger.info("not all members are ready")
                raise NotReadyError("not all members are ready")

            # Add the member to the list that should be updated in each other member.
            self._add_to_members_ips(member_ip)

            # Update Patroni configuration file.
            try:
                self.update_config()
            except RetryError:
                self.set_unit_status(BlockedStatus("failed to update cluster members on member"))
        else:
            self.set_unit_status(BlockedStatus("failed to update cluster members on member"))

    def _get_unit_ip(self, unit: Unit, relation_name: str = PEER) -> str | None:
        """Get the IP address of a specific unit.

        Args:
            unit: The unit to get the IP address for.
            relation_name: The name of the relation to use for getting the IP address.
        """
        try:
            if self._peers:
                return str(self._peers.data[unit].get(f"{relation_name}-address", ""))
        except KeyError:
            return None

    @property
    def _hosts(self) -> set[str]:
        """List of the current Juju hosts.

        Returns:
            a set containing the current Juju hosts
                with the names using - instead of /
                to match Patroni members names
        """
        hosts = [self.unit.name.replace("/", "-")]
        if self._peers:
            for unit in self._peers.units:
                hosts.append(unit.name.replace("/", "-"))
        return set(hosts)

    @property
    def _patroni(self) -> Patroni:
        """Returns an instance of the Patroni object."""
        return Patroni(
            self,
            self._unit_ip,
            self.cluster_name,
            self._member_name,
            self.app.planned_units(),
            self._peer_members_ips,
            self._get_password(),
            self._replication_password,
            self.get_secret(APP_SCOPE, REWIND_PASSWORD_KEY),
            self.get_secret(APP_SCOPE, RAFT_PASSWORD_KEY),
            self.get_secret(APP_SCOPE, PATRONI_PASSWORD_KEY),
        )

    @property
    def is_connectivity_enabled(self) -> bool:
        """Return whether this unit can be connected externally."""
        return self.unit_peer_data.get("connectivity", "on") == "on"

    @property
    def is_ldap_charm_related(self) -> bool:
        """Return whether this unit has an LDAP charm related."""
        return self.app_peer_data.get("ldap_enabled", "False") == "True"

    @property
    def is_ldap_enabled(self) -> bool:
        """Return whether this unit has LDAP enabled."""
        return self.is_ldap_charm_related and self.is_cluster_initialised

    @property
    def is_primary(self) -> bool:
        """Return whether this unit is the primary instance."""
        return self.unit.name == self._patroni.get_primary(unit_name_pattern=True)

    @property
    def is_standby_leader(self) -> bool:
        """Return whether this unit is the standby leader instance."""
        return self.unit.name == self._patroni.get_standby_leader(unit_name_pattern=True)

    @property
    def is_tls_enabled(self) -> bool:
        """Return whether TLS is enabled."""
        return all(self.tls.get_client_tls_files())

    @property
    def _peer_members_ips(self) -> set[str]:
        """Fetch current list of peer members IPs.

        Returns:
            A list of peer members addresses (strings).
        """
        # Get all members IPs and remove the current unit IP from the list.
        addresses = self.members_ips
        current_unit_ip = self._unit_ip
        if current_unit_ip in addresses:
            addresses.remove(current_unit_ip)
        return addresses

    @property
    def _units_ips(self) -> set[str]:
        """Fetch current list of peers IPs.

        Returns:
            A list of peers addresses (strings).
        """
        # Get all members IPs and remove the current unit IP from the list.
        addresses = set()

        if self._unit_ip:
            addresses.add(self._unit_ip)
        if self._peers:
            for unit in self._peers.units:
                if ip := self._get_unit_ip(unit):
                    addresses.add(ip)
        return addresses

    @property
    def members_ips(self) -> set[str]:
        """Returns the list of IPs addresses of the current members of the cluster."""
        if not self._peers:
            return set()
        return set(json.loads(self._peers.data[self.app].get("members_ips", "[]")))

    def _add_to_members_ips(self, ip: str) -> None:
        """Add one IP to the members list."""
        self._update_members_ips(ip_to_add=ip)

    def _remove_from_members_ips(self, ip: str) -> None:
        """Remove IPs from the members list."""
        self._update_members_ips(ip_to_remove=ip)

    def _update_members_ips(
        self, ip_to_add: str | None = None, ip_to_remove: str | None = None
    ) -> None:
        """Update cluster member IPs on application data.

        Member IPs on application data are used to determine when a unit of PostgreSQL
        should be added or removed from the PostgreSQL cluster.

        NOTE: this function does not update the IPs on the PostgreSQL cluster
        in the Patroni configuration.
        """
        # Allow leader to reset which members are part of the cluster.
        if not self.unit.is_leader():
            return

        ips = json.loads(self.app_peer_data.get("members_ips", "[]"))
        if ip_to_add and ip_to_add not in ips:
            ips.append(ip_to_add)
        elif ip_to_remove:
            ips.remove(ip_to_remove)
        self.app_peer_data["members_ips"] = json.dumps(ips)

    @retry(
        stop=stop_after_delay(60),
        wait=wait_fixed(5),
        reraise=True,
    )
    def _change_primary(self) -> None:
        """Change the primary member of the cluster."""
        # Try to switchover to another member and raise an exception if it doesn't succeed.
        # If it doesn't happen on time, Patroni will automatically run a fail-over.
        try:
            # Get the current primary to check if it has changed later.
            if not (current_primary := self._patroni.get_primary()):
                logger.warning("switchover failed: cannot get primary")
                return

            # Trigger the switchover.
            self._patroni.switchover()

            # Wait for the switchover to complete.
            self._patroni.primary_changed(current_primary)

            logger.info("successful switchover")
        except (RetryError, SwitchoverFailedError) as e:
            logger.warning(
                f"switchover failed with reason: {e} - an automatic failover will be triggered"
            )

    @property
    def _unit_ip(self) -> str | None:
        """Current unit ip."""
        if binding := self.model.get_binding(PEER):
            return str(binding.network.bind_address)

    @property
    def _database_ip(self) -> str | None:
        """Database endpoint address."""
        if binding := self.model.get_binding(DATABASE):
            return str(binding.network.bind_address)

    @property
    def _replication_offer_ip(self) -> str | None:
        """Async replication offer endpoint address."""
        if binding := self.model.get_binding(REPLICATION_OFFER_RELATION):
            return str(binding.network.bind_address)

    @property
    def _replication_consumer_ip(self) -> str | None:
        """Async replication consumer endpoint address."""
        if binding := self.model.get_binding(REPLICATION_CONSUMER_RELATION):
            return str(binding.network.bind_address)

    @property
    def listen_ips(self) -> list[str]:
        """Return the IPs to listen on.

        This is used to configure the PostgreSQL server.
        Peer relation IP must be first in list.
        ref.: https://patroni.readthedocs.io/en/latest/yaml_configuration.html#postgresql
        """
        ips = []
        if self._unit_ip:
            ips.append(self._unit_ip)
        if self._database_ip and self._database_ip not in ips:
            ips.append(self._database_ip)
        if self._replication_offer_ip and self._replication_offer_ip not in ips:
            ips.append(self._replication_offer_ip)
        if self._replication_consumer_ip and self._replication_consumer_ip not in ips:
            ips.append(self._replication_consumer_ip)
        return ips

    def update_endpoint_addresses(self) -> None:
        """Update ip addresses for relation endpoints on unit peer databag."""
        logger.debug("Updating relation endpoints addresses")
        updates = {}
        for key, val in (
            (f"{PEER}-address", self._unit_ip),
            (f"{DATABASE}-address", self._database_ip),
            (f"{REPLICATION_OFFER_RELATION}-address", self._replication_offer_ip),
            (f"{REPLICATION_CONSUMER_RELATION}-address", self._replication_consumer_ip),
        ):
            if val:
                updates[key] = val
        self.unit_peer_data.update(updates)

    def _on_cluster_topology_change(self, _):
        """Updates endpoints and (optionally) certificates when the cluster topology changes."""
        logger.info("Cluster topology changed")
        if self.primary_endpoint:
            self._update_relation_endpoints()
            self.set_unit_status(ActiveStatus())

    def _on_install(self, event: InstallEvent) -> None:
        """Install prerequisites for the application."""
        logger.debug("Install start time: %s", datetime.now())
        if not self._is_storage_attached():
            self._reboot_on_detached_storage(event)
            return

        self.set_unit_status(MaintenanceStatus("installing PostgreSQL"))

        # Install the charmed PostgreSQL snap.
        try:
            self._install_snap_package(revision=None)
        except snap.SnapError:
            self.set_unit_status(BlockedStatus("failed to install snap packages"))
            return

        cache = snap.SnapCache()
        postgres_snap = cache[charm_refresh.snap_name()]
        try:
            postgres_snap.alias("patronictl")
        except snap.SnapError:
            logger.warning("Unable to create patronictl alias")
        try:
            postgres_snap.alias("psql")
        except snap.SnapError:
            logger.warning("Unable to create psql alias")

        self.set_unit_status(WaitingStatus("waiting to start PostgreSQL"))

    def _on_leader_elected(self, event: LeaderElectedEvent) -> None:  # noqa: C901
        """Handle the leader-elected event."""
        # consider configured system user passwords
        system_user_passwords = {}
        if admin_secret_id := self.config.system_users:
            try:
                system_user_passwords = self.get_secret_from_id(secret_id=admin_secret_id)
            except (ModelError, SecretNotFoundError) as e:
                # only display the error but don't return to make sure all users have passwords
                logger.error(f"Error setting internal passwords: {e}")
                self.set_unit_status(BlockedStatus("Password setting for system users failed."))
                event.defer()

        # The leader sets the needed passwords if they weren't set before.
        for key in (
            USER_PASSWORD_KEY,
            REPLICATION_PASSWORD_KEY,
            REWIND_PASSWORD_KEY,
            MONITORING_PASSWORD_KEY,
            RAFT_PASSWORD_KEY,
            PATRONI_PASSWORD_KEY,
        ):
            if self.get_secret(APP_SCOPE, key) is None:
                if key in system_user_passwords:
                    # use provided passwords for system-users if available
                    self.set_secret(APP_SCOPE, key, system_user_passwords[key])
                    logger.info(f"Using configured password for {key}")
                else:
                    # generate a password for this user if not provided
                    self.set_secret(APP_SCOPE, key, new_password())
                    logger.info(f"Generated new password for {key}")

        if self.has_raft_keys():
            self._raft_reinitialisation()
            return

        # Update the list of the current PostgreSQL hosts when a new leader is elected.
        # Add this unit to the list of cluster members
        # (the cluster should start with only this member).
        if self._unit_ip and self._unit_ip not in self.members_ips:
            self._add_to_members_ips(self._unit_ip)

        # Remove departing units when the leader changes.
        for ip in self._get_ips_to_remove():
            logger.info("Removing %s from the cluster", ip)
            self._remove_from_members_ips(ip)

        if not self.get_secret(APP_SCOPE, "internal-ca"):
            self.tls.generate_internal_peer_ca()
            self.tls.generate_internal_peer_cert()
        self.update_config()

        # Don't update connection endpoints in the first time this event run for
        # this application because there are no primary and replicas yet.
        if not self.is_cluster_initialised:
            logger.debug("Early exit on_leader_elected: Cluster not initialized")
            return

        # Only update the connection endpoints if there is a primary.
        # A cluster can have all members as replicas for some time after
        # a failed switchover, so wait until the primary is elected.
        if self.primary_endpoint:
            self._update_relation_endpoints()
        else:
            self.set_unit_status(WaitingStatus(PRIMARY_NOT_REACHABLE_MESSAGE))

    def _on_config_changed(self, event) -> None:  # noqa: C901
        """Handle configuration changes, like enabling plugins."""
        if not self._peers:
            # update endpoint addresses
            logger.debug("Defer on_config_changed: no peer relation")
            event.defer()
            return
        self.update_endpoint_addresses()

        if not self.is_cluster_initialised:
            logger.debug("Defer on_config_changed: cluster not initialised yet")
            event.defer()
            return

        if self.refresh is None:
            logger.debug("Defer on_config_changed: Refresh could be in progress")
            event.defer()
            return
        if self.refresh.in_progress:
            logger.debug("Defer on_config_changed: Refresh in progress")
            event.defer()
            return

        if self._update_member_ip():
            # Update the sync-standby endpoint in the async replication data.
            self.async_replication.update_async_replication_data()
            return

        try:
            self._validate_config_options()
            # update config on every run
            self.update_config()
        except psycopg2.OperationalError:
            logger.debug("Defer on_config_changed: Cannot connect to database")
            event.defer()
            return
        except ValueError as e:
            self.set_unit_status(BlockedStatus("Configuration Error. Please check the logs"))
            logger.error("Invalid configuration: %s", str(e))
            return

        if not self.updated_synchronous_node_count():
            logger.debug("Defer on_config_changed: unable to set synchronous node count")
            event.defer()
            return

        if self.is_blocked and "Configuration Error" in self.unit.status.message:
            self.set_unit_status(ActiveStatus())

        # Update the sync-standby endpoint in the async replication data.
        self.async_replication.update_async_replication_data()

        if not self.unit.is_leader():
            return

        # Enable and/or disable the extensions.
        self.enable_disable_extensions()

        if admin_secret_id := self.config.system_users:
            try:
                self._update_admin_password(admin_secret_id)
            except PostgreSQLUpdateUserPasswordError:
                event.defer()

    def enable_disable_extensions(self, database: str | None = None) -> None:
        """Enable/disable PostgreSQL extensions set through config options.

        Args:
            database: optional database where to enable/disable the extension.
        """
        if self._patroni.get_primary() is None:
            logger.debug("Early exit enable_disable_extensions: standby cluster")
            return
        original_status = self.unit.status
        extensions = {}
        # collect extensions
        for plugin in self.config.plugin_keys():
            enable = self.config[plugin]

            # Enable or disable the plugin/extension.
            extension = "_".join(plugin.split("_")[1:-1])
            if extension == "spi":
                for ext in SPI_MODULE:
                    extensions[ext] = enable
                continue
            extension = PLUGIN_OVERRIDES.get(extension, extension)
            if self._check_extension_dependencies(extension, enable):
                self.set_unit_status(BlockedStatus(EXTENSIONS_DEPENDENCY_MESSAGE))
                return
            extensions[extension] = enable
        if self.is_blocked and self.unit.status.message == EXTENSIONS_DEPENDENCY_MESSAGE:
            self.set_unit_status(ActiveStatus())
            original_status = self.unit.status
        self.set_unit_status(WaitingStatus("Updating extensions"))
        try:
            self.postgresql.enable_disable_extensions(extensions, database)
        except psycopg2.errors.DependentObjectsStillExist as e:
            logger.error(
                "Failed to disable plugin: %s\nWas the plugin enabled manually? If so, update charm config with `juju config postgresql-k8s plugin_<plugin_name>_enable=True`",
                str(e),
            )
            self.set_unit_status(BlockedStatus(EXTENSION_OBJECT_MESSAGE))
            return
        except PostgreSQLEnableDisableExtensionError as e:
            logger.exception("failed to change plugins: %s", str(e))
        if original_status.message == EXTENSION_OBJECT_MESSAGE:
            self.set_unit_status(ActiveStatus())
            return
        self.set_unit_status(original_status)

    def _check_extension_dependencies(self, extension: str, enable: bool) -> bool:
        skip = False
        if enable and extension in REQUIRED_PLUGINS:
            for ext in REQUIRED_PLUGINS[extension]:
                if not self.config[f"plugin_{ext}_enable"]:
                    skip = True
                    logger.exception(
                        "cannot enable %s, extension required %s to be enabled before",
                        extension,
                        ext,
                    )
        return skip

    def _get_ips_to_remove(self) -> set[str]:
        """List the IPs that were part of the cluster but departed."""
        old = self.members_ips
        current = self._units_ips
        return old - current

    def _can_start(self, event: StartEvent) -> bool:
        """Returns whether the workload can be started on this unit."""
        if not self._is_storage_attached():
            self._reboot_on_detached_storage(event)
            return False

        # Safeguard against starting while refreshing.
        if self.refresh is None:
            logger.debug("Defer on_start: Refresh could be in progress")
            event.defer()
            return False
        if self.refresh.in_progress:
            # TODO: we should probably start workload if scale up while refresh in progress
            logger.debug("Defer on_start: Refresh in progress")
            event.defer()
            return False

        # Doesn't try to bootstrap the cluster if it's in a blocked state
        # caused, for example, because a failed installation of packages.
        if self.is_blocked:
            logger.debug("Early exit on_start: Unit blocked")
            return False

        return True

    def _on_start(self, event: StartEvent) -> None:
        """Handle the start event."""
        if not self._can_start(event):
            return

        try:
            postgres_password = self._get_password()
        except ModelError:
            logger.debug("_on_start: secrets not yet available")
            postgres_password = None
        # If the leader was not elected (and the needed passwords were not generated yet),
        # the cluster cannot be bootstrapped yet.
        if not postgres_password or not self._replication_password:
            logger.info("leader not elected and/or passwords not yet generated")
            self.set_unit_status(WaitingStatus("awaiting passwords generation"))
            event.defer()
            return

        if not self.get_secret(APP_SCOPE, "internal-ca"):
            logger.info("leader not elected and/or internal CA not yet generated")
            event.defer()
            return
        if not self.get_secret(UNIT_SCOPE, "internal-cert"):
            self.tls.generate_internal_peer_cert()

        self.unit_peer_data.update({"ip": self._unit_ip})

        # Open port
        try:
            self.unit.open_port("tcp", 5432)
        except ModelError:
            logger.exception("failed to open port")

        # Only the leader can bootstrap the cluster.
        # On replicas, only prepare for starting the instance later.
        if not self.unit.is_leader():
            self._start_replica(event)
            self._restart_services_after_reboot()
            return

        # Bootstrap the cluster in the leader unit.
        self._start_primary(event)
        self._restart_services_after_reboot()

    def _restart_services_after_reboot(self):
        """Restart the Patroni and pgBackRest after a reboot."""
        if self._unit_ip in self.members_ips:
            self._patroni.start_patroni()
            self.backup.start_stop_pgbackrest_service()

    def _restart_metrics_service(self, postgres_snap: snap.Snap) -> None:
        """Restart the monitoring service if the password was rotated."""
        try:
            snap_password = postgres_snap.get("exporter.password")
        except snap.SnapError:
            logger.warning("Early exit: Trying to reset metrics service with no configuration set")
            return None

        if snap_password != self.get_secret(APP_SCOPE, MONITORING_PASSWORD_KEY):
            self._setup_exporter(postgres_snap)

    def _restart_ldap_sync_service(self, postgres_snap: snap.Snap) -> None:
        """Restart the LDAP sync service in case any configuration changed."""
        if not self._patroni.member_started:
            logger.debug("Restart LDAP sync early exit: Patroni has not started yet")
            return

        sync_service = postgres_snap.services["ldap-sync"]

        if not self.is_primary and sync_service["active"]:
            logger.debug("Stopping LDAP sync service. It must only run in the primary")
            postgres_snap.stop(services=["ldap-sync"])

        if self.is_primary and not self.is_ldap_enabled:
            logger.debug("Stopping LDAP sync service")
            postgres_snap.stop(services=["ldap-sync"])
            return

        if self.is_primary and self.is_ldap_enabled:
            self._setup_ldap_sync(postgres_snap)

    def _setup_exporter(self, postgres_snap: snap.Snap | None = None) -> None:
        """Set up postgresql_exporter options."""
        if postgres_snap is None:
            cache = snap.SnapCache()
            postgres_snap = cache[charm_refresh.snap_name()]

        postgres_snap.set({
            "exporter.user": MONITORING_USER,
            "exporter.password": self.get_secret(APP_SCOPE, MONITORING_PASSWORD_KEY),
        })

        if postgres_snap.services[MONITORING_SNAP_SERVICE]["active"] is False:
            postgres_snap.start(services=[MONITORING_SNAP_SERVICE], enable=True)
        else:
            postgres_snap.restart(services=[MONITORING_SNAP_SERVICE])

        self.unit_peer_data.update({"exporter-started": "True"})

    def _setup_ldap_sync(self, postgres_snap: snap.Snap | None = None) -> None:
        """Set up postgresql_ldap_sync options."""
        if postgres_snap is None:
            cache = snap.SnapCache()
            postgres_snap = cache[charm_refresh.snap_name()]

        ldap_params = self.get_ldap_parameters()
        ldap_url = urlparse(ldap_params["ldapurl"])
        ldap_host = ldap_url.hostname
        ldap_port = ldap_url.port

        ldap_base_dn = ldap_params["ldapbasedn"]
        ldap_bind_username = ldap_params["ldapbinddn"]
        ldap_bind_password = ldap_params["ldapbindpasswd"]
        ldap_group_mappings = self.postgresql.build_postgresql_group_map(self.config.ldap_map)

        postgres_snap.set({
            "ldap-sync.ldap_host": ldap_host,
            "ldap-sync.ldap_port": ldap_port,
            "ldap-sync.ldap_base_dn": ldap_base_dn,
            "ldap-sync.ldap_bind_username": ldap_bind_username,
            "ldap-sync.ldap_bind_password": ldap_bind_password,
            "ldap-sync.ldap_group_identity": json.dumps(ACCESS_GROUP_IDENTITY),
            "ldap-sync.ldap_group_mappings": json.dumps(ldap_group_mappings),
            "ldap-sync.postgres_host": "127.0.0.1",
            "ldap-sync.postgres_port": DATABASE_PORT,
            "ldap-sync.postgres_database": DATABASE_DEFAULT_NAME,
            "ldap-sync.postgres_username": USER,
            "ldap-sync.postgres_password": self._get_password(),
        })

        logger.debug("Starting LDAP sync service")
        postgres_snap.restart(services=["ldap-sync"])

    def _setup_users(self) -> None:
        self.postgresql.create_predefined_instance_roles()

        # Create the default postgres database user that is needed for some
        # applications (not charms) like Landscape Server.

        # This event can be run on a replica if the machines are restarted.
        # For that case, check whether the postgres user already exits.
        users = self.postgresql.list_users()
        # Create the backup user.
        if BACKUP_USER not in users:
            self.postgresql.create_user(
                BACKUP_USER, new_password(), extra_user_roles=[ROLE_BACKUP]
            )
            self.postgresql.grant_database_privileges_to_user(BACKUP_USER, "postgres", ["connect"])
        if MONITORING_USER not in users:
            # Create the monitoring user.
            self.postgresql.create_user(
                MONITORING_USER,
                self.get_secret(APP_SCOPE, MONITORING_PASSWORD_KEY),
                extra_user_roles=[ROLE_STATS],
            )

        self.postgresql.set_up_database(
            temp_location="/var/snap/charmed-postgresql/common/data/temp"
        )

        access_groups = self.postgresql.list_access_groups()
        if access_groups != set(ACCESS_GROUPS):
            self.postgresql.create_access_groups()
            self.postgresql.grant_internal_access_group_memberships()

        self.postgresql_client_relation.oversee_users()

    def _start_primary(self, event: StartEvent) -> None:
        """Bootstrap the cluster."""
        # Set some information needed by Patroni to bootstrap the cluster.
        if not self._patroni.bootstrap_cluster():
            self.set_unit_status(BlockedStatus("failed to start Patroni"))
            return

        # Assert the member is up and running before marking it as initialised.
        if not self._patroni.member_started:
            logger.debug("Deferring on_start: awaiting for member to start")
            self.set_unit_status(WaitingStatus("awaiting for member to start"))
            event.defer()
            return

        if not self._can_connect_to_postgresql:
            logger.debug("Deferring on_start: awaiting for database to start")
            self.unit.status = WaitingStatus("awaiting for database to start")
            event.defer()
            return

        if not self.primary_endpoint:
            logger.debug("Deferrring on_start: awaitng start of the primary")
            self.unit.status = WaitingStatus("awaiting start of the primary")
            event.defer()
            return

        try:
            self._setup_users()
        except PostgreSQLCreatePredefinedRolesError as e:
            logger.exception(e)
            self.unit.status = BlockedStatus("Failed to create pre-defined roles")
            return
        except PostgreSQLGrantDatabasePrivilegesToUserError as e:
            logger.exception(e)
            self.unit.status = BlockedStatus("Failed to grant database privileges to user")
            return
        except PostgreSQLCreateUserError as e:
            logger.exception(e)
            self.set_unit_status(BlockedStatus("Failed to create postgres user"))
            return
        except PostgreSQLListUsersError:
            logger.warning("Deferriing on_start: Unable to list users")
            event.defer()
            return

        # Set the flag to enable the replicas to start the Patroni service.
<<<<<<< HEAD
        self.app_peer_data["cluster_initialised"] = "True"
=======
        self._peers.data[self.app]["cluster_initialised"] = "True"
        # Flag to know if triggers need to be removed after refresh
        self._peers.data[self.app]["refresh_remove_trigger"] = "True"
>>>>>>> e3a249bb

        # Clear unit data if this unit became a replica after a failover/switchover.
        self._update_relation_endpoints()

        # Enable/disable PostgreSQL extensions if they were set before the cluster
        # was fully initialised.
        self.enable_disable_extensions()

        logger.debug("Active workload time: %s", datetime.now())
        self._set_primary_status_message()

    def _start_replica(self, event) -> None:
        """Configure the replica if the cluster was already initialised."""
        if not self.is_cluster_initialised:
            logger.debug("Deferring on_start: awaiting for cluster to start")
            self.set_unit_status(WaitingStatus("awaiting for cluster to start"))
            event.defer()
            return

        # Member already started, so we can set an ActiveStatus.
        # This can happen after a reboot.
        if self._patroni.member_started:
            self.set_unit_status(ActiveStatus())
            return

        # Configure Patroni in the replica but don't start it yet.
        self._patroni.configure_patroni_on_unit()

    def _update_admin_password(self, admin_secret_id: str) -> None:
        """Check if the password of a system user was changed and update it in the database."""
        if not self._patroni.are_all_members_ready():
            # Ensure all members are ready before reloading Patroni configuration to avoid errors
            # e.g. API not responding in one instance because PostgreSQL / Patroni are not ready
            raise PostgreSQLUpdateUserPasswordError(
                "Failed changing the password: Not all members healthy or finished initial sync."
            )

        replication_offer_relation = self.model.get_relation(REPLICATION_OFFER_RELATION)
        other_cluster_primary_ip = ""
        if (
            replication_offer_relation is not None
            and not self.async_replication.is_primary_cluster()
        ):
            other_cluster_endpoints = self.async_replication.get_all_primary_cluster_endpoints()
            other_cluster_primary = self._patroni.get_primary(
                alternative_endpoints=other_cluster_endpoints
            )
            other_cluster_primary_ip = next(
                replication_offer_relation.data[unit].get("private-address")
                for unit in replication_offer_relation.units
                if unit.name.replace("/", "-") == other_cluster_primary
            )
        elif self.model.get_relation(REPLICATION_CONSUMER_RELATION) is not None:
            logger.error(
                "Failed changing the password: This can be ran only in the cluster from the offer side."
            )
            self.set_unit_status(BlockedStatus("Password update for system users failed."))
            return

        try:
            updateable_users = [*SYSTEM_USERS, BACKUP_USER]
            # get the secret content and check each user configured there
            # only SYSTEM_USERS with changed passwords are processed, all others ignored
            updated_passwords = self.get_secret_from_id(secret_id=admin_secret_id)
            for user, password in list(updated_passwords.items()):
                if user not in updateable_users:
                    logger.error(
                        f"Can only update system users: {', '.join(updateable_users)} not {user}"
                    )
                    updated_passwords.pop(user)
                    continue
                if password == self.get_secret(APP_SCOPE, f"{user}-password"):
                    updated_passwords.pop(user)
        except (ModelError, SecretNotFoundError) as e:
            logger.error(f"Error updating internal passwords: {e}")
            self.set_unit_status(BlockedStatus("Password update for system users failed."))
            return

        try:
            # perform the actual password update for the remaining users
            for user, password in updated_passwords.items():
                logger.info(f"Updating password for user {user}")
                self.postgresql.update_user_password(
                    user,
                    password,
                    database_host=other_cluster_primary_ip if other_cluster_primary_ip else None,
                )
                # Update the password in the secret store after updating it in the database
                self.set_secret(APP_SCOPE, f"{user}-password", password)
        except PostgreSQLUpdateUserPasswordError as e:
            logger.exception(e)
            self.set_unit_status(BlockedStatus("Password update for system users failed."))
            return

        # Update and reload Patroni configuration in this unit to use the new password.
        # Other units Patroni configuration will be reloaded in the peer relation changed event.
        self.update_config()

    def _on_promote_to_primary(self, event: ActionEvent) -> None:
        if event.params.get("scope") == "cluster":
            return self.async_replication.promote_to_primary(event)
        elif event.params.get("scope") == "unit":
            return self.promote_primary_unit(event)
        else:
            event.fail("Scope should be either cluster or unit")

    def promote_primary_unit(self, event: ActionEvent) -> None:
        """Handles promote to primary for unit scope."""
        if event.params.get("force"):
            if self.has_raft_keys():
                self.unit_peer_data.update({"raft_candidate": "True"})
                if self.unit.is_leader():
                    self._raft_reinitialisation()
                return
            event.fail("Raft is not stuck")
        else:
            if self.has_raft_keys():
                event.fail("Raft is stuck. Set force to reinitialise with new primary")
                return
            try:
                self._patroni.switchover(self._member_name)
            except SwitchoverNotSyncError:
                event.fail("Unit is not sync standby")
            except SwitchoverFailedError:
                event.fail("Switchover failed or timed out, check the logs for details")

    def _on_update_status(self, _) -> None:
        """Update the unit status message and users list in the database."""
        if not self._can_run_on_update_status():
            return

        if (
            self.is_cluster_restoring_backup or self.is_cluster_restoring_to_time
        ) and not self._was_restore_successful():
            return

        if self._handle_processes_failures():
            return

        self.postgresql_client_relation.oversee_users()
        if self.primary_endpoint:
            self._update_relation_endpoints()

        if not self._patroni.member_started and self._patroni.is_member_isolated:
            self._patroni.restart_patroni()
            return

        # Update the sync-standby endpoint in the async replication data.
        self.async_replication.update_async_replication_data()

        self.backup.coordinate_stanza_fields()

        self._set_primary_status_message()

        # Restart topology observer if it is gone
        self._observer.start_observer()

        if self.unit.is_leader() and "refresh_remove_trigger" not in self.app_peer_data:
            self.postgresql.drop_hba_triggers()
            self.app_peer_data["refresh_remove_trigger"] = "True"

    def _was_restore_successful(self) -> bool:
        if self.is_cluster_restoring_to_time and all(self.is_pitr_failed()):
            logger.error(
                "Restore failed: database service failed to reach point-in-time-recovery target. "
                "You can launch another restore with different parameters"
            )
            self.log_pitr_last_transaction_time()
            self.set_unit_status(BlockedStatus(CANNOT_RESTORE_PITR))
            return False

        if "failed" in self._patroni.get_member_status(self._member_name):
            logger.error("Restore failed: database service failed to start")
            self.set_unit_status(BlockedStatus("Failed to restore backup"))
            return False

        if not self._patroni.member_started:
            logger.debug("Restore check early exit: Patroni has not started yet")
            return False

        try:
            self._setup_users()
        except Exception as e:
            logger.exception(e)
            return False

        restoring_backup = self.app_peer_data.get("restoring-backup")
        restore_timeline = self.app_peer_data.get("restore-timeline")
        restore_to_time = self.app_peer_data.get("restore-to-time")
        try:
            current_timeline = self.postgresql.get_current_timeline()
        except PostgreSQLGetCurrentTimelineError:
            logger.debug("Restore check early exit: can't get current wal timeline")
            return False

        self.enable_disable_extensions()

        # Remove the restoring backup flag and the restore stanza name.
        self.app_peer_data.update({
            "restoring-backup": "",
            "restore-stanza": "",
            "restore-to-time": "",
            "restore-timeline": "",
        })
        self.update_config()
        self.restore_patroni_restart_condition()

        logger.info(
            "Restored"
            f"{f' to {restore_to_time}' if restore_to_time else ''}"
            f"{f' from timeline {restore_timeline}' if restore_timeline and not restoring_backup else ''}"
            f"{f' from backup {self.backup._parse_backup_id(restoring_backup)[0]}' if restoring_backup else ''}"
            f". Currently tracking the newly created timeline {current_timeline}."
        )

        can_use_s3_repository, validation_message = self.backup.can_use_s3_repository()
        if not can_use_s3_repository:
            self.app_peer_data.update({
                "stanza": "",
                "s3-initialization-start": "",
                "s3-initialization-done": "",
                "s3-initialization-block-message": validation_message,
            })

        return True

    def _can_run_on_update_status(self) -> bool:
        if not self.is_cluster_initialised:
            return False

        if self.has_raft_keys():
            logger.debug("Early exit on_update_status: Raft recovery in progress")
            return False

        if self.refresh is None:
            logger.debug("Early exit on_update_status: Refresh could be in progress")
            return False
        if self.refresh.in_progress:
            logger.debug("Early exit on_update_status: Refresh in progress")
            return False

        if self.is_blocked and self.unit.status not in S3_BLOCK_MESSAGES:
            # If charm was failing to disable plugin, try again (user may have removed the objects)
            if self.unit.status.message == EXTENSION_OBJECT_MESSAGE:
                self.enable_disable_extensions()
            logger.debug("on_update_status early exit: Unit is in Blocked status")
            return False

        return True

    def _handle_processes_failures(self) -> bool:
        """Handle Patroni and PostgreSQL OS processes failures.

        Returns:
            a bool indicating whether the charm performed any action.
        """
        # Restart the PostgreSQL process if it was frozen (in that case, the Patroni
        # process is running by the PostgreSQL process not).
        if self._unit_ip in self.members_ips and self._patroni.member_inactive:
            data_directory_contents = os.listdir(POSTGRESQL_DATA_PATH)
            if len(data_directory_contents) == 1 and data_directory_contents[0] == "pg_wal":
                os.rename(
                    os.path.join(POSTGRESQL_DATA_PATH, "pg_wal"),
                    os.path.join(POSTGRESQL_DATA_PATH, f"pg_wal-{datetime.now(UTC).isoformat()}"),
                )
                logger.info("PostgreSQL data directory was not empty. Moved pg_wal")
                return True
            try:
                self._patroni.restart_patroni()
                logger.info("restarted PostgreSQL because it was not running")
                return True
            except RetryError:
                logger.error("failed to restart PostgreSQL after checking that it was not running")
                return False

        return False

    def _set_primary_status_message(self) -> None:
        """Display 'Primary' in the unit status message if the current unit is the primary."""
        try:
            if self.unit.is_leader() and "s3-initialization-block-message" in self.app_peer_data:
                self.set_unit_status(
                    BlockedStatus(self.app_peer_data["s3-initialization-block-message"])
                )
                return
            if (
                self._patroni.get_primary(unit_name_pattern=True) == self.unit.name
                or self.is_standby_leader
            ):
                danger_state = ""
                if not self._patroni.has_raft_quorum():
                    danger_state = " (read-only)"
                elif len(self._patroni.get_running_cluster_members()) < self.app.planned_units():
                    danger_state = " (degraded)"
                self.set_unit_status(
                    ActiveStatus(
                        f"{'Standby' if self.is_standby_leader else 'Primary'}{danger_state}"
                    )
                )
            elif self._patroni.member_started:
                self.set_unit_status(ActiveStatus())
        except (RetryError, ConnectionError) as e:
            logger.error(f"failed to get primary with error {e}")

    def _update_certificate(self) -> None:
        """Updates the TLS certificate if the unit IP changes."""
        # Request the certificate only if there is already one. If there isn't,
        # the certificate will be generated in the relation joined event when
        # relating to the TLS Certificates Operator.
        if all(self.tls.get_client_tls_files()) or all(self.tls.get_peer_tls_files()):
            self.tls.refresh_tls_certificates_event.emit()
        if self.get_secret(UNIT_SCOPE, "internal-cert"):
            self.tls.generate_internal_peer_cert()

    @property
    def is_blocked(self) -> bool:
        """Returns whether the unit is in a blocked state."""
        return isinstance(self.unit.status, BlockedStatus)

    def _get_password(self) -> str | None:
        """Get operator user password.

        Returns:
            The password from the peer relation or None if the
            password has not yet been set by the leader.
        """
        return self.get_secret(APP_SCOPE, USER_PASSWORD_KEY)

    @property
    def _replication_password(self) -> str | None:
        """Get replication user password.

        Returns:
            The password from the peer relation or None if the
            password has not yet been set by the leader.
        """
        return self.get_secret(APP_SCOPE, REPLICATION_PASSWORD_KEY)

    def _install_snap_package(
        self, *, revision: str | None, refresh: charm_refresh.Machines | None = None
    ) -> None:
        """Installs PostgreSQL snap.

        Args:
            revision: snap revision to install.
            refresh: refresh class; will refresh installed snap if not `None`
        """
        if revision is None:
            if refresh is not None:
                raise ValueError
            # TODO: consider using `self.refresh.pinned_snap_revision` instead (requires waiting
            # for refresh peer relation to be ready before installing snap)
            with pathlib.Path("refresh_versions.toml").open("rb") as file:
                revisions = tomli.load(file)["snap"]["revisions"]
            try:
                revision = revisions[platform.machine()]
            except KeyError:
                logger.error("Unavailable snap architecture %s", platform.machine())
                raise
        try:
            snap_cache = snap.SnapCache()
            snap_package = snap_cache[charm_refresh.snap_name()]
            if not snap_package.present or refresh is not None:
                snap_package.ensure(snap.SnapState.Present, revision=revision)
                if refresh is not None:
                    refresh.update_snap_revision()
                snap_package.hold()
        except (snap.SnapError, snap.SnapNotFoundError) as e:
            logger.error(
                "An exception occurred when installing %s. Reason: %s",
                charm_refresh.snap_name(),
                str(e),
            )
            raise

    def _is_storage_attached(self) -> bool:
        """Returns if storage is attached."""
        try:
            # Storage path is constant
            subprocess.check_call(["/usr/bin/mountpoint", "-q", self._storage_path])  # noqa: S603 #type: ignore
            return True
        except subprocess.CalledProcessError:
            return False

    @property
    def _peers(self) -> Relation | None:
        """Fetch the peer relation.

        Returns:
             A:class:`ops.model.Relation` object representing
             the peer relation.
        """
        return self.model.get_relation(PEER)

    def push_tls_files_to_workload(self) -> bool:
        """Move TLS files to the PostgreSQL storage path and enable TLS."""
        key, ca, cert = self.tls.get_client_tls_files()
        if key is not None:
            self._patroni.render_file(f"{PATRONI_CONF_PATH}/{TLS_KEY_FILE}", key, 0o600)
        if ca is not None:
            self._patroni.render_file(f"{PATRONI_CONF_PATH}/{TLS_CA_FILE}", ca, 0o600)
        if cert is not None:
            self._patroni.render_file(f"{PATRONI_CONF_PATH}/{TLS_CERT_FILE}", cert, 0o600)

        key, ca, cert = self.tls.get_peer_tls_files()
        if key is not None:
            self._patroni.render_file(f"{PATRONI_CONF_PATH}/peer_{TLS_KEY_FILE}", key, 0o600)
        if ca is not None:
            self._patroni.render_file(f"{PATRONI_CONF_PATH}/peer_{TLS_CA_FILE}", ca, 0o600)
        if cert is not None:
            self._patroni.render_file(f"{PATRONI_CONF_PATH}/peer_{TLS_CERT_FILE}", cert, 0o600)

        self._patroni.render_file(
            f"{PATRONI_CONF_PATH}/{TLS_CA_BUNDLE_FILE}", self.tls.get_peer_ca_bundle(), 0o600
        )

        try:
            return self.update_config()
        except Exception:
            logger.exception("TLS files failed to push. Error in config update")
            return False

    def push_ca_file_into_workload(self, secret_name: str) -> bool:
        """Move CA certificates file into the PostgreSQL storage path."""
        certs = self.get_secret(UNIT_SCOPE, secret_name)
        if certs is not None:
            certs_file = Path(self._certs_path, f"{secret_name}.crt")
            certs_file.write_text(certs)
            subprocess.check_call([UPDATE_CERTS_BIN_PATH])  # noqa: S603

        try:
            return self.update_config()
        except Exception:
            logger.exception("CA file failed to push. Error in config update")
            return False

    def clean_ca_file_from_workload(self, secret_name: str) -> bool:
        """Cleans up CA certificates from the PostgreSQL storage path."""
        certs_file = Path(self._certs_path, f"{secret_name}.crt")
        certs_file.unlink()

        subprocess.check_call([UPDATE_CERTS_BIN_PATH])  # noqa: S603

        try:
            return self.update_config()
        except Exception:
            logger.exception("CA file failed to clean. Error in config update")
            return False

    def _reboot_on_detached_storage(self, event: EventBase) -> None:
        """Reboot on detached storage.

        Workaround for lxd containers not getting storage attached on startups.

        Args:
            event: the event that triggered this handler
        """
        event.defer()
        logger.error("Data directory not attached. Reboot unit.")
        self.set_unit_status(WaitingStatus("Data directory not attached"))
        with contextlib.suppress(subprocess.CalledProcessError):
            subprocess.check_call(["/usr/bin/systemctl", "reboot"])

    def _restart(self, event: RunWithLock) -> None:
        """Restart PostgreSQL."""
        if not self._patroni.are_all_members_ready():
            logger.debug("Early exit _restart: not all members ready yet")
            event.defer()
            return

        try:
            self._patroni.restart_postgresql()
            self.unit_peer_data["postgresql_restarted"] = "True"
        except RetryError:
            error_message = "failed to restart PostgreSQL"
            logger.exception(error_message)
            self.set_unit_status(BlockedStatus(error_message))
            return

        try:
            for attempt in Retrying(wait=wait_fixed(3), stop=stop_after_delay(300)):
                with attempt:
                    if not self._can_connect_to_postgresql:
                        raise CannotConnectError
        except Exception:
            logger.exception("Unable to reconnect to postgresql")

        # Start or stop the pgBackRest TLS server service when TLS certificate change.
        self.backup.start_stop_pgbackrest_service()

    @property
    def _is_workload_running(self) -> bool:
        """Returns whether the workload is running (in an active state)."""
        snap_cache = snap.SnapCache()
        charmed_postgresql_snap = snap_cache["charmed-postgresql"]
        if not charmed_postgresql_snap.present:
            return False

        return charmed_postgresql_snap.services["patroni"]["active"]

    @property
    def _can_connect_to_postgresql(self) -> bool:
        if not self.postgresql.password or not self.postgresql.current_host:
            return False
        try:
            for attempt in Retrying(stop=stop_after_delay(30), wait=wait_fixed(3)):
                with attempt:
                    if not self.postgresql.get_postgresql_timezones():
                        raise CannotConnectError
        except RetryError:
            logger.debug("Cannot connect to database")
            return False
        return True

    def update_config(
        self,
        is_creating_backup: bool = False,
        no_peers: bool = False,
        *,
        refresh: charm_refresh.Machines | None = None,
    ) -> bool:
        """Updates Patroni config file based on the existence of the TLS files."""
        if refresh is None:
            refresh = self.refresh

        limit_memory = None
        if self.config.profile_limit_memory:
            limit_memory = self.config.profile_limit_memory * 10**6

        # Build PostgreSQL parameters.
        pg_parameters = self.postgresql.build_postgresql_parameters(
            self.model.config, self.get_available_memory(), limit_memory
        )

        # Update and reload configuration based on TLS files availability.
        self._patroni.render_patroni_yml_file(
            connectivity=self.is_connectivity_enabled,
            is_creating_backup=is_creating_backup,
            enable_ldap=self.is_ldap_enabled,
            enable_tls=self.is_tls_enabled,
            backup_id=self.app_peer_data.get("restoring-backup"),
            pitr_target=self.app_peer_data.get("restore-to-time"),
            restore_timeline=self.app_peer_data.get("restore-timeline"),
            restore_to_latest=self.app_peer_data.get("restore-to-time", None) == "latest",
            stanza=self.app_peer_data.get("stanza", self.unit_peer_data.get("stanza")),
            restore_stanza=self.app_peer_data.get("restore-stanza"),
            parameters=pg_parameters,
            no_peers=no_peers,
            user_databases_map=self.relations_user_databases_map,
        )
        if no_peers:
            return True

        if not self._is_workload_running:
            # If Patroni/PostgreSQL has not started yet and TLS relations was initialised,
            # then mark TLS as enabled. This commonly happens when the charm is deployed
            # in a bundle together with the TLS certificates operator. This flag is used to
            # know when to call the Patroni API using HTTP or HTTPS.
            self.unit_peer_data.update({
                "tls": "enabled" if self.is_tls_enabled else "",
            })
            self.postgresql_client_relation.update_endpoints()
            logger.debug("Early exit update_config: Workload not started yet")
            return True

        if not self._patroni.member_started:
            if self.is_tls_enabled:
                logger.debug(
                    "Early exit update_config: patroni not responding but TLS is enabled."
                )
                self._handle_postgresql_restart_need()
                return True
            logger.debug("Early exit update_config: Patroni not started yet")
            return False

        # Try to connect
        if not self._can_connect_to_postgresql:
            logger.warning("Early exit update_config: Cannot connect to Postgresql")
            return False

        # Use config value if set, calculate otherwise
        max_connections = (
            self.config.experimental_max_connections
            if self.config.experimental_max_connections
            else max(4 * self.cpu_count, 100)
        )

        self._patroni.bulk_update_parameters_controller_by_patroni({
            "max_connections": max_connections,
            "max_prepared_transactions": self.config.memory_max_prepared_transactions,
            "max_replication_slots": 25,
            "max_wal_senders": 25,
            "wal_keep_size": self.config.durability_wal_keep_size,
        })

        self._handle_postgresql_restart_need()

        cache = snap.SnapCache()
        postgres_snap = cache[charm_refresh.snap_name()]

        # TODO handle case of scale up while refresh in progress & `refresh` is None
        if refresh is not None and postgres_snap.revision != refresh.pinned_snap_revision:
            logger.debug("Early exit: snap was not refreshed to the right version yet")
            return True

        self._restart_metrics_service(postgres_snap)
        self._restart_ldap_sync_service(postgres_snap)

        self.unit_peer_data.update({"user_hash": self.generate_user_hash})
        if self.unit.is_leader():
            self.app_peer_data.update({"user_hash": self.generate_user_hash})
        return True

    def _validate_config_options(self) -> None:
        """Validates specific config options that need access to the database or to the TLS status."""
        if (
            self.config.instance_default_text_search_config
            not in self.postgresql.get_postgresql_text_search_configs()
        ):
            raise ValueError(
                "instance_default_text_search_config config option has an invalid value"
            )

        if not self.postgresql.validate_group_map(self.config.ldap_map):
            raise ValueError("ldap_map config option has an invalid value")

        if self.config.request_date_style and not self.postgresql.validate_date_style(
            self.config.request_date_style
        ):
            raise ValueError("request_date_style config option has an invalid value")

        if self.config.request_time_zone not in self.postgresql.get_postgresql_timezones():
            raise ValueError("request_time_zone config option has an invalid value")

        if (
            self.config.storage_default_table_access_method
            not in self.postgresql.get_postgresql_default_table_access_methods()
        ):
            raise ValueError(
                "storage_default_table_access_method config option has an invalid value"
            )

    def _handle_postgresql_restart_need(self) -> None:
        """Handle PostgreSQL restart need based on the TLS configuration and configuration changes."""
        if self._can_connect_to_postgresql:
            restart_postgresql = self.is_tls_enabled != self.postgresql.is_tls_enabled(
                check_current_host=True
            )
        else:
            restart_postgresql = False
        try:
            self._patroni.reload_patroni_configuration()
        except Exception as e:
            logger.error(f"Reload patroni call failed! error: {e!s}")
        # Wait for some more time than the Patroni's loop_wait default value (10 seconds),
        # which tells how much time Patroni will wait before checking the configuration
        # file again to reload it.
        try:
            for attempt in Retrying(stop=stop_after_attempt(5), wait=wait_fixed(3)):
                with attempt:
                    restart_postgresql = restart_postgresql or self.postgresql.is_restart_pending()
                    if not restart_postgresql:
                        raise Exception
        except RetryError:
            # Ignore the error, as it happens only to indicate that the configuration has not changed.
            pass
        self.unit_peer_data.update({"tls": "enabled" if self.is_tls_enabled else ""})
        self.postgresql_client_relation.update_endpoints()

        # Restart PostgreSQL if TLS configuration has changed
        # (so the both old and new connections use the configuration).
        if restart_postgresql:
            logger.info("PostgreSQL restart required")
            self.unit_peer_data.pop("postgresql_restarted", None)
            self.on[str(self.restart_manager.name)].acquire_lock.emit()

    def _update_relation_endpoints(self) -> None:
        """Updates endpoints and read-only endpoint in all relations."""
        self.postgresql_client_relation.update_endpoints()

    def get_available_memory(self) -> int:
        """Returns the system available memory in bytes."""
        with open("/proc/meminfo") as meminfo:
            for line in meminfo:
                if "MemTotal" in line:
                    return int(line.split()[1]) * 1024

        return 0

    @property
    def client_relations(self) -> list[Relation]:
        """Return the list of established client relations."""
        return self.model.relations.get("database", [])

    @property
    def relations_user_databases_map(self) -> dict:
        """Returns a user->databases map for all relations."""
        if not self.is_cluster_initialised or not self._patroni.member_started:
            return {USER: "all", REPLICATION_USER: "all", REWIND_USER: "all"}
        user_database_map = {}
        try:
            for user in self.postgresql.list_users_from_relation(
                current_host=self.is_connectivity_enabled
            ):
                user_database_map[user] = ",".join(
                    self.postgresql.list_accessible_databases_for_user(
                        user, current_host=self.is_connectivity_enabled
                    )
                )
                # Add "landscape" superuser by default to the list when the "db-admin" relation is present.
                if any(True for relation in self.client_relations if relation.name == "db-admin"):
                    user_database_map["landscape"] = "all"
            if self.postgresql.list_access_groups(
                current_host=self.is_connectivity_enabled
            ) != set(ACCESS_GROUPS):
                user_database_map.update({
                    USER: "all",
                    REPLICATION_USER: "all",
                    REWIND_USER: "all",
                })

            # Copy relations users directly instead of waiting for them to be created
            for relation in self.model.relations[self.postgresql_client_relation.relation_name]:
                user = f"relation-{relation.id}"
                if user not in user_database_map and (
                    database
                    := self.postgresql_client_relation.database_provides.fetch_relation_field(
                        relation.id, "database"
                    )
                ):
                    user_database_map[user] = database
            return user_database_map
        except PostgreSQLListUsersError:
            logger.debug("relations_user_databases_map: Unable to get users")
            return {USER: "all", REPLICATION_USER: "all", REWIND_USER: "all"}

    @property
    def generate_user_hash(self) -> str:
        """Generate expected user and database hash."""
        user_db_pairs = {}
        for relation in self.model.relations[self.postgresql_client_relation.relation_name]:
            if database := self.postgresql_client_relation.database_provides.fetch_relation_field(
                relation.id, "database"
            ):
                user = f"relation_id_{relation.id}"
                user_db_pairs[user] = database
        return shake_128(str(user_db_pairs).encode()).hexdigest(16)

    def override_patroni_restart_condition(
        self, new_condition: str, repeat_cause: str | None
    ) -> bool:
        """Temporary override Patroni systemd service restart condition.

        Executes only on current unit.

        Args:
            new_condition: new Patroni systemd service restart condition.
            repeat_cause: whether this field is equal to the last success override operation repeat cause, Patroni
                restart condition will be overridden (keeping the original restart condition reference untouched) and
                success code will be returned. But if this field is distinct from previous repeat cause or None,
                repeated operation will cause failure code will be returned.
        """
        current_condition = self._patroni.get_patroni_restart_condition()
        if "overridden-patroni-restart-condition" in self.unit_peer_data:
            original_condition = self.unit_peer_data["overridden-patroni-restart-condition"]
            if repeat_cause is None:
                logger.error(
                    f"failure trying to override patroni restart condition to {new_condition}"
                    f"as it already overridden from {original_condition} to {current_condition}"
                )
                return False
            previous_repeat_cause = self.unit_peer_data.get(
                "overridden-patroni-restart-condition-repeat-cause", None
            )
            if previous_repeat_cause != repeat_cause:
                logger.error(
                    f"failure trying to override patroni restart condition to {new_condition}"
                    f"as it already overridden from {original_condition} to {current_condition}"
                    f"and repeat cause is not equal: {previous_repeat_cause} != {repeat_cause}"
                )
                return False
            # There repeat cause is equal
            self._patroni.update_patroni_restart_condition(new_condition)
            logger.debug(
                f"Patroni restart condition re-overridden to {new_condition} within repeat cause {repeat_cause}"
                f"(original restart condition reference is untouched and is {original_condition})"
            )
            return True
        self._patroni.update_patroni_restart_condition(new_condition)
        self.unit_peer_data["overridden-patroni-restart-condition"] = current_condition
        if repeat_cause is not None:
            self.unit_peer_data["overridden-patroni-restart-condition-repeat-cause"] = repeat_cause
        logger.debug(
            f"Patroni restart condition overridden from {current_condition} to {new_condition}"
            f"{' with repeat cause ' + repeat_cause if repeat_cause is not None else ''}"
        )
        return True

    def restore_patroni_restart_condition(self) -> None:
        """Restore Patroni systemd service restart condition that was before overriding.

        Will do nothing if not overridden. Executes only on current unit.
        """
        if "overridden-patroni-restart-condition" in self.unit_peer_data:
            original_condition = self.unit_peer_data["overridden-patroni-restart-condition"]
            self._patroni.update_patroni_restart_condition(original_condition)
            self.unit_peer_data.update({
                "overridden-patroni-restart-condition": "",
                "overridden-patroni-restart-condition-repeat-cause": "",
            })
            logger.debug(f"restored Patroni restart condition to {original_condition}")
        else:
            logger.warning("not restoring patroni restart condition as it's not overridden")

    def is_pitr_failed(self) -> tuple[bool, bool]:
        """Check if Patroni service failed to bootstrap cluster during point-in-time-recovery.

        Typically, this means that database service failed to reach point-in-time-recovery target or has been
        supplied with bad PITR parameter. Also, remembers last state and can provide info is it new event, or
        it belongs to previous action. Executes only on current unit.

        Returns:
            Tuple[bool, bool]:
                - Is patroni service failed to bootstrap cluster.
                - Is it new fail, that wasn't observed previously.
        """
        patroni_exceptions = []
        count = 0
        while len(patroni_exceptions) == 0 and count < 10:
            if count > 0:
                time.sleep(3)
            patroni_logs = self._patroni.patroni_logs(num_lines="all")
            patroni_exceptions = re.findall(
                r"^([0-9-:TZ]+).*patroni\.exceptions\.PatroniFatalException: Failed to bootstrap cluster$",
                patroni_logs,
                re.MULTILINE,
            )
            count += 1

        if len(patroni_exceptions) > 0:
            logger.debug("Failures to bootstrap cluster detected on Patroni service logs")
            old_pitr_fail_id = self.unit_peer_data.get("last_pitr_fail_id", None)
            self.unit_peer_data["last_pitr_fail_id"] = patroni_exceptions[-1]
            return True, patroni_exceptions[-1] != old_pitr_fail_id

        logger.debug("No failures detected on Patroni service logs")
        return False, False

    def log_pitr_last_transaction_time(self) -> None:
        """Log to user last completed transaction time acquired from postgresql logs."""
        postgresql_logs = self._patroni.last_postgresql_logs()
        log_time = re.findall(
            r"last completed transaction was at log time (.*)$",
            postgresql_logs,
            re.MULTILINE,
        )
        if len(log_time) > 0:
            logger.info(f"Last completed transaction was at {log_time[-1]}")
        else:
            logger.error("Can't tell last completed transaction time")

    def get_plugins(self) -> list[str]:
        """Return a list of installed plugins."""
        plugins = [
            "_".join(plugin.split("_")[1:-1])
            for plugin in self.config.plugin_keys()
            if self.config[plugin]
        ]
        plugins = [PLUGIN_OVERRIDES.get(plugin, plugin) for plugin in plugins]
        if "spi" in plugins:
            plugins.remove("spi")
            for ext in SPI_MODULE:
                plugins.append(ext)
        return plugins

    def get_ldap_parameters(self) -> dict:
        """Returns the LDAP configuration to use."""
        if not self.is_cluster_initialised:
            return {}
        if not self.is_ldap_charm_related:
            logger.debug("LDAP is not enabled")
            return {}

        data = self.ldap.get_relation_data()
        if data is None:
            return {}

        params = {
            "ldapbasedn": data.base_dn,
            "ldapbinddn": data.bind_dn,
            "ldapbindpasswd": data.bind_password,
            "ldaptls": data.starttls,
            "ldapurl": data.urls[0],
        }

        # LDAP authentication parameters that are exclusive to
        # one of the two supported modes (simple bind or search+bind)
        # must be put at the very end of the parameters string
        params.update({
            "ldapsearchfilter": self.config.ldap_search_filter,
        })

        return params


if __name__ == "__main__":
    main(PostgresqlOperatorCharm)<|MERGE_RESOLUTION|>--- conflicted
+++ resolved
@@ -437,21 +437,12 @@
             new_refresh_unit_status = refresh_status.message
         path.write_text(json.dumps(new_refresh_unit_status))
 
-<<<<<<< HEAD
-    def _on_authorisation_rules_change(self, _):
-        """Handle authorisation rules change event."""
-        timestamp = datetime.now()
-        self.unit_peer_data.update({"pg_hba_needs_update_timestamp": str(timestamp)})
-        logger.debug(f"authorisation rules changed at {timestamp}")
-
-=======
->>>>>>> e3a249bb
     def _on_databases_change(self, _):
         """Handle databases change event."""
         self.update_config()
         logger.debug("databases changed")
         timestamp = datetime.now()
-        self._peers.data[self.unit].update({"pg_hba_needs_update_timestamp": str(timestamp)})
+        self.unit_peer_data.update({"pg_hba_needs_update_timestamp": str(timestamp)})
         logger.debug(f"authorisation rules changed at {timestamp}")
 
     def patroni_scrape_config(self) -> list[dict]:
@@ -1800,13 +1791,9 @@
             return
 
         # Set the flag to enable the replicas to start the Patroni service.
-<<<<<<< HEAD
         self.app_peer_data["cluster_initialised"] = "True"
-=======
-        self._peers.data[self.app]["cluster_initialised"] = "True"
         # Flag to know if triggers need to be removed after refresh
-        self._peers.data[self.app]["refresh_remove_trigger"] = "True"
->>>>>>> e3a249bb
+        self.app_peer_data["refresh_remove_trigger"] = "True"
 
         # Clear unit data if this unit became a replica after a failover/switchover.
         self._update_relation_endpoints()
