#!/usr/bin/env python3
# Copyright 2021 Canonical Ltd.
# See LICENSE file for licensing details.

"""Charmed Machine Operator for the PostgreSQL database."""
import json
import logging
import os
import secrets
import string
import subprocess
from typing import List, Set

from charms.operator_libs_linux.v0 import apt
from ops.charm import (
    ActionEvent,
    CharmBase,
    LeaderElectedEvent,
    RelationChangedEvent,
    RelationDepartedEvent,
)
from ops.main import main
from ops.model import (
    ActiveStatus,
    BlockedStatus,
    MaintenanceStatus,
    ModelError,
    Relation,
    Unit,
    WaitingStatus,
)
from tenacity import RetryError, retry, stop_after_delay, wait_fixed

from cluster import NotReadyError, Patroni, SwitchoverFailedError

logger = logging.getLogger(__name__)

CREATE_CLUSTER_CONF_PATH = "/etc/postgresql-common/createcluster.d/pgcharm.conf"
PEER = "postgresql-replicas"


class PostgresqlOperatorCharm(CharmBase):
    """Charmed Operator for the PostgreSQL database."""

    def __init__(self, *args):
        super().__init__(*args)

        self._postgresql_service = "postgresql"

        self.framework.observe(self.on.install, self._on_install)
        self.framework.observe(self.on.leader_elected, self._on_leader_elected)
        self.framework.observe(self.on.get_primary_action, self._on_get_primary)
        self.framework.observe(self.on[PEER].relation_changed, self._on_peer_relation_changed)
        self.framework.observe(self.on[PEER].relation_departed, self._on_peer_relation_departed)
        self.framework.observe(self.on.pgdata_storage_detaching, self._on_pgdata_storage_detaching)
        self.framework.observe(self.on.start, self._on_start)
        self.framework.observe(self.on.get_initial_password_action, self._on_get_initial_password)
        self._cluster_name = self.app.name
        self._member_name = self.unit.name.replace("/", "-")
        self._storage_path = self.meta.storages["pgdata"].location

    def _on_get_primary(self, event: ActionEvent) -> None:
        """Get primary instance."""
        try:
            primary = self._patroni.get_primary(unit_name_pattern=True)
            event.set_results({"primary": primary})
        except RetryError as e:
            logger.error(f"failed to get primary with error {e}")

    def _on_peer_relation_departed(self, event: RelationDepartedEvent) -> None:
        """The leader removes the departing units from the list of cluster members."""
        # Allow leader to update hosts if it isn't leaving.
        if not self.unit.is_leader() or event.departing_unit == self.unit:
            return

        if "cluster_initialised" not in self._peers.data[self.app]:
            event.defer()
            return

        # Remove cluster members one at a time.
        try:
            members_ips = set(self.members_ips)
            for member_ip in members_ips - set(self._units_ips):
                # Check that all members are ready before removing unit from the cluster.
                if not self._patroni.are_all_members_ready():
                    raise NotReadyError("not all members are ready")

                # Update the list of the current members.
                self._remove_from_members_ips(member_ip)
                self._patroni.update_cluster_members()
        except NotReadyError:
            logger.info("Deferring reconfigure: another member doing sync right now")
            event.defer()

    def _on_pgdata_storage_detaching(self, _) -> None:
        # Change the primary if it's the unit that is being removed.
        if self.unit.name == self._patroni.get_primary(unit_name_pattern=True):
            try:
                self._change_primary()
            except RetryError:
                logger.error("failed to change primary")

    @retry(
        stop=stop_after_delay(60),
        wait=wait_fixed(5),
        reraise=True,
    )
    def _change_primary(self) -> None:
        """Change the primary member of the cluster."""
        # Inform the first of the remaining available members to not incur the risk
        # of triggering a switchover to a member that is also being removed.
        if not self._patroni.are_all_members_ready():
            logger.info("could not switchover because not all members are ready")
            return

        # Try switchover and raise and exception if it doesn't succeed.
        # If it doesn't happen on time, Patroni will automatically run a fail-over.
        try:
            self._patroni.switchover()
            logger.info("successful switchover")
        except SwitchoverFailedError as e:
            logger.error(f"switchover failed with reason: {e}")

<<<<<<< HEAD
    def _on_peer_relation_changed(self, event: RelationChangedEvent):
        """Reconfigure cluster members when something changes."""
        # Prevents the cluster to be reconfigured before it's bootstrapped in the leader.
        if "cluster_initialised" not in self._peers.data[self.app]:
            event.defer()
            return

        # If the unit is the leader, it can reconfigure the cluster.
        if self.unit.is_leader():
            self._add_members(event)

        # Don't update this member before it's part of the members list.
        if self._unit_ip not in self.members_ips:
            return

        # Update the list of the cluster members in the replicas to make them know each other.
        try:
            # Update the members of the cluster in the Patroni configuration on this unit.
            self._patroni.update_cluster_members()
        except RetryError:
            self.unit.status = BlockedStatus("failed to update cluster members on member")
            return

        # Start can be called here multiple times as it's idempotent.
        # At this moment, it starts Patroni at the first time the data is received
        # in the relation.
        self._patroni.start_patroni()

        # Assert the member is up and running before marking the unit as active.
        if not self._patroni.member_started:
            self.unit.status = WaitingStatus("awaiting for member to start")
            event.defer()
            return

        self.unit.status = ActiveStatus()

    def _add_members(self, event):
        """Add new cluster members.

        This method is responsible for adding new members to the cluster
        when new units are added to the application. This event is deferred if
        one of the current units is copying data from the primary, to avoid
        multiple units copying data at the same time, which can cause slow
        transfer rates in these processes and overload the primary instance.
        """
        try:
            # Compare set of Patroni cluster members and Juju hosts
            # to avoid the unnecessary reconfiguration.
            if self._patroni.cluster_members == self._hosts:
                return

            logger.info("Reconfiguring cluster")
            self.unit.status = MaintenanceStatus("reconfiguring cluster")
            self.unit.status = MaintenanceStatus("reconfiguring cluster")
            for member in self._hosts - self._patroni.cluster_members:
                logger.debug("Adding %s to cluster", member)
                self.add_cluster_member(member)
        except NotReadyError:
            logger.info("Deferring reconfigure: another member doing sync right now")
            event.defer()

    def add_cluster_member(self, member: str) -> None:
        """Add member to the cluster if all members are already up and running.

        Raises:
            NotReadyError if either the new member or the current members are not ready.
        """
        unit = self.model.get_unit("/".join(member.rsplit("-", 1)))
        member_ip = self._get_ip_by_unit(unit)

        if not self._patroni.are_all_members_ready():
            logger.info("not all members are ready")
            raise NotReadyError("not all members are ready")

        # Add the member to the list that should be updated in each other member.
        self._add_to_members_ips(member_ip)

        # Update Patroni configuration file.
        try:
            self._patroni.update_cluster_members()
        except RetryError:
            self.unit.status = BlockedStatus("failed to update cluster members on member")

    def _get_ip_by_unit(self, unit: Unit) -> str:
        """Get the IP address of a specific unit."""
=======
    def _get_peer_unit_ip(self, unit: Unit) -> str:
        """Get the IP address of a specific peer unit."""
>>>>>>> e75180a3
        return self._peers.data[unit].get("private-address")

    @property
    def _hosts(self) -> set:
        """List of the current Juju hosts.

        Returns:
            a set containing the current Juju hosts
                with the names using - instead of /
                to match Patroni members names
        """
        peers = self.model.get_relation(PEER)
        hosts = [self.unit.name.replace("/", "-")] + [
            unit.name.replace("/", "-") for unit in peers.units
        ]
        return set(hosts)

    @property
    def _patroni(self) -> Patroni:
        """Returns an instance of the Patroni object."""
        return Patroni(
            self._unit_ip,
            self._storage_path,
            self._cluster_name,
            self._member_name,
            self.app.planned_units(),
            self._peers_ips,
            self._get_postgres_password(),
            self._replication_password,
        )

    @property
    def _peers_ips(self) -> Set[str]:
        """Fetch current list of peers IPs.

        Returns:
            A list of peers addresses (strings).
        """
        # Get all members IPs and remove the current unit IP from the list.
        addresses = self.members_ips
        current_unit_ip = self._unit_ip
        if current_unit_ip in addresses:
            addresses.remove(current_unit_ip)
        return addresses

    @property
    def _units_ips(self) -> Set[str]:
        """Fetch current list of peers IPs.

        Returns:
            A list of peers addresses (strings).
        """
        # Get all members IPs and remove the current unit IP from the list.
        addresses = {self._get_peer_unit_ip(unit) for unit in self._peers.units}
        addresses.add(self._unit_ip)
        return addresses

    @property
    def members_ips(self) -> Set[str]:
        """Returns the list of IPs addresses of the current members of the cluster."""
        return set(json.loads(self._peers.data[self.app].get("members_ips", "[]")))

    def _add_to_members_ips(self, ip: str) -> None:
        """Add one IP to the members list."""
        self._update_members_ips(ip_to_add=ip)

    def _remove_from_members_ips(self, ip: str) -> None:
        """Remove IPs from the members list."""
        self._update_members_ips(ip_to_remove=ip)

    def _update_members_ips(self, ip_to_add: str = None, ip_to_remove: str = None) -> None:
        """Update cluster member IPs on application data.

        Member IPs on application data are used to determine when a unit of PostgreSQL
        should be added or removed from the PostgreSQL cluster.

        NOTE: this function does not update the IPs on the PostgreSQL cluster
        in the Patroni configuration.
        """
        # Allow leader to reset which members are part of the cluster.
        if not self.unit.is_leader():
            return

        ips = json.loads(self._peers.data[self.app].get("members_ips", "[]"))
        if ip_to_add and ip_to_add not in ips:
            ips.append(ip_to_add)
        elif ip_to_remove:
            ips.remove(ip_to_remove)
        self._peers.data[self.app]["members_ips"] = json.dumps(ips)

    @property
    def _unit_ip(self) -> str:
        """Current unit ip."""
        return str(self.model.get_binding(PEER).network.bind_address)

    def _on_install(self, event) -> None:
        """Install prerequisites for the application."""
        self.unit.status = MaintenanceStatus("installing PostgreSQL")

        # Prevent the default cluster creation.
        self._inhibit_default_cluster_creation()

        # Install the PostgreSQL and Patroni requirements packages.
        try:
            self._install_apt_packages(event, ["postgresql", "python3-pip", "python3-psycopg2"])
        except (subprocess.CalledProcessError, apt.PackageNotFoundError):
            self.unit.status = BlockedStatus("failed to install apt packages")
            return

        try:
            resource_path = self.model.resources.fetch("patroni")
        except ModelError as e:
            logger.error(f"missing patroni resource {str(e)}")
            self.unit.status = BlockedStatus("Missing 'patroni' resource")
            return

        # Build Patroni package path with raft dependency and install it.
        try:
            patroni_package_path = f"{str(resource_path)}[raft]"
            self._install_pip_packages([patroni_package_path])
        except subprocess.SubprocessError:
            self.unit.status = BlockedStatus("failed to install Patroni python package")
            return

        self.unit.status = WaitingStatus("waiting to start PostgreSQL")

    def _inhibit_default_cluster_creation(self) -> None:
        """Stop the PostgreSQL packages from creating the default cluster."""
        os.makedirs(os.path.dirname(CREATE_CLUSTER_CONF_PATH), mode=0o755, exist_ok=True)
        with open(CREATE_CLUSTER_CONF_PATH, mode="w") as file:
            file.write("create_main_cluster = false\n")
            file.write(f"include '{self._storage_path}/conf.d/postgresql-operator.conf'")

    def _on_leader_elected(self, event: LeaderElectedEvent) -> None:
        """Handle the leader-elected event."""
        data = self._peers.data[self.app]
        # The leader sets the needed password on peer relation databag if they weren't set before.
        data.setdefault("postgres-password", self._new_password())
        data.setdefault("replication-password", self._new_password())

        # Update the list of the current PostgreSQL hosts when a new leader is elected.
        # Add this unit to the list of cluster members
        # (the cluster should start with only this member).
        if self._unit_ip not in self.members_ips:
            self._add_to_members_ips(self._unit_ip)

        # Remove departing units when the leader changes.
        for ip in self._get_ips_to_remove():
            self._remove_from_members_ips(ip)

        self._patroni.update_cluster_members()

    def _get_ips_to_remove(self) -> Set[str]:
        """List the IPs that were part of the cluster but departed."""
        old = self.members_ips
        current = self._units_ips
        return old - current

    def _on_start(self, event) -> None:
        """Handle the start event."""
        # Doesn't try to bootstrap the cluster if it's in a blocked state
        # caused, for example, because a failed installation of packages.
        if self._has_blocked_status:
            return

        postgres_password = self._get_postgres_password()
        replication_password = self._get_postgres_password()
        # If the leader was not elected (and the needed passwords were not generated yet),
        # the cluster cannot be bootstrapped yet.
        if not postgres_password or not replication_password:
            logger.info("leader not elected and/or passwords not yet generated")
            self.unit.status = WaitingStatus("awaiting passwords generation")
            event.defer()
            return

        if not self.unit.is_leader() and "cluster_initialised" not in self._peers.data[self.app]:
            self.unit.status = WaitingStatus("awaiting for cluster to start")
            event.defer()
            return

        # Only the leader can bootstrap the cluster.
        if not self.unit.is_leader():
            self._patroni.configure_patroni_on_unit()
            event.defer()
            return

        # Set some information needed by Patroni to bootstrap the cluster.
        if not self._patroni.bootstrap_cluster():
            self.unit.status = BlockedStatus("failed to start Patroni")
            return

        # Assert the member is up and running before marking it as initialised.
        if not self._patroni.member_started:
            self.unit.status = WaitingStatus("awaiting for member to start")
            event.defer()
            return

        # Set the flag to enable the replicas to start the Patroni service.
        self._peers.data[self.app]["cluster_initialised"] = "True"
        self.unit.status = ActiveStatus()

    def _on_get_initial_password(self, event: ActionEvent) -> None:
        """Returns the password for the postgres user as an action response."""
        event.set_results({"postgres-password": self._get_postgres_password()})

    @property
    def _has_blocked_status(self) -> bool:
        """Returns whether the unit is in a blocked state."""
        return isinstance(self.unit.status, BlockedStatus)

    def _get_postgres_password(self) -> str:
        """Get postgres user password.

        Returns:
            The password from the peer relation or None if the
            password has not yet been set by the leader.
        """
        data = self._peers.data[self.app]
        return data.get("postgres-password")

    @property
    def _replication_password(self) -> str:
        """Get replication user password.

        Returns:
            The password from the peer relation or None if the
            password has not yet been set by the leader.
        """
        data = self._peers.data[self.app]
        return data.get("replication-password")

    def _install_apt_packages(self, _, packages: List[str]) -> None:
        """Simple wrapper around 'apt-get install -y.

        Raises:
            CalledProcessError if it fails to update the apt cache.
            PackageNotFoundError if the package is not in the cache.
            PackageError if the packages could not be installed.
        """
        try:
            logger.debug("updating apt cache")
            apt.update()
        except subprocess.CalledProcessError as e:
            logger.exception("failed to update apt cache, CalledProcessError", exc_info=e)
            raise

        for package in packages:
            try:
                apt.add_package(package)
                logger.debug(f"installed package: {package}")
            except apt.PackageNotFoundError:
                logger.error(f"package not found: {package}")
                raise
            except apt.PackageError:
                logger.error(f"package error: {package}")
                raise

    def _install_pip_packages(self, packages: List[str]) -> None:
        """Simple wrapper around pip install.

        Raises:
            SubprocessError if the packages could not be installed.
        """
        try:
            command = [
                "pip3",
                "install",
                " ".join(packages),
            ]
            logger.debug(f"installing python packages: {', '.join(packages)}")
            subprocess.check_call(command)
        except subprocess.SubprocessError:
            logger.error("could not install pip packages")
            raise

    def _new_password(self) -> str:
        """Generate a random password string.

        Returns:
           A random password string.
        """
        choices = string.ascii_letters + string.digits
        password = "".join([secrets.choice(choices) for i in range(16)])
        return password

    @property
    def _peers(self) -> Relation:
        """Fetch the peer relation.

        Returns:
             A:class:`ops.model.Relation` object representing
             the peer relation.
        """
        return self.model.get_relation(PEER)


if __name__ == "__main__":
    main(PostgresqlOperatorCharm)<|MERGE_RESOLUTION|>--- conflicted
+++ resolved
@@ -121,7 +121,6 @@
         except SwitchoverFailedError as e:
             logger.error(f"switchover failed with reason: {e}")
 
-<<<<<<< HEAD
     def _on_peer_relation_changed(self, event: RelationChangedEvent):
         """Reconfigure cluster members when something changes."""
         # Prevents the cluster to be reconfigured before it's bootstrapped in the leader.
@@ -190,7 +189,7 @@
             NotReadyError if either the new member or the current members are not ready.
         """
         unit = self.model.get_unit("/".join(member.rsplit("-", 1)))
-        member_ip = self._get_ip_by_unit(unit)
+        member_ip = self._get_peer_unit_ip(unit)
 
         if not self._patroni.are_all_members_ready():
             logger.info("not all members are ready")
@@ -205,12 +204,8 @@
         except RetryError:
             self.unit.status = BlockedStatus("failed to update cluster members on member")
 
-    def _get_ip_by_unit(self, unit: Unit) -> str:
-        """Get the IP address of a specific unit."""
-=======
     def _get_peer_unit_ip(self, unit: Unit) -> str:
         """Get the IP address of a specific peer unit."""
->>>>>>> e75180a3
         return self._peers.data[unit].get("private-address")
 
     @property
