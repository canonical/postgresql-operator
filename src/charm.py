#!/usr/bin/env python3
# Copyright 2021 Canonical Ltd.
# See LICENSE file for licensing details.

"""Charmed Machine Operator for the PostgreSQL database."""
import json
import logging
import os
import subprocess
from typing import List, Set

from charms.operator_libs_linux.v0 import apt
from ops.charm import (
    ActionEvent,
    CharmBase,
    LeaderElectedEvent,
    RelationChangedEvent,
    RelationDepartedEvent,
)
from ops.main import main
from ops.model import (
    ActiveStatus,
    BlockedStatus,
    MaintenanceStatus,
    ModelError,
    Relation,
    Unit,
    WaitingStatus,
)
from tenacity import RetryError

<<<<<<< HEAD
from cluster import NotReadyError, Patroni, SwitchoverFailedError
from relations.postgresql_provider import PostgreSQLProvider
from utils import new_password
=======
from cluster import (
    NotReadyError,
    Patroni,
    RemoveRaftMemberFailedError,
    SwitchoverFailedError,
)
>>>>>>> b2396727

logger = logging.getLogger(__name__)

CREATE_CLUSTER_CONF_PATH = "/etc/postgresql-common/createcluster.d/pgcharm.conf"
PEER = "postgresql-replicas"


class PostgresqlOperatorCharm(CharmBase):
    """Charmed Operator for the PostgreSQL database."""

    def __init__(self, *args):
        super().__init__(*args)

        self._postgresql_service = "postgresql"

        self.framework.observe(self.on.install, self._on_install)
        self.framework.observe(self.on.leader_elected, self._on_leader_elected)
        self.framework.observe(self.on.get_primary_action, self._on_get_primary)
        self.framework.observe(self.on[PEER].relation_changed, self._on_peer_relation_changed)
        self.framework.observe(self.on[PEER].relation_departed, self._on_peer_relation_departed)
        self.framework.observe(self.on.pgdata_storage_detaching, self._on_pgdata_storage_detaching)
        self.framework.observe(self.on.start, self._on_start)
        self.framework.observe(self.on.get_initial_password_action, self._on_get_initial_password)
        self._cluster_name = self.app.name
        self._member_name = self.unit.name.replace("/", "-")
        self._storage_path = self.meta.storages["pgdata"].location

        self.postgresql_client_relation = PostgreSQLProvider(self)

    def _on_get_primary(self, event: ActionEvent) -> None:
        """Get primary instance."""
        try:
            primary = self._patroni.get_primary(unit_name_pattern=True)
            event.set_results({"primary": primary})
        except RetryError as e:
            logger.error(f"failed to get primary with error {e}")

    def _on_peer_relation_departed(self, event: RelationDepartedEvent) -> None:
        """The leader removes the departing units from the list of cluster members."""
        # Don't handle this event in the same unit that is departing.
        if event.departing_unit == self.unit:
            return

        # Remove the departing member from the raft cluster.
        try:
            departing_member = event.departing_unit.name.replace("/", "-")
            member_ip = self._patroni.get_member_ip(departing_member)
            self._patroni.remove_raft_member(member_ip)
        except RemoveRaftMemberFailedError:
            event.defer()
            return

        # Allow leader to update the cluster members.
        if not self.unit.is_leader():
            return

        if "cluster_initialised" not in self._peers.data[self.app]:
            event.defer()
            return

        # Remove cluster members one at a time.
        try:
            members_ips = set(self.members_ips)
            for member_ip in members_ips - set(self._units_ips):
                # Check that all members are ready before removing unit from the cluster.
                if not self._patroni.are_all_members_ready():
                    raise NotReadyError("not all members are ready")

                self.postgresql_client_relation.update_read_only_endpoint()

                # Update the list of the current members.
                self._remove_from_members_ips(member_ip)
                self._patroni.update_cluster_members()
        except NotReadyError:
            logger.info("Deferring reconfigure: another member doing sync right now")
            event.defer()

    def _on_pgdata_storage_detaching(self, _) -> None:
        # Change the primary if it's the unit that is being removed.
        try:
            primary = self._patroni.get_primary(unit_name_pattern=True)
        except RetryError:
            # Ignore the event if the primary couldn't be retrieved.
            # If a switchover is needed, an automatic failover will be triggered
            # when the unit is removed.
            return

        if self.unit.name != primary:
            return

        if not self._patroni.are_all_members_ready():
            logger.warning(
                "could not switchover because not all members are ready"
                " - an automatic failover will be triggered"
            )
            return

        # Try to switchover to another member and raise an exception if it doesn't succeed.
        # If it doesn't happen on time, Patroni will automatically run a fail-over.
        try:
            # Get the current primary to check if it has changed later.
            current_primary = self._patroni.get_primary()

            # Trigger the switchover.
            self._patroni.switchover()

            # Wait for the switchover to complete.
            self._patroni.primary_changed(current_primary)

            logger.info("successful switchover")
        except (RetryError, SwitchoverFailedError) as e:
            logger.warning(
                f"switchover failed with reason: {e} - an automatic failover will be triggered"
            )

    def _on_peer_relation_changed(self, event: RelationChangedEvent):
        """Reconfigure cluster members when something changes."""
        # Prevents the cluster to be reconfigured before it's bootstrapped in the leader.
        if "cluster_initialised" not in self._peers.data[self.app]:
            event.defer()
            return

        # If the unit is the leader, it can reconfigure the cluster.
        if self.unit.is_leader():
            self._add_members(event)

        # Don't update this member before it's part of the members list.
        if self.unit_ip not in self.members_ips:
            return

        # Update the list of the cluster members in the replicas to make them know each other.
        try:
            # Update the members of the cluster in the Patroni configuration on this unit.
            self._patroni.update_cluster_members()
        except RetryError:
            self.unit.status = BlockedStatus("failed to update cluster members on member")
            return

        # Start can be called here multiple times as it's idempotent.
        # At this moment, it starts Patroni at the first time the data is received
        # in the relation.
        self._patroni.start_patroni()

        # Assert the member is up and running before marking the unit as active.
        if not self._patroni.member_started:
            self.unit.status = WaitingStatus("awaiting for member to start")
            event.defer()
            return

        self.postgresql_client_relation.update_read_only_endpoint()
        self.unit.status = ActiveStatus()

    def _add_members(self, event):
        """Add new cluster members.

        This method is responsible for adding new members to the cluster
        when new units are added to the application. This event is deferred if
        one of the current units is copying data from the primary, to avoid
        multiple units copying data at the same time, which can cause slow
        transfer rates in these processes and overload the primary instance.
        """
        try:
            # Compare set of Patroni cluster members and Juju hosts
            # to avoid the unnecessary reconfiguration.
            if self._patroni.cluster_members == self._hosts:
                return

            logger.info("Reconfiguring cluster")
            self.unit.status = MaintenanceStatus("reconfiguring cluster")
            for member in self._hosts - self._patroni.cluster_members:
                logger.debug("Adding %s to cluster", member)
                self.add_cluster_member(member)
        except NotReadyError:
            logger.info("Deferring reconfigure: another member doing sync right now")
            event.defer()
        except RetryError:
            logger.info("Deferring reconfigure: couldn't retrieve current cluster members")
            event.defer()

    def add_cluster_member(self, member: str) -> None:
        """Add member to the cluster if all members are already up and running.

        Raises:
            NotReadyError if either the new member or the current members are not ready.
        """
        unit = self.model.get_unit("/".join(member.rsplit("-", 1)))
        member_ip = self._get_peer_unit_ip(unit)

        if not self._patroni.are_all_members_ready():
            logger.info("not all members are ready")
            raise NotReadyError("not all members are ready")

        # Add the member to the list that should be updated in each other member.
        self._add_to_members_ips(member_ip)

        # Update Patroni configuration file.
        try:
            self._patroni.update_cluster_members()
        except RetryError:
            self.unit.status = BlockedStatus("failed to update cluster members on member")

    def _get_peer_unit_ip(self, unit: Unit) -> str:
        """Get the IP address of a specific peer unit."""
        return self._peers.data[unit].get("private-address")

    @property
    def _hosts(self) -> set:
        """List of the current Juju hosts.

        Returns:
            a set containing the current Juju hosts
                with the names using - instead of /
                to match Patroni members names
        """
        peers = self.model.get_relation(PEER)
        hosts = [self.unit.name.replace("/", "-")] + [
            unit.name.replace("/", "-") for unit in peers.units
        ]
        return set(hosts)

    @property
    def _patroni(self) -> Patroni:
        """Returns an instance of the Patroni object."""
        return Patroni(
            self.unit_ip,
            self._storage_path,
            self._cluster_name,
            self._member_name,
            self.app.planned_units(),
<<<<<<< HEAD
            self.peers_ips,
=======
            self._peer_members_ips,
>>>>>>> b2396727
            self._get_postgres_password(),
            self._replication_password,
        )

    @property
<<<<<<< HEAD
    def peers_ips(self) -> List[str]:
        """Fetch current list of peers IPs.
=======
    def _peer_members_ips(self) -> Set[str]:
        """Fetch current list of peer members IPs.
>>>>>>> b2396727

        Returns:
            A list of peer members addresses (strings).
        """
        # Get all members IPs and remove the current unit IP from the list.
        addresses = self.members_ips
        current_unit_ip = self.unit_ip
        if current_unit_ip in addresses:
            addresses.remove(current_unit_ip)
        return addresses

    @property
    def _units_ips(self) -> Set[str]:
        """Fetch current list of peers IPs.

        Returns:
            A list of peers addresses (strings).
        """
        # Get all members IPs and remove the current unit IP from the list.
<<<<<<< HEAD
        addresses = [self._get_ip_by_unit(unit) for unit in self._peers.units]
        addresses.append(self.unit_ip)
=======
        addresses = {self._get_peer_unit_ip(unit) for unit in self._peers.units}
        addresses.add(self._unit_ip)
>>>>>>> b2396727
        return addresses

    @property
    def members_ips(self) -> Set[str]:
        """Returns the list of IPs addresses of the current members of the cluster."""
        return set(json.loads(self._peers.data[self.app].get("members_ips", "[]")))

    def _add_to_members_ips(self, ip: str) -> None:
        """Add one IP to the members list."""
        self._update_members_ips(ip_to_add=ip)

    def _remove_from_members_ips(self, ip: str) -> None:
        """Remove IPs from the members list."""
        self._update_members_ips(ip_to_remove=ip)

    def _update_members_ips(self, ip_to_add: str = None, ip_to_remove: str = None) -> None:
        """Update cluster member IPs on application data.

        Member IPs on application data are used to determine when a unit of PostgreSQL
        should be added or removed from the PostgreSQL cluster.

        NOTE: this function does not update the IPs on the PostgreSQL cluster
        in the Patroni configuration.
        """
        # Allow leader to reset which members are part of the cluster.
        if not self.unit.is_leader():
            return

        ips = json.loads(self._peers.data[self.app].get("members_ips", "[]"))
        if ip_to_add and ip_to_add not in ips:
            ips.append(ip_to_add)
        elif ip_to_remove:
            ips.remove(ip_to_remove)
        self._peers.data[self.app]["members_ips"] = json.dumps(ips)

    @property
    def unit_ip(self) -> str:
        """Current unit ip."""
        return str(self.model.get_binding(PEER).network.bind_address)

    def _on_install(self, event) -> None:
        """Install prerequisites for the application."""
        self.unit.status = MaintenanceStatus("installing PostgreSQL")

        # Prevent the default cluster creation.
        self._inhibit_default_cluster_creation()

        # Install the PostgreSQL and Patroni requirements packages.
        try:
            self._install_apt_packages(event, ["postgresql", "python3-pip", "python3-psycopg2"])
        except (subprocess.CalledProcessError, apt.PackageNotFoundError):
            self.unit.status = BlockedStatus("failed to install apt packages")
            return

        try:
            resource_path = self.model.resources.fetch("patroni")
        except ModelError as e:
            logger.error(f"missing patroni resource {str(e)}")
            self.unit.status = BlockedStatus("Missing 'patroni' resource")
            return

        # Build Patroni package path with raft dependency and install it.
        try:
            patroni_package_path = f"{str(resource_path)}[raft]"
            self._install_pip_packages([patroni_package_path])
        except subprocess.SubprocessError:
            self.unit.status = BlockedStatus("failed to install Patroni python package")
            return

        self.unit.status = WaitingStatus("waiting to start PostgreSQL")

    def _inhibit_default_cluster_creation(self) -> None:
        """Stop the PostgreSQL packages from creating the default cluster."""
        os.makedirs(os.path.dirname(CREATE_CLUSTER_CONF_PATH), mode=0o755, exist_ok=True)
        with open(CREATE_CLUSTER_CONF_PATH, mode="w") as file:
            file.write("create_main_cluster = false\n")
            file.write(f"include '{self._storage_path}/conf.d/postgresql-operator.conf'")

    def _on_leader_elected(self, event: LeaderElectedEvent) -> None:
        """Handle the leader-elected event."""
        data = self._peers.data[self.app]
        # The leader sets the needed password on peer relation databag if they weren't set before.
        data.setdefault("postgres-password", new_password())
        data.setdefault("replication-password", new_password())

        # Update the list of the current PostgreSQL hosts when a new leader is elected.
        # Add this unit to the list of cluster members
        # (the cluster should start with only this member).
        if self.unit_ip not in self.members_ips:
            self._add_to_members_ips(self.unit_ip)

        # Remove departing units when the leader changes.
        for ip in self._get_ips_to_remove():
            self._remove_from_members_ips(ip)

        self._patroni.update_cluster_members()

    def _get_ips_to_remove(self) -> Set[str]:
        """List the IPs that were part of the cluster but departed."""
        old = self.members_ips
        current = self._units_ips
        return old - current

    def _on_start(self, event) -> None:
        """Handle the start event."""
        # Doesn't try to bootstrap the cluster if it's in a blocked state
        # caused, for example, because a failed installation of packages.
        if self._has_blocked_status:
            return

        postgres_password = self._get_postgres_password()
        replication_password = self._get_postgres_password()
        # If the leader was not elected (and the needed passwords were not generated yet),
        # the cluster cannot be bootstrapped yet.
        if not postgres_password or not replication_password:
            logger.info("leader not elected and/or passwords not yet generated")
            self.unit.status = WaitingStatus("awaiting passwords generation")
            event.defer()
            return

        if not self.unit.is_leader() and "cluster_initialised" not in self._peers.data[self.app]:
            self.unit.status = WaitingStatus("awaiting for cluster to start")
            event.defer()
            return

        # Only the leader can bootstrap the cluster.
        if not self.unit.is_leader():
            self._patroni.configure_patroni_on_unit()
            event.defer()
            return

        # Set some information needed by Patroni to bootstrap the cluster.
        if not self._patroni.bootstrap_cluster():
            self.unit.status = BlockedStatus("failed to start Patroni")
            return

        # Assert the member is up and running before marking it as initialised.
        if not self._patroni.member_started:
            self.unit.status = WaitingStatus("awaiting for member to start")
            event.defer()
            return

        # Set the flag to enable the replicas to start the Patroni service.
        self._peers.data[self.app]["cluster_initialised"] = "True"
        self.unit.status = ActiveStatus()

    def _on_get_initial_password(self, event: ActionEvent) -> None:
        """Returns the password for the postgres user as an action response."""
        event.set_results({"postgres-password": self._get_postgres_password()})

    @property
    def _has_blocked_status(self) -> bool:
        """Returns whether the unit is in a blocked state."""
        return isinstance(self.unit.status, BlockedStatus)

    def _get_postgres_password(self) -> str:
        """Get postgres user password.

        Returns:
            The password from the peer relation or None if the
            password has not yet been set by the leader.
        """
        data = self._peers.data[self.app]
        return data.get("postgres-password")

    @property
    def _replication_password(self) -> str:
        """Get replication user password.

        Returns:
            The password from the peer relation or None if the
            password has not yet been set by the leader.
        """
        data = self._peers.data[self.app]
        return data.get("replication-password")

    def _install_apt_packages(self, _, packages: List[str]) -> None:
        """Simple wrapper around 'apt-get install -y.

        Raises:
            CalledProcessError if it fails to update the apt cache.
            PackageNotFoundError if the package is not in the cache.
            PackageError if the packages could not be installed.
        """
        try:
            logger.debug("updating apt cache")
            apt.update()
        except subprocess.CalledProcessError as e:
            logger.exception("failed to update apt cache, CalledProcessError", exc_info=e)
            raise

        for package in packages:
            try:
                apt.add_package(package)
                logger.debug(f"installed package: {package}")
            except apt.PackageNotFoundError:
                logger.error(f"package not found: {package}")
                raise
            except apt.PackageError:
                logger.error(f"package error: {package}")
                raise

    def _install_pip_packages(self, packages: List[str]) -> None:
        """Simple wrapper around pip install.

        Raises:
            SubprocessError if the packages could not be installed.
        """
        try:
            command = [
                "pip3",
                "install",
                " ".join(packages),
            ]
            logger.debug(f"installing python packages: {', '.join(packages)}")
            subprocess.check_call(command)
        except subprocess.SubprocessError:
            logger.error("could not install pip packages")
            raise

    @property
    def _peers(self) -> Relation:
        """Fetch the peer relation.

        Returns:
             A:class:`ops.model.Relation` object representing
             the peer relation.
        """
        return self.model.get_relation(PEER)


if __name__ == "__main__":
    main(PostgresqlOperatorCharm)<|MERGE_RESOLUTION|>--- conflicted
+++ resolved
@@ -29,18 +29,14 @@
 )
 from tenacity import RetryError
 
-<<<<<<< HEAD
-from cluster import NotReadyError, Patroni, SwitchoverFailedError
-from relations.postgresql_provider import PostgreSQLProvider
-from utils import new_password
-=======
 from cluster import (
     NotReadyError,
     Patroni,
     RemoveRaftMemberFailedError,
     SwitchoverFailedError,
 )
->>>>>>> b2396727
+from relations.postgresql_provider import PostgreSQLProvider
+from utils import new_password
 
 logger = logging.getLogger(__name__)
 
@@ -168,7 +164,7 @@
             self._add_members(event)
 
         # Don't update this member before it's part of the members list.
-        if self.unit_ip not in self.members_ips:
+        if self._unit_ip not in self.members_ips:
             return
 
         # Update the list of the cluster members in the replicas to make them know each other.
@@ -265,35 +261,26 @@
     def _patroni(self) -> Patroni:
         """Returns an instance of the Patroni object."""
         return Patroni(
-            self.unit_ip,
+            self._unit_ip,
             self._storage_path,
             self._cluster_name,
             self._member_name,
             self.app.planned_units(),
-<<<<<<< HEAD
-            self.peers_ips,
-=======
             self._peer_members_ips,
->>>>>>> b2396727
             self._get_postgres_password(),
             self._replication_password,
         )
 
     @property
-<<<<<<< HEAD
-    def peers_ips(self) -> List[str]:
-        """Fetch current list of peers IPs.
-=======
     def _peer_members_ips(self) -> Set[str]:
         """Fetch current list of peer members IPs.
->>>>>>> b2396727
 
         Returns:
             A list of peer members addresses (strings).
         """
         # Get all members IPs and remove the current unit IP from the list.
         addresses = self.members_ips
-        current_unit_ip = self.unit_ip
+        current_unit_ip = self._unit_ip
         if current_unit_ip in addresses:
             addresses.remove(current_unit_ip)
         return addresses
@@ -306,13 +293,8 @@
             A list of peers addresses (strings).
         """
         # Get all members IPs and remove the current unit IP from the list.
-<<<<<<< HEAD
-        addresses = [self._get_ip_by_unit(unit) for unit in self._peers.units]
-        addresses.append(self.unit_ip)
-=======
         addresses = {self._get_peer_unit_ip(unit) for unit in self._peers.units}
         addresses.add(self._unit_ip)
->>>>>>> b2396727
         return addresses
 
     @property
@@ -349,7 +331,7 @@
         self._peers.data[self.app]["members_ips"] = json.dumps(ips)
 
     @property
-    def unit_ip(self) -> str:
+    def _unit_ip(self) -> str:
         """Current unit ip."""
         return str(self.model.get_binding(PEER).network.bind_address)
 
@@ -401,8 +383,8 @@
         # Update the list of the current PostgreSQL hosts when a new leader is elected.
         # Add this unit to the list of cluster members
         # (the cluster should start with only this member).
-        if self.unit_ip not in self.members_ips:
-            self._add_to_members_ips(self.unit_ip)
+        if self._unit_ip not in self.members_ips:
+            self._add_to_members_ips(self._unit_ip)
 
         # Remove departing units when the leader changes.
         for ip in self._get_ips_to_remove():
