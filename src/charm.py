#!/usr/bin/env -S LD_LIBRARY_PATH=lib python3
# Copyright 2021 Canonical Ltd.
# See LICENSE file for licensing details.

"""Charmed Machine Operator for the PostgreSQL database."""

import json
import logging
import os
import platform
import re
import subprocess
<<<<<<< HEAD
from typing import Dict, List, Literal, Optional, Set, Tuple, get_args
=======
import sys
from pathlib import Path
from typing import Dict, List, Literal, Optional, Set, get_args
>>>>>>> f7ad0a17

import psycopg2
from charms.data_platform_libs.v0.data_interfaces import DataPeer, DataPeerUnit
from charms.data_platform_libs.v0.data_models import TypedCharmBase
from charms.grafana_agent.v0.cos_agent import COSAgentProvider
from charms.operator_libs_linux.v2 import snap
from charms.postgresql_k8s.v0.postgresql import (
    REQUIRED_PLUGINS,
    PostgreSQL,
    PostgreSQLCreateUserError,
    PostgreSQLEnableDisableExtensionError,
    PostgreSQLListUsersError,
    PostgreSQLUpdateUserPasswordError,
)
from charms.postgresql_k8s.v0.postgresql_tls import PostgreSQLTLS
from charms.rolling_ops.v0.rollingops import RollingOpsManager, RunWithLock
from ops import JujuVersion
from ops.charm import (
    ActionEvent,
    HookEvent,
    InstallEvent,
    LeaderElectedEvent,
    RelationDepartedEvent,
    StartEvent,
)
from ops.framework import EventBase
from ops.main import main
from ops.model import (
    ActiveStatus,
    BlockedStatus,
    MaintenanceStatus,
    ModelError,
    Relation,
    Unit,
    WaitingStatus,
)
from tenacity import RetryError, Retrying, retry, stop_after_attempt, stop_after_delay, wait_fixed

from backups import CANNOT_RESTORE_PITR, PostgreSQLBackups
from cluster import (
    NotReadyError,
    Patroni,
    RemoveRaftMemberFailedError,
    SwitchoverFailedError,
)
from cluster_topology_observer import (
    ClusterTopologyChangeCharmEvents,
    ClusterTopologyObserver,
)
from config import CharmConfig
from constants import (
    APP_SCOPE,
    BACKUP_USER,
    METRICS_PORT,
    MONITORING_PASSWORD_KEY,
    MONITORING_SNAP_SERVICE,
    MONITORING_USER,
    PATRONI_CONF_PATH,
    PEER,
    POSTGRESQL_SNAP_NAME,
    REPLICATION_PASSWORD_KEY,
    REWIND_PASSWORD_KEY,
    SECRET_DELETED_LABEL,
    SECRET_INTERNAL_LABEL,
    SECRET_KEY_OVERRIDES,
    SNAP_PACKAGES,
    SYSTEM_USERS,
    TLS_CA_FILE,
    TLS_CERT_FILE,
    TLS_KEY_FILE,
    UNIT_SCOPE,
    USER,
    USER_PASSWORD_KEY,
)
from relations.db import EXTENSIONS_BLOCKING_MESSAGE, DbProvides
from relations.postgresql_provider import PostgreSQLProvider
from upgrade import PostgreSQLUpgrade, get_postgresql_dependencies_model
from utils import new_password

logger = logging.getLogger(__name__)

PRIMARY_NOT_REACHABLE_MESSAGE = "waiting for primary to be reachable from this unit"
EXTENSIONS_DEPENDENCY_MESSAGE = "Unsatisfied plugin dependencies. Please check the logs"

Scopes = Literal[APP_SCOPE, UNIT_SCOPE]


class PostgresqlOperatorCharm(TypedCharmBase[CharmConfig]):
    """Charmed Operator for the PostgreSQL database."""

    config_type = CharmConfig
    on = ClusterTopologyChangeCharmEvents()

    def __init__(self, *args):
        super().__init__(*args)

        # Support for disabling the operator.
        disable_file = Path(f"{os.environ.get('CHARM_DIR')}/disable")
        if disable_file.exists():
            logger.warning(
                f"\n\tDisable file `{disable_file.resolve()}` found, the charm will skip all events."
                "\n\tTo resume normal operations, please remove the file."
            )
            self.unit.status = BlockedStatus("Disabled")
            sys.exit(0)

        self.peer_relation_app = DataPeer(
            self,
            relation_name=PEER,
            additional_secret_fields=[
                "monitoring-password",
                "operator-password",
                "replication-password",
                "rewind-password",
            ],
            secret_field_name=SECRET_INTERNAL_LABEL,
            deleted_label=SECRET_DELETED_LABEL,
        )
        self.peer_relation_unit = DataPeerUnit(
            self,
            relation_name=PEER,
            additional_secret_fields=[
                "key",
                "csr",
                "cauth",
                "cert",
                "chain",
            ],
            secret_field_name=SECRET_INTERNAL_LABEL,
            deleted_label=SECRET_DELETED_LABEL,
        )

        juju_version = JujuVersion.from_environ()
        if juju_version.major > 2:
            run_cmd = "/usr/bin/juju-exec"
        else:
            run_cmd = "/usr/bin/juju-run"
        self._observer = ClusterTopologyObserver(self, run_cmd)
        self.framework.observe(self.on.cluster_topology_change, self._on_cluster_topology_change)
        self.framework.observe(self.on.install, self._on_install)
        self.framework.observe(self.on.leader_elected, self._on_leader_elected)
        self.framework.observe(self.on.config_changed, self._on_config_changed)
        self.framework.observe(self.on.get_primary_action, self._on_get_primary)
        self.framework.observe(self.on[PEER].relation_changed, self._on_peer_relation_changed)
        self.framework.observe(self.on.secret_changed, self._on_peer_relation_changed)
        self.framework.observe(self.on.secret_remove, self._on_peer_relation_changed)
        self.framework.observe(self.on[PEER].relation_departed, self._on_peer_relation_departed)
        self.framework.observe(self.on.pgdata_storage_detaching, self._on_pgdata_storage_detaching)
        self.framework.observe(self.on.start, self._on_start)
        self.framework.observe(self.on.get_password_action, self._on_get_password)
        self.framework.observe(self.on.set_password_action, self._on_set_password)
        self.framework.observe(self.on.update_status, self._on_update_status)
        self.cluster_name = self.app.name
        self._member_name = self.unit.name.replace("/", "-")
        self._storage_path = self.meta.storages["pgdata"].location

        self.upgrade = PostgreSQLUpgrade(
            self,
            model=get_postgresql_dependencies_model(),
            relation_name="upgrade",
            substrate="vm",
        )
        self.postgresql_client_relation = PostgreSQLProvider(self)
        self.legacy_db_relation = DbProvides(self, admin=False)
        self.legacy_db_admin_relation = DbProvides(self, admin=True)
        self.backup = PostgreSQLBackups(self, "s3-parameters")
        self.tls = PostgreSQLTLS(self, PEER)
        self.restart_manager = RollingOpsManager(
            charm=self, relation="restart", callback=self._restart
        )
        self._observer.start_observer()
        self._grafana_agent = COSAgentProvider(
            self,
            metrics_endpoints=[{"path": "/metrics", "port": METRICS_PORT}],
            scrape_configs=self.patroni_scrape_config,
            refresh_events=[
                self.on[PEER].relation_changed,
                self.on.secret_changed,
                self.on.secret_remove,
            ],
            log_slots=[f"{POSTGRESQL_SNAP_NAME}:logs"],
        )

    def patroni_scrape_config(self) -> List[Dict]:
        """Generates scrape config for the Patroni metrics endpoint."""
        return [
            {
                "metrics_path": "/metrics",
                "static_configs": [{"targets": [f"{self._unit_ip}:8008"]}],
                "tls_config": {"insecure_skip_verify": True},
                "scheme": "https" if self.is_tls_enabled else "http",
            }
        ]

    @property
    def app_units(self) -> set[Unit]:
        """The peer-related units in the application."""
        if not self._peers:
            return set()

        return {self.unit, *self._peers.units}

    @property
    def app_peer_data(self) -> Dict:
        """Application peer relation data object."""
        relation = self.model.get_relation(PEER)
        if relation is None:
            return {}

        return relation.data[self.app]

    @property
    def unit_peer_data(self) -> Dict:
        """Unit peer relation data object."""
        relation = self.model.get_relation(PEER)
        if relation is None:
            return {}

        return relation.data[self.unit]

    def _peer_data(self, scope: Scopes) -> Dict:
        """Return corresponding databag for app/unit."""
        relation = self.model.get_relation(PEER)
        if relation is None:
            return {}

        return relation.data[self._scope_obj(scope)]

    def _scope_obj(self, scope: Scopes):
        if scope == APP_SCOPE:
            return self.app
        if scope == UNIT_SCOPE:
            return self.unit

    def _translate_field_to_secret_key(self, key: str) -> str:
        """Change 'key' to secrets-compatible key field."""
        if not JujuVersion.from_environ().has_secrets:
            return key
        key = SECRET_KEY_OVERRIDES.get(key, key)
        new_key = key.replace("_", "-")
        return new_key.strip("-")

    def get_secret(self, scope: Scopes, key: str) -> Optional[str]:
        """Get secret from the secret storage."""
        if scope not in get_args(Scopes):
            raise RuntimeError("Unknown secret scope.")

        peers = self.model.get_relation(PEER)
        secret_key = self._translate_field_to_secret_key(key)
        if scope == APP_SCOPE:
            value = self.peer_relation_app.fetch_my_relation_field(peers.id, secret_key)
        else:
            value = self.peer_relation_unit.fetch_my_relation_field(peers.id, secret_key)
        return value

    def set_secret(self, scope: Scopes, key: str, value: Optional[str]) -> Optional[str]:
        """Set secret from the secret storage."""
        if scope not in get_args(Scopes):
            raise RuntimeError("Unknown secret scope.")

        if not value:
            return self.remove_secret(scope, key)

        peers = self.model.get_relation(PEER)
        secret_key = self._translate_field_to_secret_key(key)
        if scope == APP_SCOPE:
            self.peer_relation_app.update_relation_data(peers.id, {secret_key: value})
        else:
            self.peer_relation_unit.update_relation_data(peers.id, {secret_key: value})

    def remove_secret(self, scope: Scopes, key: str) -> None:
        """Removing a secret."""
        if scope not in get_args(Scopes):
            raise RuntimeError("Unknown secret scope.")

        peers = self.model.get_relation(PEER)
        secret_key = self._translate_field_to_secret_key(key)
        if scope == APP_SCOPE:
            self.peer_relation_app.delete_relation_data(peers.id, [secret_key])
        else:
            self.peer_relation_unit.delete_relation_data(peers.id, [secret_key])

    @property
    def is_cluster_initialised(self) -> bool:
        """Returns whether the cluster is already initialised."""
        return "cluster_initialised" in self.app_peer_data

    @property
    def postgresql(self) -> PostgreSQL:
        """Returns an instance of the object used to interact with the database."""
        return PostgreSQL(
            primary_host=self.primary_endpoint,
            current_host=self._unit_ip,
            user=USER,
            password=self.get_secret(APP_SCOPE, f"{USER}-password"),
            database="postgres",
            system_users=SYSTEM_USERS,
        )

    @property
    def primary_endpoint(self) -> Optional[str]:
        """Returns the endpoint of the primary instance or None when no primary available."""
        if not self._peers:
            logger.debug("primary endpoint early exit: Peer relation not joined yet.")
            return None
        try:
            for attempt in Retrying(stop=stop_after_delay(60), wait=wait_fixed(3)):
                with attempt:
                    primary = self._patroni.get_primary()
                    primary_endpoint = self._patroni.get_member_ip(primary)
                    # Force a retry if there is no primary or the member that was
                    # returned is not in the list of the current cluster members
                    # (like when the cluster was not updated yet after a failed switchover).
                    if not primary_endpoint or primary_endpoint not in self._units_ips:
                        # TODO figure out why peer data is not available
                        if (
                            primary_endpoint
                            and len(self._units_ips) == 1
                            and len(self._peers.units) > 1
                        ):
                            logger.warning(
                                "Possibly incoplete peer data: Will not map primary IP to unit IP"
                            )
                            return primary_endpoint
                        logger.debug(
                            "primary endpoint early exit: Primary IP not in cached peer list."
                        )
                        primary_endpoint = None
        except RetryError:
            return None
        else:
            return primary_endpoint

    def get_hostname_by_unit(self, _) -> str:
        """Create a DNS name for a PostgreSQL unit.

        Returns:
            A string representing the hostname of the PostgreSQL unit.
        """
        # For now, as there is no DNS hostnames on VMs, and it would also depend on
        # the underlying provider (LXD, MAAS, etc.), the unit IP is returned.
        return self._unit_ip

    def _on_get_primary(self, event: ActionEvent) -> None:
        """Get primary instance."""
        try:
            primary = self._patroni.get_primary(unit_name_pattern=True)
            event.set_results({"primary": primary})
        except RetryError as e:
            logger.error(f"failed to get primary with error {e}")

    def _updated_synchronous_node_count(self, num_units: int = None) -> bool:
        """Tries to update synchronous_node_count configuration and reports the result."""
        try:
            self._patroni.update_synchronous_node_count(num_units)
            return True
        except RetryError:
            logger.debug("Unable to set synchronous_node_count")
            return False

    def _on_peer_relation_departed(self, event: RelationDepartedEvent) -> None:
        """The leader removes the departing units from the list of cluster members."""
        # Don't handle this event in the same unit that is departing.
        if event.departing_unit == self.unit:
            logger.debug("Early exit on_peer_relation_departed: Skipping departing unit")
            return

        # Remove the departing member from the raft cluster.
        try:
            departing_member = event.departing_unit.name.replace("/", "-")
            member_ip = self._patroni.get_member_ip(departing_member)
            self._patroni.remove_raft_member(member_ip)
        except RemoveRaftMemberFailedError:
            logger.debug(
                "Deferring on_peer_relation_departed: Failed to remove member from raft cluster"
            )
            event.defer()
            return

        # Allow leader to update the cluster members.
        if not self.unit.is_leader():
            return

        if "cluster_initialised" not in self._peers.data[
            self.app
        ] or not self._updated_synchronous_node_count(len(self._units_ips)):
            logger.debug("Deferring on_peer_relation_departed: cluster not initialized")
            event.defer()
            return

        # Remove cluster members one at a time.
        for member_ip in self._get_ips_to_remove():
            # Check that all members are ready before removing unit from the cluster.
            if not self._patroni.are_all_members_ready():
                logger.info("Deferring reconfigure: another member doing sync right now")
                event.defer()
                return

            # Update the list of the current members.
            self._remove_from_members_ips(member_ip)
            self.update_config()

            if self.primary_endpoint:
                self._update_relation_endpoints()
            else:
                self.unit.status = WaitingStatus(PRIMARY_NOT_REACHABLE_MESSAGE)
                return

    def _on_pgdata_storage_detaching(self, _) -> None:
        # Change the primary if it's the unit that is being removed.
        try:
            primary = self._patroni.get_primary(unit_name_pattern=True)
        except RetryError:
            # Ignore the event if the primary couldn't be retrieved.
            # If a switchover is needed, an automatic failover will be triggered
            # when the unit is removed.
            logger.debug("Early exit on_pgdata_storage_detaching: primary cannot be retrieved")
            return

        if self.unit.name != primary:
            return

        if not self._patroni.are_all_members_ready():
            logger.warning(
                "could not switchover because not all members are ready"
                " - an automatic failover will be triggered"
            )
            return

        # Try to switchover to another member and raise an exception if it doesn't succeed.
        # If it doesn't happen on time, Patroni will automatically run a fail-over.
        try:
            # Get the current primary to check if it has changed later.
            current_primary = self._patroni.get_primary()

            # Trigger the switchover.
            self._patroni.switchover()

            # Wait for the switchover to complete.
            self._patroni.primary_changed(current_primary)

            logger.info("successful switchover")
        except (RetryError, SwitchoverFailedError) as e:
            logger.warning(
                f"switchover failed with reason: {e} - an automatic failover will be triggered"
            )
            return

        # Only update the connection endpoints if there is a primary.
        # A cluster can have all members as replicas for some time after
        # a failed switchover, so wait until the primary is elected.
        if self.primary_endpoint:
            self._update_relation_endpoints()

    def _on_peer_relation_changed(self, event: HookEvent):
        """Reconfigure cluster members when something changes."""
        # Prevents the cluster to be reconfigured before it's bootstrapped in the leader.
        if "cluster_initialised" not in self._peers.data[self.app]:
            logger.debug("Deferring on_peer_relation_changed: cluster not initialized")
            event.defer()
            return

        # If the unit is the leader, it can reconfigure the cluster.
        if self.unit.is_leader() and not self._reconfigure_cluster(event):
            event.defer()
            return

        if self._update_member_ip():
            return

        # Don't update this member before it's part of the members list.
        if self._unit_ip not in self.members_ips:
            logger.debug("Early exit on_peer_relation_changed: Unit not in the members list")
            return

        # Update the list of the cluster members in the replicas to make them know each other.
        try:
            # Update the members of the cluster in the Patroni configuration on this unit.
            self.update_config()
        except RetryError:
            self.unit.status = BlockedStatus("failed to update cluster members on member")
            return
        except ValueError as e:
            self.unit.status = BlockedStatus("Configuration Error. Please check the logs")
            logger.error("Invalid configuration: %s", str(e))
            return

        # If PITR restore failed, then wait it for resolve.
        if "restoring-backup" in self.app_peer_data and isinstance(
            self.unit.status, BlockedStatus
        ):
            event.defer()
            return

        # Start can be called here multiple times as it's idempotent.
        # At this moment, it starts Patroni at the first time the data is received
        # in the relation.
        self._patroni.start_patroni()

        # Assert the member is up and running before marking the unit as active.
        if not self._patroni.member_started:
            logger.debug("Deferring on_peer_relation_changed: awaiting for member to start")
            self.unit.status = WaitingStatus("awaiting for member to start")
            event.defer()
            return

        # Restart the workload if it's stuck on the starting state after a timeline divergence
        # due to a backup that was restored.
        if not self.is_primary and (
            self._patroni.member_replication_lag == "unknown"
            or int(self._patroni.member_replication_lag) > 1000
        ):
            self._patroni.reinitialize_postgresql()
            logger.debug("Deferring on_peer_relation_changed: reinitialising replica")
            self.unit.status = MaintenanceStatus("reinitialising replica")
            event.defer()
            return

        self._start_stop_pgbackrest_service(event)

        self._update_new_unit_status()

    # Split off into separate function, because of complexity _on_peer_relation_changed
    def _start_stop_pgbackrest_service(self, event: HookEvent) -> None:
        # Start or stop the pgBackRest TLS server service when TLS certificate change.
        if not self.backup.start_stop_pgbackrest_service():
            logger.debug(
                "Deferring on_peer_relation_changed: awaiting for TLS server service to start on primary"
            )
            event.defer()
            return

        self.backup.coordinate_stanza_fields()

        self.backup.check_stanza()

        if "exporter-started" not in self.unit_peer_data:
            self._setup_exporter()

    def _update_new_unit_status(self) -> None:
        """Update the status of a new unit that recently joined the cluster."""
        # Only update the connection endpoints if there is a primary.
        # A cluster can have all members as replicas for some time after
        # a failed switchover, so wait until the primary is elected.
        if self.primary_endpoint:
            self._update_relation_endpoints()
            if not self.is_blocked:
                self.unit.status = ActiveStatus()
        else:
            self.unit.status = WaitingStatus(PRIMARY_NOT_REACHABLE_MESSAGE)

    def _reconfigure_cluster(self, event: HookEvent):
        """Reconfigure the cluster by adding and removing members IPs to it.

        Returns:
            Whether it was possible to reconfigure the cluster.
        """
        if (
            hasattr(event, "unit")
            and event.relation.data.get(event.unit) is not None
            and event.relation.data[event.unit].get("ip-to-remove") is not None
        ):
            ip_to_remove = event.relation.data[event.unit].get("ip-to-remove")
            logger.info("Removing %s from the cluster due to IP change", ip_to_remove)
            try:
                self._patroni.remove_raft_member(ip_to_remove)
            except RemoveRaftMemberFailedError:
                logger.debug("Deferring on_peer_relation_changed: failed to remove raft member")
                return False
            if ip_to_remove in self.members_ips:
                self._remove_from_members_ips(ip_to_remove)
        self._add_members(event)
        return True

    def _update_member_ip(self) -> bool:
        """Update the member IP in the unit databag.

        Returns:
            Whether the IP was updated.
        """
        # Stop Patroni (and update the member IP) if it was previously isolated
        # from the cluster network. Patroni will start back when its IP address is
        # updated in all the units through the peer relation changed event (in that
        # hook, the configuration is updated and the service is started - or only
        # reloaded in the other units).
        stored_ip = self.unit_peer_data.get("ip")
        current_ip = self.get_hostname_by_unit(None)
        if stored_ip is None:
            self.unit_peer_data.update({"ip": current_ip})
            return False
        elif current_ip != stored_ip:
            logger.info(f"ip changed from {stored_ip} to {current_ip}")
            self.unit_peer_data.update({"ip-to-remove": stored_ip})
            self.unit_peer_data.update({"ip": current_ip})
            self._patroni.stop_patroni()
            self._update_certificate()
            return True
        else:
            self.unit_peer_data.update({"ip-to-remove": ""})
            return False

    def _add_members(self, event):
        """Add new cluster members.

        This method is responsible for adding new members to the cluster
        when new units are added to the application. This event is deferred if
        one of the current units is copying data from the primary, to avoid
        multiple units copying data at the same time, which can cause slow
        transfer rates in these processes and overload the primary instance.
        """
        try:
            # Compare set of Patroni cluster members and Juju hosts
            # to avoid the unnecessary reconfiguration.
            if self._patroni.cluster_members == self._hosts:
                logger.debug("Early exit add_members: Patroni members equal Juju hosts")
                return

            logger.info("Reconfiguring cluster")
            self.unit.status = MaintenanceStatus("reconfiguring cluster")
            for member in self._hosts - self._patroni.cluster_members:
                logger.debug("Adding %s to cluster", member)
                self.add_cluster_member(member)
            self._patroni.update_synchronous_node_count()
        except NotReadyError:
            logger.info("Deferring reconfigure: another member doing sync right now")
            event.defer()
        except RetryError:
            logger.info("Deferring reconfigure: couldn't retrieve current cluster members")
            event.defer()

    def add_cluster_member(self, member: str) -> None:
        """Add member to the cluster if all members are already up and running.

        Raises:
            NotReadyError if either the new member or the current members are not ready.
        """
        unit = self.model.get_unit("/".join(member.rsplit("-", 1)))
        member_ip = self._get_unit_ip(unit)

        if not self._patroni.are_all_members_ready():
            logger.info("not all members are ready")
            raise NotReadyError("not all members are ready")

        # Add the member to the list that should be updated in each other member.
        self._add_to_members_ips(member_ip)

        # Update Patroni configuration file.
        try:
            self.update_config()
        except RetryError:
            self.unit.status = BlockedStatus("failed to update cluster members on member")

    def _get_unit_ip(self, unit: Unit) -> Optional[str]:
        """Get the IP address of a specific unit."""
        # Check if host is current host.
        if unit == self.unit:
            return str(self.model.get_binding(PEER).network.bind_address)
        # Check if host is a peer.
        elif unit in self._peers.data:
            return str(self._peers.data[unit].get("private-address"))
        # Return None if the unit is not a peer neither the current unit.
        else:
            return None

    @property
    def _hosts(self) -> set:
        """List of the current Juju hosts.

        Returns:
            a set containing the current Juju hosts
                with the names using - instead of /
                to match Patroni members names
        """
        peers = self.model.get_relation(PEER)
        hosts = [self.unit.name.replace("/", "-")] + [
            unit.name.replace("/", "-") for unit in peers.units
        ]
        return set(hosts)

    @property
    def _patroni(self) -> Patroni:
        """Returns an instance of the Patroni object."""
        return Patroni(
            self._unit_ip,
            self.cluster_name,
            self._member_name,
            self.app.planned_units(),
            self._peer_members_ips,
            self._get_password(),
            self._replication_password,
            self.get_secret(APP_SCOPE, REWIND_PASSWORD_KEY),
            bool(self.unit_peer_data.get("tls")),
        )

    @property
    def is_primary(self) -> bool:
        """Return whether this unit is the primary instance."""
        return self.unit.name == self._patroni.get_primary(unit_name_pattern=True)

    @property
    def is_tls_enabled(self) -> bool:
        """Return whether TLS is enabled."""
        return all(self.tls.get_tls_files())

    @property
    def _peer_members_ips(self) -> Set[str]:
        """Fetch current list of peer members IPs.

        Returns:
            A list of peer members addresses (strings).
        """
        # Get all members IPs and remove the current unit IP from the list.
        addresses = self.members_ips
        current_unit_ip = self._unit_ip
        if current_unit_ip in addresses:
            addresses.remove(current_unit_ip)
        return addresses

    @property
    def _units_ips(self) -> Set[str]:
        """Fetch current list of peers IPs.

        Returns:
            A list of peers addresses (strings).
        """
        # Get all members IPs and remove the current unit IP from the list.
        addresses = {self._get_unit_ip(unit) for unit in self._peers.units}
        addresses.add(self._unit_ip)
        return addresses

    @property
    def members_ips(self) -> Set[str]:
        """Returns the list of IPs addresses of the current members of the cluster."""
        return set(json.loads(self._peers.data[self.app].get("members_ips", "[]")))

    def _add_to_members_ips(self, ip: str) -> None:
        """Add one IP to the members list."""
        self._update_members_ips(ip_to_add=ip)

    def _remove_from_members_ips(self, ip: str) -> None:
        """Remove IPs from the members list."""
        self._update_members_ips(ip_to_remove=ip)

    def _update_members_ips(self, ip_to_add: str = None, ip_to_remove: str = None) -> None:
        """Update cluster member IPs on application data.

        Member IPs on application data are used to determine when a unit of PostgreSQL
        should be added or removed from the PostgreSQL cluster.

        NOTE: this function does not update the IPs on the PostgreSQL cluster
        in the Patroni configuration.
        """
        # Allow leader to reset which members are part of the cluster.
        if not self.unit.is_leader():
            return

        ips = json.loads(self._peers.data[self.app].get("members_ips", "[]"))
        if ip_to_add and ip_to_add not in ips:
            ips.append(ip_to_add)
        elif ip_to_remove:
            ips.remove(ip_to_remove)
        self._peers.data[self.app]["members_ips"] = json.dumps(ips)

    @retry(
        stop=stop_after_delay(60),
        wait=wait_fixed(5),
        reraise=True,
    )
    def _change_primary(self) -> None:
        """Change the primary member of the cluster."""
        # Try to switchover to another member and raise an exception if it doesn't succeed.
        # If it doesn't happen on time, Patroni will automatically run a fail-over.
        try:
            # Get the current primary to check if it has changed later.
            current_primary = self._patroni.get_primary()

            # Trigger the switchover.
            self._patroni.switchover()

            # Wait for the switchover to complete.
            self._patroni.primary_changed(current_primary)

            logger.info("successful switchover")
        except (RetryError, SwitchoverFailedError) as e:
            logger.warning(
                f"switchover failed with reason: {e} - an automatic failover will be triggered"
            )

    @property
    def _unit_ip(self) -> str:
        """Current unit ip."""
        return str(self.model.get_binding(PEER).network.bind_address)

    def _on_cluster_topology_change(self, _):
        """Updates endpoints and (optionally) certificates when the cluster topology changes."""
        logger.info("Cluster topology changed")
        if self.primary_endpoint:
            self._update_relation_endpoints()
            self.unit.status = ActiveStatus()

    def _on_install(self, event: InstallEvent) -> None:
        """Install prerequisites for the application."""
        if not self._is_storage_attached():
            self._reboot_on_detached_storage(event)
            return

        self.unit.status = MaintenanceStatus("installing PostgreSQL")

        # Install the charmed PostgreSQL snap.
        try:
            self._install_snap_packages(packages=SNAP_PACKAGES)
        except snap.SnapError:
            self.unit.status = BlockedStatus("failed to install snap packages")
            return

        cache = snap.SnapCache()
        postgres_snap = cache[POSTGRESQL_SNAP_NAME]
        postgres_snap.alias("patronictl")
        postgres_snap.alias("psql")

        # Create the user home directory for the snap_daemon user.
        # This is needed due to https://bugs.launchpad.net/snapd/+bug/2011581.
        try:
            subprocess.check_call("mkdir -p /home/snap_daemon".split())
            subprocess.check_call("chown snap_daemon:snap_daemon /home/snap_daemon".split())
            subprocess.check_call("usermod -d /home/snap_daemon snap_daemon".split())
        except subprocess.CalledProcessError:
            logger.exception("Unable to create snap_daemon home dir")

        self.unit.status = WaitingStatus("waiting to start PostgreSQL")

    def _on_leader_elected(self, event: LeaderElectedEvent) -> None:
        """Handle the leader-elected event."""
        # The leader sets the needed passwords if they weren't set before.
        if self.get_secret(APP_SCOPE, USER_PASSWORD_KEY) is None:
            self.set_secret(APP_SCOPE, USER_PASSWORD_KEY, new_password())
        if self.get_secret(APP_SCOPE, REPLICATION_PASSWORD_KEY) is None:
            self.set_secret(APP_SCOPE, REPLICATION_PASSWORD_KEY, new_password())
        if self.get_secret(APP_SCOPE, REWIND_PASSWORD_KEY) is None:
            self.set_secret(APP_SCOPE, REWIND_PASSWORD_KEY, new_password())
        if self.get_secret(APP_SCOPE, MONITORING_PASSWORD_KEY) is None:
            self.set_secret(APP_SCOPE, MONITORING_PASSWORD_KEY, new_password())

        # Update the list of the current PostgreSQL hosts when a new leader is elected.
        # Add this unit to the list of cluster members
        # (the cluster should start with only this member).
        if self._unit_ip not in self.members_ips:
            self._add_to_members_ips(self._unit_ip)

        # Remove departing units when the leader changes.
        for ip in self._get_ips_to_remove():
            logger.info("Removing %s from the cluster", ip)
            self._remove_from_members_ips(ip)

        self.update_config()

        # Don't update connection endpoints in the first time this event run for
        # this application because there are no primary and replicas yet.
        if "cluster_initialised" not in self._peers.data[self.app]:
            logger.debug("Early exit on_leader_elected: Cluster not initialized")
            return

        # Only update the connection endpoints if there is a primary.
        # A cluster can have all members as replicas for some time after
        # a failed switchover, so wait until the primary is elected.
        if self.primary_endpoint:
            self._update_relation_endpoints()
        else:
            self.unit.status = WaitingStatus(PRIMARY_NOT_REACHABLE_MESSAGE)

    def _on_config_changed(self, event) -> None:
        """Handle configuration changes, like enabling plugins."""
        if not self.is_cluster_initialised:
            logger.debug("Defer on_config_changed: cluster not initialised yet")
            event.defer()
            return

        if not self.upgrade.idle:
            logger.debug("Defer on_config_changed: upgrade in progress")
            event.defer()
            return
        try:
            self._validate_config_options()
            # update config on every run
            self.update_config()
        except psycopg2.OperationalError:
            logger.debug("Defer on_config_changed: Cannot connect to database")
            event.defer()
            return
        except ValueError as e:
            self.unit.status = BlockedStatus("Configuration Error. Please check the logs")
            logger.error("Invalid configuration: %s", str(e))
            return

        if self.is_blocked and "Configuration Error" in self.unit.status.message:
            self.unit.status = ActiveStatus()

        if not self.unit.is_leader():
            return

        # Enable and/or disable the extensions.
        self.enable_disable_extensions()

        # Unblock the charm after extensions are enabled (only if it's blocked due to application
        # charms requesting extensions).
        if self.unit.status.message != EXTENSIONS_BLOCKING_MESSAGE:
            return

        for relation in [
            *self.model.relations.get("db", []),
            *self.model.relations.get("db-admin", []),
        ]:
            if not self.legacy_db_relation.set_up_relation(relation):
                logger.debug(
                    "Early exit on_config_changed: legacy relation requested extensions that are still disabled"
                )
                return

    def enable_disable_extensions(self, database: str = None) -> None:
        """Enable/disable PostgreSQL extensions set through config options.

        Args:
            database: optional database where to enable/disable the extension.
        """
        spi_module = ["refint", "autoinc", "insert_username", "moddatetime"]
        plugins_exception = {"uuid_ossp": '"uuid-ossp"'}
        original_status = self.unit.status
        extensions = {}
        # collect extensions
        for plugin in self.config.plugin_keys():
            enable = self.config[plugin]

            # Enable or disable the plugin/extension.
            extension = "_".join(plugin.split("_")[1:-1])
            if extension == "spi":
                for ext in spi_module:
                    extensions[ext] = enable
                continue
            extension = plugins_exception.get(extension, extension)
            if self._check_extension_dependencies(extension, enable):
                self.unit.status = BlockedStatus(EXTENSIONS_DEPENDENCY_MESSAGE)
                return
            extensions[extension] = enable
        if self.is_blocked and self.unit.status.message == EXTENSIONS_DEPENDENCY_MESSAGE:
            self.unit.status = ActiveStatus()
        self.unit.status = WaitingStatus("Updating extensions")
        try:
            self.postgresql.enable_disable_extensions(extensions, database)
        except PostgreSQLEnableDisableExtensionError as e:
            logger.exception("failed to change plugins: %s", str(e))
        self.unit.status = original_status

    def _check_extension_dependencies(self, extension: str, enable: bool) -> bool:
        skip = False
        if enable and extension in REQUIRED_PLUGINS:
            for ext in REQUIRED_PLUGINS[extension]:
                if not self.config[f"plugin_{ext}_enable"]:
                    skip = True
                    logger.exception(
                        "cannot enable %s, extension required %s to be enabled before",
                        extension,
                        ext,
                    )
        return skip

    def _get_ips_to_remove(self) -> Set[str]:
        """List the IPs that were part of the cluster but departed."""
        old = self.members_ips
        current = self._units_ips
        return old - current

    def _can_start(self, event: StartEvent) -> bool:
        """Returns whether the workload can be started on this unit."""
        if not self._is_storage_attached():
            self._reboot_on_detached_storage(event)
            return False

        # Safeguard against starting while upgrading.
        if not self.upgrade.idle:
            logger.debug("Defer on_start: Cluster is upgrading")
            event.defer()
            return False

        # Doesn't try to bootstrap the cluster if it's in a blocked state
        # caused, for example, because a failed installation of packages.
        if self.is_blocked:
            logger.debug("Early exit on_start: Unit blocked")
            return False

        return True

    def _on_start(self, event: StartEvent) -> None:
        """Handle the start event."""
        if not self._can_start(event):
            return

        postgres_password = self._get_password()
        # If the leader was not elected (and the needed passwords were not generated yet),
        # the cluster cannot be bootstrapped yet.
        if not postgres_password or not self._replication_password:
            logger.info("leader not elected and/or passwords not yet generated")
            self.unit.status = WaitingStatus("awaiting passwords generation")
            event.defer()
            return

        self.unit_peer_data.update({"ip": self.get_hostname_by_unit(None)})

        self.unit.set_workload_version(self._patroni.get_postgresql_version())

        # Open port
        try:
            self.unit.open_port("tcp", 5432)
        except ModelError:
            logger.exception("failed to open port")

        # Only the leader can bootstrap the cluster.
        # On replicas, only prepare for starting the instance later.
        if not self.unit.is_leader():
            self._start_replica(event)
            return

        # Bootstrap the cluster in the leader unit.
        self._start_primary(event)

    def _setup_exporter(self) -> None:
        """Set up postgresql_exporter options."""
        cache = snap.SnapCache()
        postgres_snap = cache[POSTGRESQL_SNAP_NAME]

        if postgres_snap.revision != list(
            filter(lambda snap_package: snap_package[0] == POSTGRESQL_SNAP_NAME, SNAP_PACKAGES)
        )[0][1]["revision"].get(platform.machine()):
            logger.debug(
                "Early exit _setup_exporter: snap was not refreshed to the right version yet"
            )
            return

        postgres_snap.set({
            "exporter.user": MONITORING_USER,
            "exporter.password": self.get_secret(APP_SCOPE, MONITORING_PASSWORD_KEY),
        })
        if postgres_snap.services[MONITORING_SNAP_SERVICE]["active"] is False:
            postgres_snap.start(services=[MONITORING_SNAP_SERVICE], enable=True)
        else:
            postgres_snap.restart(services=[MONITORING_SNAP_SERVICE])
        self.unit_peer_data.update({"exporter-started": "True"})

    def _start_primary(self, event: StartEvent) -> None:
        """Bootstrap the cluster."""
        # Set some information needed by Patroni to bootstrap the cluster.
        if not self._patroni.bootstrap_cluster():
            self.unit.status = BlockedStatus("failed to start Patroni")
            return

        # Assert the member is up and running before marking it as initialised.
        if not self._patroni.member_started:
            logger.debug("Deferring on_start: awaiting for member to start")
            self.unit.status = WaitingStatus("awaiting for member to start")
            event.defer()
            return

        # Create the default postgres database user that is needed for some
        # applications (not charms) like Landscape Server.
        try:
            # This event can be run on a replica if the machines are restarted.
            # For that case, check whether the postgres user already exits.
            users = self.postgresql.list_users()
            if "postgres" not in users:
                self.postgresql.create_user("postgres", new_password(), admin=True)
                # Create the backup user.
            if BACKUP_USER not in users:
                self.postgresql.create_user(BACKUP_USER, new_password(), admin=True)
            if MONITORING_USER not in users:
                # Create the monitoring user.
                self.postgresql.create_user(
                    MONITORING_USER,
                    self.get_secret(APP_SCOPE, MONITORING_PASSWORD_KEY),
                    extra_user_roles="pg_monitor",
                )
        except PostgreSQLCreateUserError as e:
            logger.exception(e)
            self.unit.status = BlockedStatus("Failed to create postgres user")
            return
        except PostgreSQLListUsersError:
            logger.warning("Deferriing on_start: Unable to list users")
            event.defer()
            return

        self.postgresql.set_up_database()

        self.postgresql_client_relation.oversee_users()

        # Set the flag to enable the replicas to start the Patroni service.
        self._peers.data[self.app]["cluster_initialised"] = "True"

        # Clear unit data if this unit became a replica after a failover/switchover.
        self._update_relation_endpoints()

        # Enable/disable PostgreSQL extensions if they were set before the cluster
        # was fully initialised.
        self.enable_disable_extensions()

        self.unit.status = ActiveStatus()

    def _start_replica(self, event) -> None:
        """Configure the replica if the cluster was already initialised."""
        if "cluster_initialised" not in self._peers.data[self.app]:
            logger.debug("Deferring on_start: awaiting for cluster to start")
            self.unit.status = WaitingStatus("awaiting for cluster to start")
            event.defer()
            return

        # Member already started, so we can set an ActiveStatus.
        # This can happen after a reboot.
        if self._patroni.member_started:
            self.unit.status = ActiveStatus()
            return

        # Configure Patroni in the replica but don't start it yet.
        self._patroni.configure_patroni_on_unit()

    def _on_get_password(self, event: ActionEvent) -> None:
        """Returns the password for a user as an action response.

        If no user is provided, the password of the operator user is returned.
        """
        username = event.params.get("username", USER)
        if username not in SYSTEM_USERS:
            event.fail(
                f"The action can be run only for users used by the charm or Patroni:"
                f" {', '.join(SYSTEM_USERS)} not {username}"
            )
            return
        event.set_results({"password": self.get_secret(APP_SCOPE, f"{username}-password")})

    def _on_set_password(self, event: ActionEvent) -> None:
        """Set the password for the specified user."""
        # Only leader can write the new password into peer relation.
        if not self.unit.is_leader():
            event.fail("The action can be run only on leader unit")
            return

        username = event.params.get("username", USER)
        if username not in SYSTEM_USERS:
            event.fail(
                f"The action can be run only for users used by the charm:"
                f" {', '.join(SYSTEM_USERS)} not {username}"
            )
            return

        password = event.params.get("password", new_password())

        if password == self.get_secret(APP_SCOPE, f"{username}-password"):
            event.log("The old and new passwords are equal.")
            event.set_results({"password": password})
            return

        # Ensure all members are ready before trying to reload Patroni
        # configuration to avoid errors (like the API not responding in
        # one instance because PostgreSQL and/or Patroni are not ready).
        if not self._patroni.are_all_members_ready():
            event.fail(
                "Failed changing the password: Not all members healthy or finished initial sync."
            )
            return

        # Update the password in the PostgreSQL instance.
        try:
            self.postgresql.update_user_password(username, password)
        except PostgreSQLUpdateUserPasswordError as e:
            logger.exception(e)
            event.fail(
                "Failed changing the password: Not all members healthy or finished initial sync."
            )
            return

        # Update the password in the secret store.
        self.set_secret(APP_SCOPE, f"{username}-password", password)

        # Update and reload Patroni configuration in this unit to use the new password.
        # Other units Patroni configuration will be reloaded in the peer relation changed event.
        self.update_config()

        event.set_results({"password": password})

    def _on_update_status(self, _) -> None:
        """Update the unit status message and users list in the database."""
        if not self._can_run_on_update_status():
            return

        if "restoring-backup" in self.app_peer_data:
            if "failed" in self._patroni.get_member_status(self._member_name):
                logger.error("Restore failed: database service failed to start")
                self.unit.status = BlockedStatus("Failed to restore backup")
                return

            if "restore-to-time" in self.app_peer_data and all(self.is_pitr_failed()):
                logger.error(
                    "Restore failed: database service failed to reach point-in-time-recovery target. "
                    "You can launch another restore with different parameters"
                )
                self.unit.status = BlockedStatus(CANNOT_RESTORE_PITR)
                return

            if not self._patroni.member_started:
                logger.debug("on_update_status early exit: Patroni has not started yet")
                return

            # Remove the restoring backup flag and the restore stanza name.
            self.app_peer_data.update({
                "restoring-backup": "",
                "restore-stanza": "",
                "restore-to-time": "",
            })
            self.update_config()
            self.restore_patroni_restart_condition()
            logger.info("Restore succeeded")

            can_use_s3_repository, validation_message = self.backup.can_use_s3_repository()
            if not can_use_s3_repository:
                self.unit.status = BlockedStatus(validation_message)
                return

        if self._handle_processes_failures():
            return

        self.postgresql_client_relation.oversee_users()
        if self.primary_endpoint:
            self._update_relation_endpoints()

        if self._handle_workload_failures():
            return

        self._set_primary_status_message()

        # Restart topology observer if it is gone
        self._observer.start_observer()

    def _can_run_on_update_status(self) -> bool:
        if "cluster_initialised" not in self._peers.data[self.app]:
            return False

        if not self.upgrade.idle:
            logger.debug("Early exit on_update_status: upgrade in progress")
            return False

        if self.is_blocked:
            logger.debug("on_update_status early exit: Unit is in Blocked status")
            return False

        return True

    def _handle_processes_failures(self) -> bool:
        """Handle Patroni and PostgreSQL OS processes failures.

        Returns:
            a bool indicating whether the charm performed any action.
        """
        # Restart the PostgreSQL process if it was frozen (in that case, the Patroni
        # process is running by the PostgreSQL process not).
        if self._unit_ip in self.members_ips and self._patroni.member_inactive:
            try:
                self._patroni.restart_patroni()
                logger.info("restarted PostgreSQL because it was not running")
                return True
            except RetryError:
                logger.error("failed to restart PostgreSQL after checking that it was not running")
                return False

        return False

    def _handle_workload_failures(self) -> bool:
        """Handle workload (Patroni or PostgreSQL) failures.

        Returns:
            a bool indicating whether the charm performed any action.
        """
        # Restart the workload if it's stuck on the starting state after a restart.
        if (
            not self._patroni.member_started
            and "postgresql_restarted" in self._peers.data[self.unit]
            and self._patroni.member_replication_lag == "unknown"
        ):
            self._patroni.reinitialize_postgresql()
            return True

        # Restart the service if the current cluster member is isolated from the cluster
        # (stuck with the "awaiting for member to start" message).
        if not self._patroni.member_started and self._patroni.is_member_isolated:
            self._patroni.restart_patroni()
            return True

        return False

    def _set_primary_status_message(self) -> None:
        """Display 'Primary' in the unit status message if the current unit is the primary."""
        try:
            if self._patroni.get_primary(unit_name_pattern=True) == self.unit.name:
                self.unit.status = ActiveStatus("Primary")
            elif self._patroni.member_started:
                self.unit.status = ActiveStatus()
        except (RetryError, ConnectionError) as e:
            logger.error(f"failed to get primary with error {e}")

    def _update_certificate(self) -> None:
        """Updates the TLS certificate if the unit IP changes."""
        # Request the certificate only if there is already one. If there isn't,
        # the certificate will be generated in the relation joined event when
        # relating to the TLS Certificates Operator.
        if all(self.tls.get_tls_files()):
            self.tls._request_certificate(self.get_secret("unit", "private-key"))

    @property
    def is_blocked(self) -> bool:
        """Returns whether the unit is in a blocked state."""
        return isinstance(self.unit.status, BlockedStatus)

    def _get_password(self) -> str:
        """Get operator user password.

        Returns:
            The password from the peer relation or None if the
            password has not yet been set by the leader.
        """
        return self.get_secret(APP_SCOPE, USER_PASSWORD_KEY)

    @property
    def _replication_password(self) -> str:
        """Get replication user password.

        Returns:
            The password from the peer relation or None if the
            password has not yet been set by the leader.
        """
        return self.get_secret(APP_SCOPE, REPLICATION_PASSWORD_KEY)

    def _install_snap_packages(self, packages: List[str], refresh: bool = False) -> None:
        """Installs package(s) to container.

        Args:
            packages: list of packages to install.
            refresh: whether to refresh the snap if it's
                already present.
        """
        for snap_name, snap_version in packages:
            try:
                snap_cache = snap.SnapCache()
                snap_package = snap_cache[snap_name]

                if not snap_package.present or refresh:
                    if revision := snap_version.get("revision"):
                        try:
                            revision = revision[platform.machine()]
                        except Exception:
                            logger.error("Unavailable snap architecture %s", platform.machine())
                            raise
                        channel = snap_version.get("channel", "")
                        snap_package.ensure(
                            snap.SnapState.Latest, revision=revision, channel=channel
                        )
                        snap_package.hold()
                    else:
                        snap_package.ensure(snap.SnapState.Latest, channel=snap_version["channel"])

            except (snap.SnapError, snap.SnapNotFoundError) as e:
                logger.error(
                    "An exception occurred when installing %s. Reason: %s", snap_name, str(e)
                )
                raise

    def _is_storage_attached(self) -> bool:
        """Returns if storage is attached."""
        try:
            subprocess.check_call(["mountpoint", "-q", self._storage_path])
            return True
        except subprocess.CalledProcessError:
            return False

    @property
    def _peers(self) -> Relation:
        """Fetch the peer relation.

        Returns:
             A:class:`ops.model.Relation` object representing
             the peer relation.
        """
        return self.model.get_relation(PEER)

    def push_tls_files_to_workload(self) -> bool:
        """Move TLS files to the PostgreSQL storage path and enable TLS."""
        key, ca, cert = self.tls.get_tls_files()
        if key is not None:
            self._patroni.render_file(f"{PATRONI_CONF_PATH}/{TLS_KEY_FILE}", key, 0o600)
        if ca is not None:
            self._patroni.render_file(f"{PATRONI_CONF_PATH}/{TLS_CA_FILE}", ca, 0o600)
        if cert is not None:
            self._patroni.render_file(f"{PATRONI_CONF_PATH}/{TLS_CERT_FILE}", cert, 0o600)

        try:
            return self.update_config()
        except Exception:
            logger.exception("TLS files failed to push. Error in config update")
            return False

    def _reboot_on_detached_storage(self, event: EventBase) -> None:
        """Reboot on detached storage.

        Workaround for lxd containers not getting storage attached on startups.

        Args:
            event: the event that triggered this handler
        """
        event.defer()
        logger.error("Data directory not attached. Reboot unit.")
        self.unit.status = WaitingStatus("Data directory not attached")
        try:
            subprocess.check_call(["systemctl", "reboot"])
        except subprocess.CalledProcessError:
            pass

    def _restart(self, event: RunWithLock) -> None:
        """Restart PostgreSQL."""
        if not self._patroni.are_all_members_ready():
            logger.debug("Early exit _restart: not all members ready yet")
            event.defer()
            return

        try:
            self._patroni.restart_postgresql()
            self._peers.data[self.unit]["postgresql_restarted"] = "True"
        except RetryError:
            error_message = "failed to restart PostgreSQL"
            logger.exception(error_message)
            self.unit.status = BlockedStatus(error_message)
            return

        # Start or stop the pgBackRest TLS server service when TLS certificate change.
        self.backup.start_stop_pgbackrest_service()

    @property
    def _is_workload_running(self) -> bool:
        """Returns whether the workload is running (in an active state)."""
        snap_cache = snap.SnapCache()
        charmed_postgresql_snap = snap_cache["charmed-postgresql"]
        if not charmed_postgresql_snap.present:
            return False

        return charmed_postgresql_snap.services["patroni"]["active"]

    @property
    def _can_connect_to_postgresql(self) -> bool:
        try:
            for attempt in Retrying(stop=stop_after_delay(30), wait=wait_fixed(3)):
                with attempt:
                    assert self.postgresql.get_postgresql_timezones()
        except RetryError:
            logger.debug("Cannot connect to database")
            return False
        return True

    def update_config(self, is_creating_backup: bool = False) -> bool:
        """Updates Patroni config file based on the existence of the TLS files."""
        if (
            self.model.config.get("profile-limit-memory") is not None
            and self.model.config.get("profile_limit_memory") is not None
        ):
            raise ValueError(
                "Both profile-limit-memory and profile_limit_memory are set. Please use only one of them."
            )

        enable_tls = self.is_tls_enabled
        limit_memory = None
        if self.config.profile_limit_memory:
            limit_memory = self.config.profile_limit_memory * 10**6

        # Build PostgreSQL parameters.
        pg_parameters = self.postgresql.build_postgresql_parameters(
            self.model.config, self.get_available_memory(), limit_memory
        )

        # Update and reload configuration based on TLS files availability.
        self._patroni.render_patroni_yml_file(
            connectivity=self.unit_peer_data.get("connectivity", "on") == "on",
            is_creating_backup=is_creating_backup,
            enable_tls=enable_tls,
            backup_id=self.app_peer_data.get("restoring-backup"),
            pitr_target=self.app_peer_data.get("restore-to-time"),
            stanza=self.app_peer_data.get("stanza"),
            restore_stanza=self.app_peer_data.get("restore-stanza"),
            parameters=pg_parameters,
        )
        if not self._is_workload_running:
            # If Patroni/PostgreSQL has not started yet and TLS relations was initialised,
            # then mark TLS as enabled. This commonly happens when the charm is deployed
            # in a bundle together with the TLS certificates operator. This flag is used to
            # know when to call the Patroni API using HTTP or HTTPS.
            self.unit_peer_data.update({"tls": "enabled" if enable_tls else ""})
            logger.debug("Early exit update_config: Workload not started yet")
            return True

        if not self._patroni.member_started:
            logger.debug("Early exit update_config: Patroni not started yet")
            return False

        # Try to connect
        if not self._can_connect_to_postgresql:
            logger.warning("Early exit update_config: Cannot connect to Postgresql")
            return False

        self._patroni.bulk_update_parameters_controller_by_patroni({
            "max_connections": max(4 * os.cpu_count(), 100),
            "max_prepared_transactions": self.config.memory_max_prepared_transactions,
        })

        self._handle_postgresql_restart_need(enable_tls)

        # Restart the monitoring service if the password was rotated
        cache = snap.SnapCache()
        postgres_snap = cache[POSTGRESQL_SNAP_NAME]

        try:
            snap_password = postgres_snap.get("exporter.password")
        except snap.SnapError:
            logger.warning(
                "Early exit update_config: Trying to reset metrics service with no configuration set"
            )
            return True
        if snap_password != self.get_secret(APP_SCOPE, MONITORING_PASSWORD_KEY):
            self._setup_exporter()

        return True

    def _validate_config_options(self) -> None:
        """Validates specific config options that need access to the database or to the TLS status."""
        if (
            self.config.instance_default_text_search_config
            not in self.postgresql.get_postgresql_text_search_configs()
        ):
            raise ValueError(
                "instance_default_text_search_config config option has an invalid value"
            )

        if not self.postgresql.validate_date_style(self.config.request_date_style):
            raise ValueError("request_date_style config option has an invalid value")

        if self.config.request_time_zone not in self.postgresql.get_postgresql_timezones():
            raise ValueError("request_time_zone config option has an invalid value")

    def _handle_postgresql_restart_need(self, enable_tls: bool) -> None:
        """Handle PostgreSQL restart need based on the TLS configuration and configuration changes."""
        restart_postgresql = self.is_tls_enabled != self.postgresql.is_tls_enabled()
        self._patroni.reload_patroni_configuration()
        # Wait for some more time than the Patroni's loop_wait default value (10 seconds),
        # which tells how much time Patroni will wait before checking the configuration
        # file again to reload it.
        try:
            for attempt in Retrying(stop=stop_after_attempt(5), wait=wait_fixed(3)):
                with attempt:
                    restart_postgresql = restart_postgresql or self.postgresql.is_restart_pending()
                    if not restart_postgresql:
                        raise Exception
        except RetryError:
            # Ignore the error, as it happens only to indicate that the configuration has not changed.
            pass
        self.unit_peer_data.update({"tls": "enabled" if enable_tls else ""})

        # Restart PostgreSQL if TLS configuration has changed
        # (so the both old and new connections use the configuration).
        if restart_postgresql:
            logger.info("PostgreSQL restart required")
            self._peers.data[self.unit].pop("postgresql_restarted", None)
            self.on[self.restart_manager.name].acquire_lock.emit()

    def _update_relation_endpoints(self) -> None:
        """Updates endpoints and read-only endpoint in all relations."""
        self.postgresql_client_relation.update_endpoints()
        self.legacy_db_relation.update_endpoints()
        self.legacy_db_admin_relation.update_endpoints()

    def get_available_memory(self) -> int:
        """Returns the system available memory in bytes."""
        with open("/proc/meminfo") as meminfo:
            for line in meminfo:
                if "MemTotal" in line:
                    return int(line.split()[1]) * 1024

        return 0

    @property
    def client_relations(self) -> List[Relation]:
        """Return the list of established client relations."""
        relations = []
        for relation_name in ["database", "db", "db-admin"]:
            for relation in self.model.relations.get(relation_name, []):
                relations.append(relation)
        return relations

    def override_patroni_restart_condition(self, new_condition: str) -> None:
        """Temporary override Patroni systemd service restart condition.

        Will do nothing if already overridden. Executes only on current unit.

        Args:
            new_condition: new Patroni systemd service restart condition.
        """
        current_condition = self._patroni.get_patroni_restart_condition()
        if "overridden-patroni-restart-condition" in self.unit_peer_data:
            already_overridden_condition = self.unit_peer_data[
                "overridden-patroni-restart-condition"
            ]
            logger.warning(
                f"trying to override patroni restart condition to {new_condition}"
                f"while already overridden from {already_overridden_condition} to {current_condition},"
                "so ignoring this operation"
            )
            return None
        self._patroni.update_patroni_restart_condition(new_condition)
        self.unit_peer_data["overridden-patroni-restart-condition"] = current_condition

    def restore_patroni_restart_condition(self) -> None:
        """Restore Patroni systemd service restart condition that was before overriding.

        Will do nothing if not overridden. Executes only on current unit.
        """
        if "overridden-patroni-restart-condition" in self.unit_peer_data:
            self._patroni.update_patroni_restart_condition(
                self.unit_peer_data["overridden-patroni-restart-condition"]
            )
            self.unit_peer_data.pop("overridden-patroni-restart-condition")
        else:
            logger.warning("not restoring patroni restart condition as it's not overridden")

    def is_pitr_failed(self) -> Tuple[bool, bool]:
        """Check if Patroni service failed to bootstrap cluster during point-in-time-recovery.

        Typically, this means that database service failed to reach point-in-time-recovery target or has been
        supplied with bad PITR parameter. Also, remembers last state and can provide info is it new event, or
        it belongs to previous action. Executes only on current unit.

        Returns:
            Tuple[bool, bool]:
                - Is patroni service failed to bootstrap cluster.
                - Is it new fail, that wasn't observed previously.
        """
        patroni_logs = self._patroni.patroni_logs()
        patroni_exceptions = re.findall(
            r"^([0-9-:TZ]+).*patroni\.exceptions\.PatroniFatalException: Failed to bootstrap cluster$",
            patroni_logs,
            re.MULTILINE,
        )
        if len(patroni_exceptions) > 0:
            old_pitr_fail_id = self.unit_peer_data.get("last_pitr_fail_id", None)
            self.unit_peer_data["last_pitr_fail_id"] = patroni_exceptions[-1]
            return True, patroni_exceptions[-1] != old_pitr_fail_id
        return False, False


if __name__ == "__main__":
    main(PostgresqlOperatorCharm)<|MERGE_RESOLUTION|>--- conflicted
+++ resolved
@@ -10,13 +10,9 @@
 import platform
 import re
 import subprocess
-<<<<<<< HEAD
-from typing import Dict, List, Literal, Optional, Set, Tuple, get_args
-=======
 import sys
 from pathlib import Path
-from typing import Dict, List, Literal, Optional, Set, get_args
->>>>>>> f7ad0a17
+from typing import Dict, List, Literal, Optional, Set, Tuple, get_args
 
 import psycopg2
 from charms.data_platform_libs.v0.data_interfaces import DataPeer, DataPeerUnit
