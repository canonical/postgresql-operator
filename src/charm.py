#!/usr/bin/env -S LD_LIBRARY_PATH=lib python3
# Copyright 2021 Canonical Ltd.
# See LICENSE file for licensing details.

"""Charmed Machine Operator for the PostgreSQL database."""

import json
import logging
import os
import platform
import re
import subprocess
<<<<<<< HEAD
=======
import sys
from datetime import datetime
from pathlib import Path
>>>>>>> c9216a76
from typing import Dict, List, Literal, Optional, Set, Tuple, get_args

import psycopg2
from charms.data_platform_libs.v0.data_interfaces import DataPeerData, DataPeerUnitData
from charms.data_platform_libs.v0.data_models import TypedCharmBase
from charms.grafana_agent.v0.cos_agent import COSAgentProvider
from charms.operator_libs_linux.v2 import snap
from charms.postgresql_k8s.v0.postgresql import (
    REQUIRED_PLUGINS,
    PostgreSQL,
    PostgreSQLCreateUserError,
    PostgreSQLEnableDisableExtensionError,
    PostgreSQLListUsersError,
    PostgreSQLUpdateUserPasswordError,
)
from charms.postgresql_k8s.v0.postgresql_tls import PostgreSQLTLS
from charms.rolling_ops.v0.rollingops import RollingOpsManager, RunWithLock
from charms.tempo_k8s.v1.charm_tracing import trace_charm
from charms.tempo_k8s.v2.tracing import TracingEndpointRequirer
from ops import JujuVersion
from ops.charm import (
    ActionEvent,
    HookEvent,
    InstallEvent,
    LeaderElectedEvent,
    RelationDepartedEvent,
    StartEvent,
)
from ops.framework import EventBase
from ops.main import main
from ops.model import (
    ActiveStatus,
    BlockedStatus,
    MaintenanceStatus,
    ModelError,
    Relation,
    Unit,
    WaitingStatus,
)
from pysyncobj.utility import TcpUtility, UtilityException
from tenacity import RetryError, Retrying, retry, stop_after_attempt, stop_after_delay, wait_fixed

from backups import CANNOT_RESTORE_PITR, MOVE_RESTORED_CLUSTER_TO_ANOTHER_BUCKET, PostgreSQLBackups
from cluster import (
    NotReadyError,
    Patroni,
    RemoveRaftMemberFailedError,
    SwitchoverFailedError,
)
from cluster_topology_observer import (
    ClusterTopologyChangeCharmEvents,
    ClusterTopologyObserver,
)
from config import CharmConfig
from constants import (
    APP_SCOPE,
    BACKUP_USER,
    METRICS_PORT,
    MONITORING_PASSWORD_KEY,
    MONITORING_SNAP_SERVICE,
    MONITORING_USER,
    PATRONI_CONF_PATH,
    PEER,
    POSTGRESQL_SNAP_NAME,
    REPLICATION_PASSWORD_KEY,
    REWIND_PASSWORD_KEY,
    SECRET_DELETED_LABEL,
    SECRET_INTERNAL_LABEL,
    SECRET_KEY_OVERRIDES,
    SNAP_PACKAGES,
    SYSTEM_USERS,
    TLS_CA_FILE,
    TLS_CERT_FILE,
    TLS_KEY_FILE,
    TRACING_PROTOCOL,
    TRACING_RELATION_NAME,
    UNIT_SCOPE,
    USER,
    USER_PASSWORD_KEY,
)
from relations.async_replication import (
    REPLICATION_CONSUMER_RELATION,
    REPLICATION_OFFER_RELATION,
    PostgreSQLAsyncReplication,
)
from relations.db import EXTENSIONS_BLOCKING_MESSAGE, DbProvides
from relations.postgresql_provider import PostgreSQLProvider
from upgrade import PostgreSQLUpgrade, get_postgresql_dependencies_model
from utils import new_password

logger = logging.getLogger(__name__)

PRIMARY_NOT_REACHABLE_MESSAGE = "waiting for primary to be reachable from this unit"
EXTENSIONS_DEPENDENCY_MESSAGE = "Unsatisfied plugin dependencies. Please check the logs"
EXTENSION_OBJECT_MESSAGE = "Cannot disable plugins: Existing objects depend on it. See logs"

Scopes = Literal[APP_SCOPE, UNIT_SCOPE]


@trace_charm(
    tracing_endpoint="tracing_endpoint",
    extra_types=(
        ClusterTopologyObserver,
        COSAgentProvider,
        DbProvides,
        Patroni,
        PostgreSQL,
        PostgreSQLAsyncReplication,
        PostgreSQLBackups,
        PostgreSQLProvider,
        PostgreSQLTLS,
        PostgreSQLUpgrade,
        RollingOpsManager,
    ),
)
class PostgresqlOperatorCharm(TypedCharmBase[CharmConfig]):
    """Charmed Operator for the PostgreSQL database."""

    config_type = CharmConfig
    on = ClusterTopologyChangeCharmEvents()

    def __init__(self, *args):
        super().__init__(*args)

        # Support for disabling the operator.
        disable_file = Path(f"{os.environ.get('CHARM_DIR')}/disable")
        if disable_file.exists():
            logger.warning(
                f"\n\tDisable file `{disable_file.resolve()}` found, the charm will skip all events."
                "\n\tTo resume normal operations, please remove the file."
            )
            self.unit.status = BlockedStatus("Disabled")
            sys.exit(0)

        self.peer_relation_app = DataPeerData(
            self.model,
            relation_name=PEER,
            secret_field_name=SECRET_INTERNAL_LABEL,
            deleted_label=SECRET_DELETED_LABEL,
        )
        self.peer_relation_unit = DataPeerUnitData(
            self.model,
            relation_name=PEER,
            secret_field_name=SECRET_INTERNAL_LABEL,
            deleted_label=SECRET_DELETED_LABEL,
        )

        juju_version = JujuVersion.from_environ()
        if juju_version.major > 2:
            run_cmd = "/usr/bin/juju-exec"
        else:
            run_cmd = "/usr/bin/juju-run"
        self._observer = ClusterTopologyObserver(self, run_cmd)
        self.framework.observe(self.on.cluster_topology_change, self._on_cluster_topology_change)
        self.framework.observe(self.on.install, self._on_install)
        self.framework.observe(self.on.leader_elected, self._on_leader_elected)
        self.framework.observe(self.on.config_changed, self._on_config_changed)
        self.framework.observe(self.on.get_primary_action, self._on_get_primary)
        self.framework.observe(self.on[PEER].relation_changed, self._on_peer_relation_changed)
        self.framework.observe(self.on.secret_changed, self._on_peer_relation_changed)
        self.framework.observe(self.on[PEER].relation_departed, self._on_peer_relation_departed)
        # self.framework.observe(self.on.pgdata_storage_detaching, self._on_pgdata_storage_detaching)
        self.framework.observe(self.on.start, self._on_start)
        self.framework.observe(self.on.stop, self._on_stop)
        self.framework.observe(self.on.get_password_action, self._on_get_password)
        self.framework.observe(self.on.set_password_action, self._on_set_password)
        self.framework.observe(self.on.update_status, self._on_update_status)
        self.cluster_name = self.app.name
        self._member_name = self.unit.name.replace("/", "-")
        self._storage_path = self.meta.storages["pgdata"].location

        self.upgrade = PostgreSQLUpgrade(
            self,
            model=get_postgresql_dependencies_model(),
            relation_name="upgrade",
            substrate="vm",
        )
        self.postgresql_client_relation = PostgreSQLProvider(self)
        self.legacy_db_relation = DbProvides(self, admin=False)
        self.legacy_db_admin_relation = DbProvides(self, admin=True)
        self.backup = PostgreSQLBackups(self, "s3-parameters")
        self.tls = PostgreSQLTLS(self, PEER)
        self.async_replication = PostgreSQLAsyncReplication(self)
        self.restart_manager = RollingOpsManager(
            charm=self, relation="restart", callback=self._restart
        )
        self._observer.start_observer()
        self._grafana_agent = COSAgentProvider(
            self,
            metrics_endpoints=[{"path": "/metrics", "port": METRICS_PORT}],
            scrape_configs=self.patroni_scrape_config,
            refresh_events=[
                self.on[PEER].relation_changed,
                self.on.secret_changed,
                self.on.secret_remove,
            ],
            log_slots=[f"{POSTGRESQL_SNAP_NAME}:logs"],
        )
        self._tracing = TracingEndpointRequirer(
            self, relation_name=TRACING_RELATION_NAME, protocols=[TRACING_PROTOCOL]
        )

    def patroni_scrape_config(self) -> List[Dict]:
        """Generates scrape config for the Patroni metrics endpoint."""
        return [
            {
                "metrics_path": "/metrics",
                "static_configs": [{"targets": [f"{self._unit_ip}:8008"]}],
                "tls_config": {"insecure_skip_verify": True},
                "scheme": "https" if self.is_tls_enabled else "http",
            }
        ]

    @property
    def app_units(self) -> set[Unit]:
        """The peer-related units in the application."""
        if not self._peers:
            return set()

        return {self.unit, *self._peers.units}

    @property
    def app_peer_data(self) -> Dict:
        """Application peer relation data object."""
        relation = self.model.get_relation(PEER)
        if relation is None:
            return {}

        return relation.data[self.app]

    @property
    def unit_peer_data(self) -> Dict:
        """Unit peer relation data object."""
        relation = self.model.get_relation(PEER)
        if relation is None:
            return {}

        return relation.data[self.unit]

    @property
    def tracing_endpoint(self) -> Optional[str]:
        """Otlp http endpoint for charm instrumentation."""
        if self._tracing.is_ready():
            return self._tracing.get_endpoint(TRACING_PROTOCOL)

    def _peer_data(self, scope: Scopes) -> Dict:
        """Return corresponding databag for app/unit."""
        relation = self.model.get_relation(PEER)
        if relation is None:
            return {}

        return relation.data[self._scope_obj(scope)]

    def _scope_obj(self, scope: Scopes):
        if scope == APP_SCOPE:
            return self.app
        if scope == UNIT_SCOPE:
            return self.unit

    def peer_relation_data(self, scope: Scopes) -> DataPeerData:
        """Returns the peer relation data per scope."""
        if scope == APP_SCOPE:
            return self.peer_relation_app
        elif scope == UNIT_SCOPE:
            return self.peer_relation_unit

    def _translate_field_to_secret_key(self, key: str) -> str:
        """Change 'key' to secrets-compatible key field."""
        if not JujuVersion.from_environ().has_secrets:
            return key
        key = SECRET_KEY_OVERRIDES.get(key, key)
        new_key = key.replace("_", "-")
        return new_key.strip("-")

    def get_secret(self, scope: Scopes, key: str) -> Optional[str]:
        """Get secret from the secret storage."""
        if scope not in get_args(Scopes):
            raise RuntimeError("Unknown secret scope.")

        peers = self.model.get_relation(PEER)
        if not peers:
            return None
        secret_key = self._translate_field_to_secret_key(key)
        # Old translation in databag is to be taken
        if result := self.peer_relation_data(scope).fetch_my_relation_field(peers.id, key):
            return result

        return self.peer_relation_data(scope).get_secret(peers.id, secret_key)

    def set_secret(self, scope: Scopes, key: str, value: Optional[str]) -> Optional[str]:
        """Set secret from the secret storage."""
        if scope not in get_args(Scopes):
            raise RuntimeError("Unknown secret scope.")

        if not value:
            return self.remove_secret(scope, key)

        peers = self.model.get_relation(PEER)
        secret_key = self._translate_field_to_secret_key(key)
        # Old translation in databag is to be deleted
        self.peer_relation_data(scope).delete_relation_data(peers.id, [key])
        self.peer_relation_data(scope).set_secret(peers.id, secret_key, value)

    def remove_secret(self, scope: Scopes, key: str) -> None:
        """Removing a secret."""
        if scope not in get_args(Scopes):
            raise RuntimeError("Unknown secret scope.")

        peers = self.model.get_relation(PEER)
        secret_key = self._translate_field_to_secret_key(key)
        if scope == APP_SCOPE:
            self.peer_relation_app.delete_relation_data(peers.id, [secret_key])
        else:
            self.peer_relation_unit.delete_relation_data(peers.id, [secret_key])

    @property
    def is_cluster_initialised(self) -> bool:
        """Returns whether the cluster is already initialised."""
        return "cluster_initialised" in self.app_peer_data

    @property
    def postgresql(self) -> PostgreSQL:
        """Returns an instance of the object used to interact with the database."""
        return PostgreSQL(
            primary_host=self.primary_endpoint,
            current_host=self._unit_ip,
            user=USER,
            password=self.get_secret(APP_SCOPE, f"{USER}-password"),
            database="postgres",
            system_users=SYSTEM_USERS,
        )

    @property
    def primary_endpoint(self) -> Optional[str]:
        """Returns the endpoint of the primary instance or None when no primary available."""
        if not self._peers:
            logger.debug("primary endpoint early exit: Peer relation not joined yet.")
            return None
        try:
            for attempt in Retrying(stop=stop_after_delay(5), wait=wait_fixed(3)):
                with attempt:
                    primary = self._patroni.get_primary()
                    if primary is None and (standby_leader := self._patroni.get_standby_leader()):
                        primary = standby_leader
                    primary_endpoint = self._patroni.get_member_ip(primary)
                    # Force a retry if there is no primary or the member that was
                    # returned is not in the list of the current cluster members
                    # (like when the cluster was not updated yet after a failed switchover).
                    if not primary_endpoint or primary_endpoint not in self._units_ips:
                        # TODO figure out why peer data is not available
                        if (
                            primary_endpoint
                            and len(self._units_ips) == 1
                            and len(self._peers.units) > 1
                        ):
                            logger.warning(
                                "Possibly incoplete peer data: Will not map primary IP to unit IP"
                            )
                            return primary_endpoint
                        logger.debug(
                            "primary endpoint early exit: Primary IP not in cached peer list."
                        )
                        primary_endpoint = None
        except RetryError:
            return None
        else:
            return primary_endpoint

    def get_hostname_by_unit(self, _) -> str:
        """Create a DNS name for a PostgreSQL unit.

        Returns:
            A string representing the hostname of the PostgreSQL unit.
        """
        # For now, as there is no DNS hostnames on VMs, and it would also depend on
        # the underlying provider (LXD, MAAS, etc.), the unit IP is returned.
        return self._unit_ip

    def _on_get_primary(self, event: ActionEvent) -> None:
        """Get primary instance."""
        try:
            primary = self._patroni.get_primary(unit_name_pattern=True)
            event.set_results({"primary": primary})
        except RetryError as e:
            logger.error(f"failed to get primary with error {e}")

    def _updated_synchronous_node_count(self, num_units: int = None) -> bool:
        """Tries to update synchronous_node_count configuration and reports the result."""
        try:
            self._patroni.update_synchronous_node_count(num_units)
            return True
        except RetryError:
            logger.debug("Unable to set synchronous_node_count")
            return False

    def _on_peer_relation_departed(self, event: RelationDepartedEvent) -> None:
        """The leader removes the departing units from the list of cluster members."""
        # Don't handle this event in the same unit that is departing.
        if event.departing_unit == self.unit:
            logger.debug("Early exit on_peer_relation_departed: Skipping departing unit")
            return

        departing_member = event.departing_unit.name.replace("/", "-")
        member_ip = self._patroni.get_member_ip(departing_member)

        # Allow leader to update the cluster members.
        if not self.unit.is_leader():
            return

        if "cluster_initialised" not in self._peers.data[
            self.app
        ] or not self._updated_synchronous_node_count(len(self._units_ips)):
            logger.debug("Deferring on_peer_relation_departed: cluster not initialized")
            event.defer()
            return

        # Remove cluster members one at a time.
        for member_ip in self._get_ips_to_remove():
            # Check that all members are ready before removing unit from the cluster.
            if not self._patroni.are_all_members_ready():
                logger.info("Deferring reconfigure: another member doing sync right now")
                event.defer()
                return

            # Update the list of the current members.
            self._remove_from_members_ips(member_ip)
            self.update_config()

            if self.primary_endpoint:
                self._update_relation_endpoints()
            else:
                self.unit.status = WaitingStatus(PRIMARY_NOT_REACHABLE_MESSAGE)
                return

        # Update the sync-standby endpoint in the async replication data.
        self.async_replication.update_async_replication_data()

    def _on_pgdata_storage_detaching(self, _) -> None:
        # Change the primary if it's the unit that is being removed.
        try:
            primary = self._patroni.get_primary(unit_name_pattern=True)
        except RetryError:
            # Ignore the event if the primary couldn't be retrieved.
            # If a switchover is needed, an automatic failover will be triggered
            # when the unit is removed.
            logger.debug("Early exit on_pgdata_storage_detaching: primary cannot be retrieved")
            return

        if self.unit.name != primary:
            return

        if not self._patroni.are_all_members_ready():
            logger.warning(
                "could not switchover because not all members are ready"
                " - an automatic failover will be triggered"
            )
            return

        # Try to switchover to another member and raise an exception if it doesn't succeed.
        # If it doesn't happen on time, Patroni will automatically run a fail-over.
        try:
            # Get the current primary to check if it has changed later.
            current_primary = self._patroni.get_primary()

            # Trigger the switchover.
            self._patroni.switchover()

            # Wait for the switchover to complete.
            self._patroni.primary_changed(current_primary)

            logger.info("successful switchover")
        except (RetryError, SwitchoverFailedError) as e:
            logger.warning(
                f"switchover failed with reason: {e} - an automatic failover will be triggered"
            )
            return

        # Only update the connection endpoints if there is a primary.
        # A cluster can have all members as replicas for some time after
        # a failed switchover, so wait until the primary is elected.
        if self.primary_endpoint:
            self._update_relation_endpoints()

    def _on_peer_relation_changed(self, event: HookEvent):
        """Reconfigure cluster members when something changes."""
        # Prevents the cluster to be reconfigured before it's bootstrapped in the leader.
        if "cluster_initialised" not in self._peers.data[self.app]:
            logger.debug("Deferring on_peer_relation_changed: cluster not initialized")
            event.defer()
            return

        # If the unit is the leader, it can reconfigure the cluster.
        if self.unit.is_leader() and not self._reconfigure_cluster(event):
            event.defer()
            return

        if self._update_member_ip():
            return

        # Don't update this member before it's part of the members list.
        if self._unit_ip not in self.members_ips:
            logger.debug("Early exit on_peer_relation_changed: Unit not in the members list")
            return

        # Update the list of the cluster members in the replicas to make them know each other.
        try:
            # Update the members of the cluster in the Patroni configuration on this unit.
            self.update_config()
        except RetryError:
            self.unit.status = BlockedStatus("failed to update cluster members on member")
            return
        except ValueError as e:
            self.unit.status = BlockedStatus("Configuration Error. Please check the logs")
            logger.error("Invalid configuration: %s", str(e))
            return

        # If PITR restore failed, then wait it for resolve.
        if (
            "restoring-backup" in self.app_peer_data or "restore-to-time" in self.app_peer_data
        ) and isinstance(self.unit.status, BlockedStatus):
            event.defer()
            return

        # Start can be called here multiple times as it's idempotent.
        # At this moment, it starts Patroni at the first time the data is received
        # in the relation.
        self._patroni.start_patroni()

        # Assert the member is up and running before marking the unit as active.
        if not self._patroni.member_started:
            logger.debug("Deferring on_peer_relation_changed: awaiting for member to start")
            self.unit.status = WaitingStatus("awaiting for member to start")
            event.defer()
            return

        # Restart the workload if it's stuck on the starting state after a timeline divergence
        # due to a backup that was restored.
        if (
            not self.is_primary
            and not self.is_standby_leader
            and (
                self._patroni.member_replication_lag == "unknown"
                or int(self._patroni.member_replication_lag) > 1000
            )
        ):
            self._patroni.reinitialize_postgresql()
            logger.debug("Deferring on_peer_relation_changed: reinitialising replica")
            self.unit.status = MaintenanceStatus("reinitialising replica")
            event.defer()
            return

        self._start_stop_pgbackrest_service(event)

        self._update_new_unit_status()

    # Split off into separate function, because of complexity _on_peer_relation_changed
    def _start_stop_pgbackrest_service(self, event: HookEvent) -> None:
        # Start or stop the pgBackRest TLS server service when TLS certificate change.
        if not self.backup.start_stop_pgbackrest_service():
            logger.debug(
                "Deferring on_peer_relation_changed: awaiting for TLS server service to start on primary"
            )
            event.defer()
            return

        self.backup.coordinate_stanza_fields()

        self.backup.check_stanza()

        if "exporter-started" not in self.unit_peer_data:
            self._setup_exporter()

    def _update_new_unit_status(self) -> None:
        """Update the status of a new unit that recently joined the cluster."""
        # Only update the connection endpoints if there is a primary.
        # A cluster can have all members as replicas for some time after
        # a failed switchover, so wait until the primary is elected.
        if self.primary_endpoint:
            self._update_relation_endpoints()
            self.async_replication.handle_read_only_mode()
        else:
            self.unit.status = WaitingStatus(PRIMARY_NOT_REACHABLE_MESSAGE)

    def _reconfigure_cluster(self, event: HookEvent):
        """Reconfigure the cluster by adding and removing members IPs to it.

        Returns:
            Whether it was possible to reconfigure the cluster.
        """
        if (
            hasattr(event, "unit")
            and event.relation.data.get(event.unit) is not None
            and event.relation.data[event.unit].get("ip-to-remove") is not None
        ):
            ip_to_remove = event.relation.data[event.unit].get("ip-to-remove")
            logger.info("Removing %s from the cluster due to IP change", ip_to_remove)
            try:
                self._patroni.remove_raft_member(ip_to_remove)
            except RemoveRaftMemberFailedError:
                logger.debug("Deferring on_peer_relation_changed: failed to remove raft member")
                return False
            if ip_to_remove in self.members_ips:
                self._remove_from_members_ips(ip_to_remove)
        self._add_members(event)
        return True

    def _update_member_ip(self) -> bool:
        """Update the member IP in the unit databag.

        Returns:
            Whether the IP was updated.
        """
        # Stop Patroni (and update the member IP) if it was previously isolated
        # from the cluster network. Patroni will start back when its IP address is
        # updated in all the units through the peer relation changed event (in that
        # hook, the configuration is updated and the service is started - or only
        # reloaded in the other units).
        stored_ip = self.unit_peer_data.get("ip")
        current_ip = self.get_hostname_by_unit(None)
        if stored_ip is None:
            self.unit_peer_data.update({"ip": current_ip})
            return False
        elif current_ip != stored_ip:
            logger.info(f"ip changed from {stored_ip} to {current_ip}")
            self.unit_peer_data.update({"ip-to-remove": stored_ip})
            self.unit_peer_data.update({"ip": current_ip})
            self._patroni.stop_patroni()
            self._update_certificate()
            return True
        else:
            self.unit_peer_data.update({"ip-to-remove": ""})
            return False

    def _add_members(self, event):
        """Add new cluster members.

        This method is responsible for adding new members to the cluster
        when new units are added to the application. This event is deferred if
        one of the current units is copying data from the primary, to avoid
        multiple units copying data at the same time, which can cause slow
        transfer rates in these processes and overload the primary instance.
        """
        try:
            # Compare set of Patroni cluster members and Juju hosts
            # to avoid the unnecessary reconfiguration.
            if self._patroni.cluster_members == self._hosts:
                logger.debug("Early exit add_members: Patroni members equal Juju hosts")
                return

            logger.info("Reconfiguring cluster")
            self.unit.status = MaintenanceStatus("reconfiguring cluster")
            for member in self._hosts - self._patroni.cluster_members:
                logger.debug("Adding %s to cluster", member)
                self.add_cluster_member(member)
            self._patroni.update_synchronous_node_count()
        except NotReadyError:
            logger.info("Deferring reconfigure: another member doing sync right now")
            event.defer()
        except RetryError:
            logger.info("Deferring reconfigure: couldn't retrieve current cluster members")
            event.defer()

    def add_cluster_member(self, member: str) -> None:
        """Add member to the cluster if all members are already up and running.

        Raises:
            NotReadyError if either the new member or the current members are not ready.
        """
        unit = self.model.get_unit("/".join(member.rsplit("-", 1)))
        member_ip = self._get_unit_ip(unit)

        if not self._patroni.are_all_members_ready():
            logger.info("not all members are ready")
            raise NotReadyError("not all members are ready")

        # Add the member to the list that should be updated in each other member.
        self._add_to_members_ips(member_ip)

        # Update Patroni configuration file.
        try:
            self.update_config()
        except RetryError:
            self.unit.status = BlockedStatus("failed to update cluster members on member")

    def _get_unit_ip(self, unit: Unit) -> Optional[str]:
        """Get the IP address of a specific unit."""
        # Check if host is current host.
        if unit == self.unit:
            return str(self.model.get_binding(PEER).network.bind_address)
        # Check if host is a peer.
        elif unit in self._peers.data:
            return str(self._peers.data[unit].get("private-address"))
        # Return None if the unit is not a peer neither the current unit.
        else:
            return None

    @property
    def _hosts(self) -> set:
        """List of the current Juju hosts.

        Returns:
            a set containing the current Juju hosts
                with the names using - instead of /
                to match Patroni members names
        """
        peers = self.model.get_relation(PEER)
        hosts = [self.unit.name.replace("/", "-")] + [
            unit.name.replace("/", "-") for unit in peers.units
        ]
        return set(hosts)

    @property
    def _patroni(self) -> Patroni:
        """Returns an instance of the Patroni object."""
        return Patroni(
            self,
            self._unit_ip,
            self.cluster_name,
            self._member_name,
            self.app.planned_units(),
            self._peer_members_ips,
            self._get_password(),
            self._replication_password,
            self.get_secret(APP_SCOPE, REWIND_PASSWORD_KEY),
            bool(self.unit_peer_data.get("tls")),
        )

    @property
    def is_primary(self) -> bool:
        """Return whether this unit is the primary instance."""
        return self.unit.name == self._patroni.get_primary(unit_name_pattern=True)

    @property
    def is_standby_leader(self) -> bool:
        """Return whether this unit is the standby leader instance."""
        return self.unit.name == self._patroni.get_standby_leader(unit_name_pattern=True)

    @property
    def is_tls_enabled(self) -> bool:
        """Return whether TLS is enabled."""
        return all(self.tls.get_tls_files())

    @property
    def _peer_members_ips(self) -> Set[str]:
        """Fetch current list of peer members IPs.

        Returns:
            A list of peer members addresses (strings).
        """
        # Get all members IPs and remove the current unit IP from the list.
        addresses = self.members_ips
        current_unit_ip = self._unit_ip
        if current_unit_ip in addresses:
            addresses.remove(current_unit_ip)
        return addresses

    @property
    def _units_ips(self) -> Set[str]:
        """Fetch current list of peers IPs.

        Returns:
            A list of peers addresses (strings).
        """
        # Get all members IPs and remove the current unit IP from the list.
        addresses = {self._get_unit_ip(unit) for unit in self._peers.units}
        addresses.add(self._unit_ip)
        return addresses

    @property
    def members_ips(self) -> Set[str]:
        """Returns the list of IPs addresses of the current members of the cluster."""
        return set(json.loads(self._peers.data[self.app].get("members_ips", "[]")))

    def _add_to_members_ips(self, ip: str) -> None:
        """Add one IP to the members list."""
        self._update_members_ips(ip_to_add=ip)

    def _remove_from_members_ips(self, ip: str) -> None:
        """Remove IPs from the members list."""
        self._update_members_ips(ip_to_remove=ip)

    def _update_members_ips(self, ip_to_add: str = None, ip_to_remove: str = None) -> None:
        """Update cluster member IPs on application data.

        Member IPs on application data are used to determine when a unit of PostgreSQL
        should be added or removed from the PostgreSQL cluster.

        NOTE: this function does not update the IPs on the PostgreSQL cluster
        in the Patroni configuration.
        """
        # Allow leader to reset which members are part of the cluster.
        if not self.unit.is_leader():
            return

        ips = json.loads(self._peers.data[self.app].get("members_ips", "[]"))
        if ip_to_add and ip_to_add not in ips:
            ips.append(ip_to_add)
        elif ip_to_remove:
            ips.remove(ip_to_remove)
        self._peers.data[self.app]["members_ips"] = json.dumps(ips)

    @retry(
        stop=stop_after_delay(60),
        wait=wait_fixed(5),
        reraise=True,
    )
    def _change_primary(self) -> None:
        """Change the primary member of the cluster."""
        # Try to switchover to another member and raise an exception if it doesn't succeed.
        # If it doesn't happen on time, Patroni will automatically run a fail-over.
        try:
            # Get the current primary to check if it has changed later.
            current_primary = self._patroni.get_primary()

            # Trigger the switchover.
            self._patroni.switchover()

            # Wait for the switchover to complete.
            self._patroni.primary_changed(current_primary)

            logger.info("successful switchover")
        except (RetryError, SwitchoverFailedError) as e:
            logger.warning(
                f"switchover failed with reason: {e} - an automatic failover will be triggered"
            )

    @property
    def _unit_ip(self) -> str:
        """Current unit ip."""
        return str(self.model.get_binding(PEER).network.bind_address)

    def _on_cluster_topology_change(self, _):
        """Updates endpoints and (optionally) certificates when the cluster topology changes."""
        logger.info("Cluster topology changed")
        if self.primary_endpoint:
            self._update_relation_endpoints()
            self.unit.status = ActiveStatus()

    def _on_install(self, event: InstallEvent) -> None:
        """Install prerequisites for the application."""
        logger.debug("Install start time: %s", datetime.now())
        if not self._is_storage_attached():
            self._reboot_on_detached_storage(event)
            return

        self.unit.status = MaintenanceStatus("installing PostgreSQL")

        # Install the charmed PostgreSQL snap.
        try:
            self._install_snap_packages(packages=SNAP_PACKAGES)
        except snap.SnapError:
            self.unit.status = BlockedStatus("failed to install snap packages")
            return

        cache = snap.SnapCache()
        postgres_snap = cache[POSTGRESQL_SNAP_NAME]
        postgres_snap.alias("patronictl")
        postgres_snap.alias("psql")

        # Create the user home directory for the snap_daemon user.
        # This is needed due to https://bugs.launchpad.net/snapd/+bug/2011581.
        try:
            subprocess.check_call("mkdir -p /home/snap_daemon".split())
            subprocess.check_call("chown snap_daemon:snap_daemon /home/snap_daemon".split())
            subprocess.check_call("usermod -d /home/snap_daemon snap_daemon".split())
        except subprocess.CalledProcessError:
            logger.exception("Unable to create snap_daemon home dir")

        self.unit.status = WaitingStatus("waiting to start PostgreSQL")

    def _on_leader_elected(self, event: LeaderElectedEvent) -> None:
        """Handle the leader-elected event."""
        # The leader sets the needed passwords if they weren't set before.
        if self.get_secret(APP_SCOPE, USER_PASSWORD_KEY) is None:
            self.set_secret(APP_SCOPE, USER_PASSWORD_KEY, new_password())
        if self.get_secret(APP_SCOPE, REPLICATION_PASSWORD_KEY) is None:
            self.set_secret(APP_SCOPE, REPLICATION_PASSWORD_KEY, new_password())
        if self.get_secret(APP_SCOPE, REWIND_PASSWORD_KEY) is None:
            self.set_secret(APP_SCOPE, REWIND_PASSWORD_KEY, new_password())
        if self.get_secret(APP_SCOPE, MONITORING_PASSWORD_KEY) is None:
            self.set_secret(APP_SCOPE, MONITORING_PASSWORD_KEY, new_password())

        # Update the list of the current PostgreSQL hosts when a new leader is elected.
        # Add this unit to the list of cluster members
        # (the cluster should start with only this member).
        if self._unit_ip not in self.members_ips:
            self._add_to_members_ips(self._unit_ip)

        # Remove departing units when the leader changes.
        for ip in self._get_ips_to_remove():
            logger.info("Removing %s from the cluster", ip)
            self._remove_from_members_ips(ip)

        self.update_config()

        # Don't update connection endpoints in the first time this event run for
        # this application because there are no primary and replicas yet.
        if "cluster_initialised" not in self._peers.data[self.app]:
            logger.debug("Early exit on_leader_elected: Cluster not initialized")
            return

        # Only update the connection endpoints if there is a primary.
        # A cluster can have all members as replicas for some time after
        # a failed switchover, so wait until the primary is elected.
        if self.primary_endpoint:
            self._update_relation_endpoints()
        else:
            self.unit.status = WaitingStatus(PRIMARY_NOT_REACHABLE_MESSAGE)

    def _on_config_changed(self, event) -> None:
        """Handle configuration changes, like enabling plugins."""
        if not self.is_cluster_initialised:
            logger.debug("Defer on_config_changed: cluster not initialised yet")
            event.defer()
            return

        if not self.upgrade.idle:
            logger.debug("Defer on_config_changed: upgrade in progress")
            event.defer()
            return
        try:
            self._validate_config_options()
            # update config on every run
            self.update_config()
        except psycopg2.OperationalError:
            logger.debug("Defer on_config_changed: Cannot connect to database")
            event.defer()
            return
        except ValueError as e:
            self.unit.status = BlockedStatus("Configuration Error. Please check the logs")
            logger.error("Invalid configuration: %s", str(e))
            return

        if self.is_blocked and "Configuration Error" in self.unit.status.message:
            self.unit.status = ActiveStatus()

        # Update the sync-standby endpoint in the async replication data.
        self.async_replication.update_async_replication_data()

        if not self.unit.is_leader():
            return

        # Enable and/or disable the extensions.
        self.enable_disable_extensions()

        # Unblock the charm after extensions are enabled (only if it's blocked due to application
        # charms requesting extensions).
        if self.unit.status.message != EXTENSIONS_BLOCKING_MESSAGE:
            return

        for relation in [
            *self.model.relations.get("db", []),
            *self.model.relations.get("db-admin", []),
        ]:
            if not self.legacy_db_relation.set_up_relation(relation):
                logger.debug(
                    "Early exit on_config_changed: legacy relation requested extensions that are still disabled"
                )
                return

    def enable_disable_extensions(self, database: str = None) -> None:
        """Enable/disable PostgreSQL extensions set through config options.

        Args:
            database: optional database where to enable/disable the extension.
        """
        if self._patroni.get_primary() is None:
            logger.debug("Early exit enable_disable_extensions: standby cluster")
            return
        spi_module = ["refint", "autoinc", "insert_username", "moddatetime"]
        plugins_exception = {"uuid_ossp": '"uuid-ossp"'}
        original_status = self.unit.status
        extensions = {}
        # collect extensions
        for plugin in self.config.plugin_keys():
            enable = self.config[plugin]

            # Enable or disable the plugin/extension.
            extension = "_".join(plugin.split("_")[1:-1])
            if extension == "spi":
                for ext in spi_module:
                    extensions[ext] = enable
                continue
            extension = plugins_exception.get(extension, extension)
            if self._check_extension_dependencies(extension, enable):
                self.unit.status = BlockedStatus(EXTENSIONS_DEPENDENCY_MESSAGE)
                return
            extensions[extension] = enable
        if self.is_blocked and self.unit.status.message == EXTENSIONS_DEPENDENCY_MESSAGE:
            self.unit.status = ActiveStatus()
            original_status = self.unit.status
        self.unit.status = WaitingStatus("Updating extensions")
        try:
            self.postgresql.enable_disable_extensions(extensions, database)
        except psycopg2.errors.DependentObjectsStillExist as e:
            logger.error(
                "Failed to disable plugin: %s\nWas the plugin enabled manually? If so, update charm config with `juju config postgresql-k8s plugin_<plugin_name>_enable=True`",
                str(e),
            )
            self.unit.status = BlockedStatus(EXTENSION_OBJECT_MESSAGE)
            return
        except PostgreSQLEnableDisableExtensionError as e:
            logger.exception("failed to change plugins: %s", str(e))
        if original_status.message == EXTENSION_OBJECT_MESSAGE:
            self.unit.status = ActiveStatus()
            return
        self.unit.status = original_status

    def _check_extension_dependencies(self, extension: str, enable: bool) -> bool:
        skip = False
        if enable and extension in REQUIRED_PLUGINS:
            for ext in REQUIRED_PLUGINS[extension]:
                if not self.config[f"plugin_{ext}_enable"]:
                    skip = True
                    logger.exception(
                        "cannot enable %s, extension required %s to be enabled before",
                        extension,
                        ext,
                    )
        return skip

    def _get_ips_to_remove(self) -> Set[str]:
        """List the IPs that were part of the cluster but departed."""
        old = self.members_ips
        current = self._units_ips
        return old - current

    def _can_start(self, event: StartEvent) -> bool:
        """Returns whether the workload can be started on this unit."""
        if not self._is_storage_attached():
            self._reboot_on_detached_storage(event)
            return False

        # Safeguard against starting while upgrading.
        if not self.upgrade.idle:
            logger.debug("Defer on_start: Cluster is upgrading")
            event.defer()
            return False

        # Doesn't try to bootstrap the cluster if it's in a blocked state
        # caused, for example, because a failed installation of packages.
        if self.is_blocked and self.unit.status.message not in [
            MOVE_RESTORED_CLUSTER_TO_ANOTHER_BUCKET
        ]:
            logger.debug("Early exit on_start: Unit blocked")
            return False

        return True

    def _on_start(self, event: StartEvent) -> None:
        """Handle the start event."""
        if not self._can_start(event):
            return

        try:
            postgres_password = self._get_password()
        except ModelError:
            logger.debug("_on_start: secrets not yet available")
            postgres_password = None
        # If the leader was not elected (and the needed passwords were not generated yet),
        # the cluster cannot be bootstrapped yet.
        if not postgres_password or not self._replication_password:
            logger.info("leader not elected and/or passwords not yet generated")
            self.unit.status = WaitingStatus("awaiting passwords generation")
            event.defer()
            return

        self.unit_peer_data.update({"ip": self.get_hostname_by_unit(None)})

        self.unit.set_workload_version(self._patroni.get_postgresql_version())

        # Open port
        try:
            self.unit.open_port("tcp", 5432)
        except ModelError:
            logger.exception("failed to open port")

        # Only the leader can bootstrap the cluster.
        # On replicas, only prepare for starting the instance later.
        if not self.unit.is_leader():
            self._start_replica(event)
            self._restart_services_after_reboot()
            return

        # Bootstrap the cluster in the leader unit.
        self._start_primary(event)
        self._restart_services_after_reboot()

    def _restart_services_after_reboot(self):
        """Restart the Patroni and pgBackRest after a reboot."""
        if self._unit_ip in self.members_ips:
            self._patroni.start_patroni()
            self.backup.start_stop_pgbackrest_service()

    def _remove_raft_status_check(self, status: Dict, current: str) -> None:
        if not status:
            raise Exception("Failed to get raft status")
        if status["leader"].address == current:
            logger.warning("cannot remove raft member: member is leader")
            raise Exception("Failed to remove raft leader")

    def _remove_raft_node(
        self, syncobj_util: TcpUtility, partners: List[str], current: str
    ) -> None:
        """Try to remove a raft member calling a partner node."""
        for attempt in Retrying(stop=stop_after_delay(60), wait=wait_fixed(3), reraise=True):
            with attempt:
                if not self._patroni.stop_patroni():
                    logger.warning("cannot remove raft member: failed to stop Patroni")
                    raise Exception("Failed to stop service")

        for attempt in Retrying(stop=stop_after_delay(120), wait=wait_fixed(3), reraise=True):
            with attempt:
                status = None
                for partner in partners:
                    if not (status := self._get_raft_status(syncobj_util, partner)):
                        continue
                self._remove_raft_status_check(status, current)

                if f"partner_node_status_server_{current}" not in status:
                    logger.debug("Raft member already removed")
                    return

                # If removing multiple units partner list will drift
                _, partners = self._parse_raft_partners(status)
                partners.insert(0, partner)

                for partner in partners:
                    removal_result = syncobj_util.executeCommand(partner, ["remove", current])
                    if not removal_result.startswith("SUCCESS"):
                        logger.warning("failed to remove raft member: %s", removal_result)
                        continue
                    return
                raise Exception("Failed to remove raft member")

    def _get_raft_status(self, syncobj_util: TcpUtility, host: str) -> Optional[Dict]:
        """Get raft status."""
        try:
            return syncobj_util.executeCommand(host, ["status"])
        except UtilityException:
            return None

    def _parse_raft_partners(self, status: Dict) -> Tuple[List[str], List[str]]:
        """Collect raft partner and ready nodes."""
        partners = []
        ready = []
        for key in status.keys():
            if key.startswith("partner_node_status_server_") and status[key]:
                partner = key.split("partner_node_status_server_")[-1]
                partners.append(partner)
                if status[key] == 2:
                    ready.append(partner)
        return partners, ready

    def _on_stop(self, _) -> None:
        syncobj_util = TcpUtility(timeout=3)
        raft_host = "localhost:2222"
        # Try to call a different unit
        status = None
        for ip in self._units_ips:
            if ip != self._unit_ip:
                raft_host = f"{ip}:2222"
                if not (status := self._get_raft_status(syncobj_util, raft_host)):
                    continue
                break
        if not status:
            raft_host = "localhost:2222"
            if not (status := self._get_raft_status(syncobj_util, raft_host)):
                logger.warning("Stopping unit: all raft members are unreachable")
                self._patroni.stop_patroni()
                return

        partners, ready = self._parse_raft_partners(status)
        if not ready and not partners:
            logger.debug("Terminating the last raft member")
            self._patroni.stop_patroni()
            return
        if not ready:
            raise Exception("Cannot stop unit: All other members are still connecting")

        try:
            self._remove_raft_node(syncobj_util, ready, status["self"].address)
        except Exception:
            self._patroni.start_patroni()
            raise

    def _setup_exporter(self) -> None:
        """Set up postgresql_exporter options."""
        cache = snap.SnapCache()
        postgres_snap = cache[POSTGRESQL_SNAP_NAME]

        if postgres_snap.revision != list(
            filter(lambda snap_package: snap_package[0] == POSTGRESQL_SNAP_NAME, SNAP_PACKAGES)
        )[0][1]["revision"].get(platform.machine()):
            logger.debug(
                "Early exit _setup_exporter: snap was not refreshed to the right version yet"
            )
            return

        postgres_snap.set({
            "exporter.user": MONITORING_USER,
            "exporter.password": self.get_secret(APP_SCOPE, MONITORING_PASSWORD_KEY),
        })
        if postgres_snap.services[MONITORING_SNAP_SERVICE]["active"] is False:
            postgres_snap.start(services=[MONITORING_SNAP_SERVICE], enable=True)
        else:
            postgres_snap.restart(services=[MONITORING_SNAP_SERVICE])
        self.unit_peer_data.update({"exporter-started": "True"})

    def _start_primary(self, event: StartEvent) -> None:
        """Bootstrap the cluster."""
        # Set some information needed by Patroni to bootstrap the cluster.
        if not self._patroni.bootstrap_cluster():
            self.unit.status = BlockedStatus("failed to start Patroni")
            return

        # Assert the member is up and running before marking it as initialised.
        if not self._patroni.member_started:
            logger.debug("Deferring on_start: awaiting for member to start")
            self.unit.status = WaitingStatus("awaiting for member to start")
            event.defer()
            return

        # Create the default postgres database user that is needed for some
        # applications (not charms) like Landscape Server.
        try:
            # This event can be run on a replica if the machines are restarted.
            # For that case, check whether the postgres user already exits.
            users = self.postgresql.list_users()
            if "postgres" not in users:
                self.postgresql.create_user("postgres", new_password(), admin=True)
                # Create the backup user.
            if BACKUP_USER not in users:
                self.postgresql.create_user(BACKUP_USER, new_password(), admin=True)
            if MONITORING_USER not in users:
                # Create the monitoring user.
                self.postgresql.create_user(
                    MONITORING_USER,
                    self.get_secret(APP_SCOPE, MONITORING_PASSWORD_KEY),
                    extra_user_roles="pg_monitor",
                )
        except PostgreSQLCreateUserError as e:
            logger.exception(e)
            self.unit.status = BlockedStatus("Failed to create postgres user")
            return
        except PostgreSQLListUsersError:
            logger.warning("Deferriing on_start: Unable to list users")
            event.defer()
            return

        self.postgresql.set_up_database()

        self.postgresql_client_relation.oversee_users()

        # Set the flag to enable the replicas to start the Patroni service.
        self._peers.data[self.app]["cluster_initialised"] = "True"

        # Clear unit data if this unit became a replica after a failover/switchover.
        self._update_relation_endpoints()

        # Enable/disable PostgreSQL extensions if they were set before the cluster
        # was fully initialised.
        self.enable_disable_extensions()

        logger.debug("Active workload time: %s", datetime.now())
        self._set_primary_status_message()

    def _start_replica(self, event) -> None:
        """Configure the replica if the cluster was already initialised."""
        if "cluster_initialised" not in self._peers.data[self.app]:
            logger.debug("Deferring on_start: awaiting for cluster to start")
            self.unit.status = WaitingStatus("awaiting for cluster to start")
            event.defer()
            return

        # Member already started, so we can set an ActiveStatus.
        # This can happen after a reboot.
        if self._patroni.member_started:
            self.unit.status = ActiveStatus()
            return

        # Configure Patroni in the replica but don't start it yet.
        self._patroni.configure_patroni_on_unit()

    def _on_get_password(self, event: ActionEvent) -> None:
        """Returns the password for a user as an action response.

        If no user is provided, the password of the operator user is returned.
        """
        username = event.params.get("username", USER)
        if username not in SYSTEM_USERS:
            event.fail(
                f"The action can be run only for users used by the charm or Patroni:"
                f" {', '.join(SYSTEM_USERS)} not {username}"
            )
            return
        event.set_results({"password": self.get_secret(APP_SCOPE, f"{username}-password")})

    def _on_set_password(self, event: ActionEvent) -> None:
        """Set the password for the specified user."""
        # Only leader can write the new password into peer relation.
        if not self.unit.is_leader():
            event.fail("The action can be run only on leader unit")
            return

        username = event.params.get("username", USER)
        if username not in SYSTEM_USERS:
            event.fail(
                f"The action can be run only for users used by the charm:"
                f" {', '.join(SYSTEM_USERS)} not {username}"
            )
            return

        password = event.params.get("password", new_password())

        if password == self.get_secret(APP_SCOPE, f"{username}-password"):
            event.log("The old and new passwords are equal.")
            event.set_results({"password": password})
            return

        # Ensure all members are ready before trying to reload Patroni
        # configuration to avoid errors (like the API not responding in
        # one instance because PostgreSQL and/or Patroni are not ready).
        if not self._patroni.are_all_members_ready():
            event.fail(
                "Failed changing the password: Not all members healthy or finished initial sync."
            )
            return

        replication_offer_relation = self.model.get_relation(REPLICATION_OFFER_RELATION)
        if (
            replication_offer_relation is not None
            and not self.async_replication.is_primary_cluster()
        ):
            # Update the password in the other cluster PostgreSQL primary instance.
            other_cluster_endpoints = self.async_replication.get_all_primary_cluster_endpoints()
            other_cluster_primary = self._patroni.get_primary(
                alternative_endpoints=other_cluster_endpoints
            )
            other_cluster_primary_ip = [
                replication_offer_relation.data[unit].get("private-address")
                for unit in replication_offer_relation.units
                if unit.name.replace("/", "-") == other_cluster_primary
            ][0]
            try:
                self.postgresql.update_user_password(
                    username, password, database_host=other_cluster_primary_ip
                )
            except PostgreSQLUpdateUserPasswordError as e:
                logger.exception(e)
                event.fail("Failed changing the password.")
                return
        elif self.model.get_relation(REPLICATION_CONSUMER_RELATION) is not None:
            event.fail(
                "Failed changing the password: This action can be ran only in the cluster from the offer side."
            )
            return
        else:
            # Update the password in this cluster PostgreSQL primary instance.
            try:
                self.postgresql.update_user_password(username, password)
            except PostgreSQLUpdateUserPasswordError as e:
                logger.exception(e)
                event.fail("Failed changing the password.")
                return

        # Update the password in the secret store.
        self.set_secret(APP_SCOPE, f"{username}-password", password)

        # Update and reload Patroni configuration in this unit to use the new password.
        # Other units Patroni configuration will be reloaded in the peer relation changed event.
        self.update_config()

        event.set_results({"password": password})

    def _on_update_status(self, _) -> None:
        """Update the unit status message and users list in the database."""
        if not self._can_run_on_update_status():
            return

        if "restoring-backup" in self.app_peer_data or "restore-to-time" in self.app_peer_data:
            if "restore-to-time" in self.app_peer_data and all(self.is_pitr_failed()):
                logger.error(
                    "Restore failed: database service failed to reach point-in-time-recovery target. "
                    "You can launch another restore with different parameters"
                )
                self.log_pitr_last_transaction_time()
                self.unit.status = BlockedStatus(CANNOT_RESTORE_PITR)
                return

            if "failed" in self._patroni.get_member_status(self._member_name):
                logger.error("Restore failed: database service failed to start")
                self.unit.status = BlockedStatus("Failed to restore backup")
                return

            if not self._patroni.member_started:
                logger.debug("on_update_status early exit: Patroni has not started yet")
                return

            # Remove the restoring backup flag and the restore stanza name.
            self.app_peer_data.update({
                "restoring-backup": "",
                "restore-stanza": "",
                "restore-to-time": "",
            })
            self.update_config()
            self.restore_patroni_restart_condition()
            logger.info("Restore succeeded")

            can_use_s3_repository, validation_message = self.backup.can_use_s3_repository()
            if not can_use_s3_repository:
                self.unit.status = BlockedStatus(validation_message)
                return

        if self._handle_processes_failures():
            return

        self.postgresql_client_relation.oversee_users()
        if self.primary_endpoint:
            self._update_relation_endpoints()

        if self._handle_workload_failures():
            return

        # Update the sync-standby endpoint in the async replication data.
        self.async_replication.update_async_replication_data()

        self._set_primary_status_message()

        # Restart topology observer if it is gone
        self._observer.start_observer()

    def _can_run_on_update_status(self) -> bool:
        if "cluster_initialised" not in self._peers.data[self.app]:
            return False

        if not self.upgrade.idle:
            logger.debug("Early exit on_update_status: upgrade in progress")
            return False

        if self.is_blocked:
            # If charm was failing to disable plugin, try again (user may have removed the objects)
            if self.unit.status.message == EXTENSION_OBJECT_MESSAGE:
                self.enable_disable_extensions()
            logger.debug("on_update_status early exit: Unit is in Blocked status")
            return False

        return True

    def _handle_processes_failures(self) -> bool:
        """Handle Patroni and PostgreSQL OS processes failures.

        Returns:
            a bool indicating whether the charm performed any action.
        """
        # Restart the PostgreSQL process if it was frozen (in that case, the Patroni
        # process is running by the PostgreSQL process not).
        if self._unit_ip in self.members_ips and self._patroni.member_inactive:
            try:
                self._patroni.restart_patroni()
                logger.info("restarted PostgreSQL because it was not running")
                return True
            except RetryError:
                logger.error("failed to restart PostgreSQL after checking that it was not running")
                return False

        return False

    def _handle_workload_failures(self) -> bool:
        """Handle workload (Patroni or PostgreSQL) failures.

        Returns:
            a bool indicating whether the charm performed any action.
        """
        # Restart the workload if it's stuck on the starting state after a restart.
        try:
            is_primary = self.is_primary
            is_standby_leader = self.is_standby_leader
        except RetryError:
            return False

        if (
            not is_primary
            and not is_standby_leader
            and not self._patroni.member_started
            and "postgresql_restarted" in self._peers.data[self.unit]
            and self._patroni.member_replication_lag == "unknown"
        ):
            self._patroni.reinitialize_postgresql()
            return True

        # Restart the service if the current cluster member is isolated from the cluster
        # (stuck with the "awaiting for member to start" message).
        if not self._patroni.member_started and self._patroni.is_member_isolated:
            self._patroni.restart_patroni()
            return True

        return False

    def _set_primary_status_message(self) -> None:
        """Display 'Primary' in the unit status message if the current unit is the primary."""
        try:
            if "require-change-bucket-after-restore" in self.app_peer_data:
                if self.unit.is_leader():
                    self.app_peer_data.update({
                        "restoring-backup": "",
                        "restore-stanza": "",
                        "restore-to-time": "",
                    })
                self.unit.status = BlockedStatus(MOVE_RESTORED_CLUSTER_TO_ANOTHER_BUCKET)
                return
            if self._patroni.get_primary(unit_name_pattern=True) == self.unit.name:
                self.unit.status = ActiveStatus("Primary")
            elif self.is_standby_leader:
                self.unit.status = ActiveStatus("Standby")
            elif self._patroni.member_started:
                self.unit.status = ActiveStatus()
        except (RetryError, ConnectionError) as e:
            logger.error(f"failed to get primary with error {e}")

    def _update_certificate(self) -> None:
        """Updates the TLS certificate if the unit IP changes."""
        # Request the certificate only if there is already one. If there isn't,
        # the certificate will be generated in the relation joined event when
        # relating to the TLS Certificates Operator.
        if all(self.tls.get_tls_files()):
            self.tls._request_certificate(self.get_secret("unit", "private-key"))

    @property
    def is_blocked(self) -> bool:
        """Returns whether the unit is in a blocked state."""
        return isinstance(self.unit.status, BlockedStatus)

    def _get_password(self) -> str:
        """Get operator user password.

        Returns:
            The password from the peer relation or None if the
            password has not yet been set by the leader.
        """
        return self.get_secret(APP_SCOPE, USER_PASSWORD_KEY)

    @property
    def _replication_password(self) -> str:
        """Get replication user password.

        Returns:
            The password from the peer relation or None if the
            password has not yet been set by the leader.
        """
        return self.get_secret(APP_SCOPE, REPLICATION_PASSWORD_KEY)

    def _install_snap_packages(self, packages: List[str], refresh: bool = False) -> None:
        """Installs package(s) to container.

        Args:
            packages: list of packages to install.
            refresh: whether to refresh the snap if it's
                already present.
        """
        for snap_name, snap_version in packages:
            try:
                snap_cache = snap.SnapCache()
                snap_package = snap_cache[snap_name]

                if not snap_package.present or refresh:
                    if revision := snap_version.get("revision"):
                        try:
                            revision = revision[platform.machine()]
                        except Exception:
                            logger.error("Unavailable snap architecture %s", platform.machine())
                            raise
                        channel = snap_version.get("channel", "")
                        snap_package.ensure(
                            snap.SnapState.Latest, revision=revision, channel=channel
                        )
                        snap_package.hold()
                    else:
                        snap_package.ensure(snap.SnapState.Latest, channel=snap_version["channel"])

            except (snap.SnapError, snap.SnapNotFoundError) as e:
                logger.error(
                    "An exception occurred when installing %s. Reason: %s", snap_name, str(e)
                )
                raise

    def _is_storage_attached(self) -> bool:
        """Returns if storage is attached."""
        try:
            subprocess.check_call(["mountpoint", "-q", self._storage_path])
            return True
        except subprocess.CalledProcessError:
            return False

    @property
    def _peers(self) -> Relation:
        """Fetch the peer relation.

        Returns:
             A:class:`ops.model.Relation` object representing
             the peer relation.
        """
        return self.model.get_relation(PEER)

    def push_tls_files_to_workload(self) -> bool:
        """Move TLS files to the PostgreSQL storage path and enable TLS."""
        key, ca, cert = self.tls.get_tls_files()
        if key is not None:
            self._patroni.render_file(f"{PATRONI_CONF_PATH}/{TLS_KEY_FILE}", key, 0o600)
        if ca is not None:
            self._patroni.render_file(f"{PATRONI_CONF_PATH}/{TLS_CA_FILE}", ca, 0o600)
        if cert is not None:
            self._patroni.render_file(f"{PATRONI_CONF_PATH}/{TLS_CERT_FILE}", cert, 0o600)

        try:
            return self.update_config()
        except Exception:
            logger.exception("TLS files failed to push. Error in config update")
            return False

    def _reboot_on_detached_storage(self, event: EventBase) -> None:
        """Reboot on detached storage.

        Workaround for lxd containers not getting storage attached on startups.

        Args:
            event: the event that triggered this handler
        """
        event.defer()
        logger.error("Data directory not attached. Reboot unit.")
        self.unit.status = WaitingStatus("Data directory not attached")
        try:
            subprocess.check_call(["systemctl", "reboot"])
        except subprocess.CalledProcessError:
            pass

    def _restart(self, event: RunWithLock) -> None:
        """Restart PostgreSQL."""
        if not self._patroni.are_all_members_ready():
            logger.debug("Early exit _restart: not all members ready yet")
            event.defer()
            return

        try:
            self._patroni.restart_postgresql()
            self._peers.data[self.unit]["postgresql_restarted"] = "True"
        except RetryError:
            error_message = "failed to restart PostgreSQL"
            logger.exception(error_message)
            self.unit.status = BlockedStatus(error_message)
            return

        try:
            for attempt in Retrying(wait=wait_fixed(3), stop=stop_after_delay(300)):
                with attempt:
                    if not self._can_connect_to_postgresql:
                        assert False
        except Exception:
            logger.exception("Unable to reconnect to postgresql")

        # Start or stop the pgBackRest TLS server service when TLS certificate change.
        self.backup.start_stop_pgbackrest_service()

    @property
    def _is_workload_running(self) -> bool:
        """Returns whether the workload is running (in an active state)."""
        snap_cache = snap.SnapCache()
        charmed_postgresql_snap = snap_cache["charmed-postgresql"]
        if not charmed_postgresql_snap.present:
            return False

        return charmed_postgresql_snap.services["patroni"]["active"]

    @property
    def _can_connect_to_postgresql(self) -> bool:
        try:
            for attempt in Retrying(stop=stop_after_delay(30), wait=wait_fixed(3)):
                with attempt:
                    assert self.postgresql.get_postgresql_timezones()
        except RetryError:
            logger.debug("Cannot connect to database")
            return False
        return True

    def update_config(self, is_creating_backup: bool = False) -> bool:
        """Updates Patroni config file based on the existence of the TLS files."""
        enable_tls = self.is_tls_enabled
        limit_memory = None
        if self.config.profile_limit_memory:
            limit_memory = self.config.profile_limit_memory * 10**6

        # Build PostgreSQL parameters.
        pg_parameters = self.postgresql.build_postgresql_parameters(
            self.model.config, self.get_available_memory(), limit_memory
        )

        # Update and reload configuration based on TLS files availability.
        self._patroni.render_patroni_yml_file(
            connectivity=self.unit_peer_data.get("connectivity", "on") == "on",
            is_creating_backup=is_creating_backup,
            enable_tls=enable_tls,
            backup_id=self.app_peer_data.get("restoring-backup"),
            pitr_target=self.app_peer_data.get("restore-to-time"),
            restore_to_latest=self.app_peer_data.get("restore-to-time", None) == "latest",
            stanza=self.app_peer_data.get("stanza"),
            restore_stanza=self.app_peer_data.get("restore-stanza"),
            disable_pgbackrest_archiving=bool(
                self.app_peer_data.get("require-change-bucket-after-restore", None)
            ),
            parameters=pg_parameters,
        )
        if not self._is_workload_running:
            # If Patroni/PostgreSQL has not started yet and TLS relations was initialised,
            # then mark TLS as enabled. This commonly happens when the charm is deployed
            # in a bundle together with the TLS certificates operator. This flag is used to
            # know when to call the Patroni API using HTTP or HTTPS.
            self.unit_peer_data.update({"tls": "enabled" if enable_tls else ""})
            logger.debug("Early exit update_config: Workload not started yet")
            return True

        if not self._patroni.member_started:
            logger.debug("Early exit update_config: Patroni not started yet")
            return False

        # Try to connect
        if not self._can_connect_to_postgresql:
            logger.warning("Early exit update_config: Cannot connect to Postgresql")
            return False

        # Use config value if set, calculate otherwise
        if self.config.experimental_max_connections:
            max_connections = self.config.experimental_max_connections
        else:
            max_connections = max(4 * os.cpu_count(), 100)

        self._patroni.bulk_update_parameters_controller_by_patroni({
            "max_connections": max_connections,
            "max_prepared_transactions": self.config.memory_max_prepared_transactions,
        })

        self._handle_postgresql_restart_need(enable_tls)

        # Restart the monitoring service if the password was rotated
        cache = snap.SnapCache()
        postgres_snap = cache[POSTGRESQL_SNAP_NAME]

        try:
            snap_password = postgres_snap.get("exporter.password")
        except snap.SnapError:
            logger.warning(
                "Early exit update_config: Trying to reset metrics service with no configuration set"
            )
            return True
        if snap_password != self.get_secret(APP_SCOPE, MONITORING_PASSWORD_KEY):
            self._setup_exporter()

        return True

    def _validate_config_options(self) -> None:
        """Validates specific config options that need access to the database or to the TLS status."""
        if (
            self.config.instance_default_text_search_config
            not in self.postgresql.get_postgresql_text_search_configs()
        ):
            raise ValueError(
                "instance_default_text_search_config config option has an invalid value"
            )

        if not self.postgresql.validate_date_style(self.config.request_date_style):
            raise ValueError("request_date_style config option has an invalid value")

        if self.config.request_time_zone not in self.postgresql.get_postgresql_timezones():
            raise ValueError("request_time_zone config option has an invalid value")

    def _handle_postgresql_restart_need(self, enable_tls: bool) -> None:
        """Handle PostgreSQL restart need based on the TLS configuration and configuration changes."""
        restart_postgresql = self.is_tls_enabled != self.postgresql.is_tls_enabled()
        self._patroni.reload_patroni_configuration()
        # Wait for some more time than the Patroni's loop_wait default value (10 seconds),
        # which tells how much time Patroni will wait before checking the configuration
        # file again to reload it.
        try:
            for attempt in Retrying(stop=stop_after_attempt(5), wait=wait_fixed(3)):
                with attempt:
                    restart_postgresql = restart_postgresql or self.postgresql.is_restart_pending()
                    if not restart_postgresql:
                        raise Exception
        except RetryError:
            # Ignore the error, as it happens only to indicate that the configuration has not changed.
            pass
        self.unit_peer_data.update({"tls": "enabled" if enable_tls else ""})

        # Restart PostgreSQL if TLS configuration has changed
        # (so the both old and new connections use the configuration).
        if restart_postgresql:
            logger.info("PostgreSQL restart required")
            self._peers.data[self.unit].pop("postgresql_restarted", None)
            self.on[self.restart_manager.name].acquire_lock.emit()

    def _update_relation_endpoints(self) -> None:
        """Updates endpoints and read-only endpoint in all relations."""
        self.postgresql_client_relation.update_endpoints()
        self.legacy_db_relation.update_endpoints()
        self.legacy_db_admin_relation.update_endpoints()

    def get_available_memory(self) -> int:
        """Returns the system available memory in bytes."""
        with open("/proc/meminfo") as meminfo:
            for line in meminfo:
                if "MemTotal" in line:
                    return int(line.split()[1]) * 1024

        return 0

    @property
    def client_relations(self) -> List[Relation]:
        """Return the list of established client relations."""
        relations = []
        for relation_name in ["database", "db", "db-admin"]:
            for relation in self.model.relations.get(relation_name, []):
                relations.append(relation)
        return relations

    def override_patroni_restart_condition(
        self, new_condition: str, repeat_cause: str | None
    ) -> bool:
        """Temporary override Patroni systemd service restart condition.

        Executes only on current unit.

        Args:
            new_condition: new Patroni systemd service restart condition.
            repeat_cause: whether this field is equal to the last success override operation repeat cause, Patroni
                restart condition will be overridden (keeping the original restart condition reference untouched) and
                success code will be returned. But if this field is distinct from previous repeat cause or None,
                repeated operation will cause failure code will be returned.
        """
        current_condition = self._patroni.get_patroni_restart_condition()
        if "overridden-patroni-restart-condition" in self.unit_peer_data:
            original_condition = self.unit_peer_data["overridden-patroni-restart-condition"]
            if repeat_cause is None:
                logger.error(
                    f"failure trying to override patroni restart condition to {new_condition}"
                    f"as it already overridden from {original_condition} to {current_condition}"
                )
                return False
            previous_repeat_cause = self.unit_peer_data.get(
                "overridden-patroni-restart-condition-repeat-cause", None
            )
            if previous_repeat_cause != repeat_cause:
                logger.error(
                    f"failure trying to override patroni restart condition to {new_condition}"
                    f"as it already overridden from {original_condition} to {current_condition}"
                    f"and repeat cause is not equal: {previous_repeat_cause} != {repeat_cause}"
                )
                return False
            # There repeat cause is equal
            self._patroni.update_patroni_restart_condition(new_condition)
            logger.debug(
                f"Patroni restart condition re-overridden to {new_condition} within repeat cause {repeat_cause}"
                f"(original restart condition reference is untouched and is {original_condition})"
            )
            return True
        self._patroni.update_patroni_restart_condition(new_condition)
        self.unit_peer_data["overridden-patroni-restart-condition"] = current_condition
        if repeat_cause is not None:
            self.unit_peer_data["overridden-patroni-restart-condition-repeat-cause"] = repeat_cause
        logger.debug(
            f"Patroni restart condition overridden from {current_condition} to {new_condition}"
            f"{' with repeat cause ' + repeat_cause if repeat_cause is not None else ''}"
        )
        return True

    def restore_patroni_restart_condition(self) -> None:
        """Restore Patroni systemd service restart condition that was before overriding.

        Will do nothing if not overridden. Executes only on current unit.
        """
        if "overridden-patroni-restart-condition" in self.unit_peer_data:
            original_condition = self.unit_peer_data["overridden-patroni-restart-condition"]
            self._patroni.update_patroni_restart_condition(original_condition)
            self.unit_peer_data.update({
                "overridden-patroni-restart-condition": "",
                "overridden-patroni-restart-condition-repeat-cause": "",
            })
            logger.debug(f"restored Patroni restart condition to {original_condition}")
        else:
            logger.warning("not restoring patroni restart condition as it's not overridden")

    def is_pitr_failed(self) -> Tuple[bool, bool]:
        """Check if Patroni service failed to bootstrap cluster during point-in-time-recovery.

        Typically, this means that database service failed to reach point-in-time-recovery target or has been
        supplied with bad PITR parameter. Also, remembers last state and can provide info is it new event, or
        it belongs to previous action. Executes only on current unit.

        Returns:
            Tuple[bool, bool]:
                - Is patroni service failed to bootstrap cluster.
                - Is it new fail, that wasn't observed previously.
        """
        patroni_logs = self._patroni.patroni_logs()
        patroni_exceptions = re.findall(
            r"^([0-9-:TZ]+).*patroni\.exceptions\.PatroniFatalException: Failed to bootstrap cluster$",
            patroni_logs,
            re.MULTILINE,
        )
        if len(patroni_exceptions) > 0:
            old_pitr_fail_id = self.unit_peer_data.get("last_pitr_fail_id", None)
            self.unit_peer_data["last_pitr_fail_id"] = patroni_exceptions[-1]
            return True, patroni_exceptions[-1] != old_pitr_fail_id
        return False, False

    def log_pitr_last_transaction_time(self) -> None:
        """Log to user last completed transaction time acquired from postgresql logs."""
        postgresql_logs = self._patroni.last_postgresql_logs()
        log_time = re.findall(
            r"last completed transaction was at log time (.*)$",
            postgresql_logs,
            re.MULTILINE,
        )
        if len(log_time) > 0:
            logger.info(f"Last completed transaction was at {log_time[-1]}")
        else:
            logger.error("Can't tell last completed transaction time")


if __name__ == "__main__":
    main(PostgresqlOperatorCharm)<|MERGE_RESOLUTION|>--- conflicted
+++ resolved
@@ -10,12 +10,9 @@
 import platform
 import re
 import subprocess
-<<<<<<< HEAD
-=======
 import sys
 from datetime import datetime
 from pathlib import Path
->>>>>>> c9216a76
 from typing import Dict, List, Literal, Optional, Set, Tuple, get_args
 
 import psycopg2
