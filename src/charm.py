--- conflicted
+++ resolved
@@ -1341,7 +1341,6 @@
         # Start or stop the pgBackRest TLS server service when TLS certificate change.
         self.backup.start_stop_pgbackrest_service()
 
-<<<<<<< HEAD
     @property
     def _is_workload_running(self) -> bool:
         """Returns whether the workload is running (in an active state)."""
@@ -1352,10 +1351,7 @@
 
         return charmed_postgresql_snap.services["patroni"]["active"]
 
-    def update_config(self) -> bool:
-=======
-    def update_config(self, is_creating_backup: bool = False) -> None:
->>>>>>> a222afe2
+    def update_config(self, is_creating_backup: bool = False) -> bool:
         """Updates Patroni config file based on the existence of the TLS files."""
         enable_tls = all(self.tls.get_tls_files())
 
@@ -1391,9 +1387,6 @@
             self._peers.data[self.unit].pop("postgresql_restarted", None)
             self.on[self.restart_manager.name].acquire_lock.emit()
 
-<<<<<<< HEAD
-        return True
-=======
         # Restart the monitoring service if the password was rotated
         cache = snap.SnapCache()
         postgres_snap = cache[POSTGRESQL_SNAP_NAME]
@@ -1404,10 +1397,11 @@
             logger.warning(
                 "Early exit update_config: Trying to reset metrics service with no configuration set"
             )
-            return
+            return True
         if snap_password != self.get_secret(APP_SCOPE, MONITORING_PASSWORD_KEY):
             self._setup_exporter()
->>>>>>> a222afe2
+
+        return True
 
     def _update_relation_endpoints(self) -> None:
         """Updates endpoints and read-only endpoint in all relations."""
