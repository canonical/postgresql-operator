#!/usr/bin/env -S LD_LIBRARY_PATH=lib python3
# Copyright 2021 Canonical Ltd.
# See LICENSE file for licensing details.

"""Charmed Machine Operator for the PostgreSQL database."""

import contextlib
import json
import logging
import os
import platform
import re
import subprocess
import sys
import time
from datetime import datetime
from functools import cached_property
from hashlib import shake_128
from pathlib import Path
from typing import Literal, get_args
from urllib.parse import urlparse

import psycopg2
from charms.data_platform_libs.v0.data_interfaces import DataPeerData, DataPeerUnitData
from charms.data_platform_libs.v0.data_models import TypedCharmBase
from charms.grafana_agent.v0.cos_agent import COSAgentProvider, charm_tracing_config
from charms.operator_libs_linux.v2 import snap
from charms.postgresql_k8s.v0.postgresql import (
    ACCESS_GROUP_IDENTITY,
    ACCESS_GROUPS,
    REQUIRED_PLUGINS,
    PostgreSQL,
    PostgreSQLCreateUserError,
    PostgreSQLEnableDisableExtensionError,
    PostgreSQLGetCurrentTimelineError,
    PostgreSQLListUsersError,
    PostgreSQLUpdateUserPasswordError,
)
from charms.postgresql_k8s.v0.postgresql_tls import PostgreSQLTLS
from charms.rolling_ops.v0.rollingops import RollingOpsManager, RunWithLock
from charms.tempo_coordinator_k8s.v0.charm_tracing import trace_charm
from ops import JujuVersion, main
from ops.charm import (
    ActionEvent,
    HookEvent,
    InstallEvent,
    LeaderElectedEvent,
    RelationDepartedEvent,
    StartEvent,
)
from ops.framework import EventBase
from ops.model import (
    ActiveStatus,
    BlockedStatus,
    MaintenanceStatus,
    ModelError,
    Relation,
    Unit,
    WaitingStatus,
)
from tenacity import RetryError, Retrying, retry, stop_after_attempt, stop_after_delay, wait_fixed

from backups import CANNOT_RESTORE_PITR, S3_BLOCK_MESSAGES, PostgreSQLBackups
from cluster import (
    NotReadyError,
    Patroni,
    RemoveRaftMemberFailedError,
    SwitchoverFailedError,
    SwitchoverNotSyncError,
)
from cluster_topology_observer import (
    ClusterTopologyChangeCharmEvents,
    ClusterTopologyObserver,
)
from config import CharmConfig
from constants import (
    APP_SCOPE,
    BACKUP_USER,
    DATABASE_DEFAULT_NAME,
    DATABASE_PORT,
    METRICS_PORT,
    MONITORING_PASSWORD_KEY,
    MONITORING_SNAP_SERVICE,
    MONITORING_USER,
    PATRONI_CONF_PATH,
    PATRONI_PASSWORD_KEY,
    PEER,
    PGBACKREST_METRICS_PORT,
    PGBACKREST_MONITORING_SNAP_SERVICE,
    PLUGIN_OVERRIDES,
    POSTGRESQL_SNAP_NAME,
    RAFT_PASSWORD_KEY,
    REPLICATION_PASSWORD_KEY,
    REPLICATION_USER,
    REWIND_PASSWORD_KEY,
    REWIND_USER,
    SECRET_DELETED_LABEL,
    SECRET_INTERNAL_LABEL,
    SECRET_KEY_OVERRIDES,
    SNAP_PACKAGES,
    SPI_MODULE,
    SYSTEM_USERS,
    TLS_CA_FILE,
    TLS_CERT_FILE,
    TLS_KEY_FILE,
    TRACING_PROTOCOL,
    UNIT_SCOPE,
    UPDATE_CERTS_BIN_PATH,
    USER,
    USER_PASSWORD_KEY,
)
from ldap import PostgreSQLLDAP
from relations.async_replication import (
    REPLICATION_CONSUMER_RELATION,
    REPLICATION_OFFER_RELATION,
    PostgreSQLAsyncReplication,
)
from relations.db import EXTENSIONS_BLOCKING_MESSAGE, DbProvides
from relations.postgresql_provider import PostgreSQLProvider
from rotate_logs import RotateLogs
from upgrade import PostgreSQLUpgrade, get_postgresql_dependencies_model
from utils import new_password, snap_refreshed

logger = logging.getLogger(__name__)

PRIMARY_NOT_REACHABLE_MESSAGE = "waiting for primary to be reachable from this unit"
EXTENSIONS_DEPENDENCY_MESSAGE = "Unsatisfied plugin dependencies. Please check the logs"
EXTENSION_OBJECT_MESSAGE = "Cannot disable plugins: Existing objects depend on it. See logs"

Scopes = Literal[APP_SCOPE, UNIT_SCOPE]
PASSWORD_USERS = [*SYSTEM_USERS, "patroni"]


class CannotConnectError(Exception):
    """Cannot run smoke check on connected Database."""


@trace_charm(
    tracing_endpoint="tracing_endpoint",
    extra_types=(
        ClusterTopologyObserver,
        COSAgentProvider,
        DbProvides,
        Patroni,
        PostgreSQL,
        PostgreSQLAsyncReplication,
        PostgreSQLBackups,
        PostgreSQLLDAP,
        PostgreSQLProvider,
        PostgreSQLTLS,
        PostgreSQLUpgrade,
        RollingOpsManager,
    ),
)
class PostgresqlOperatorCharm(TypedCharmBase[CharmConfig]):
    """Charmed Operator for the PostgreSQL database."""

    config_type = CharmConfig
    on = ClusterTopologyChangeCharmEvents()

    def __init__(self, *args):
        super().__init__(*args)

        # Support for disabling the operator.
        disable_file = Path(f"{os.environ.get('CHARM_DIR')}/disable")
        if disable_file.exists():
            logger.warning(
                f"\n\tDisable file `{disable_file.resolve()}` found, the charm will skip all events."
                "\n\tTo resume normal operations, please remove the file."
            )
            self.unit.status = BlockedStatus("Disabled")
            sys.exit(0)

        self.peer_relation_app = DataPeerData(
            self.model,
            relation_name=PEER,
            secret_field_name=SECRET_INTERNAL_LABEL,
            deleted_label=SECRET_DELETED_LABEL,
        )
        self.peer_relation_unit = DataPeerUnitData(
            self.model,
            relation_name=PEER,
            secret_field_name=SECRET_INTERNAL_LABEL,
            deleted_label=SECRET_DELETED_LABEL,
        )

        run_cmd = (
            "/usr/bin/juju-exec" if self.model.juju_version.major > 2 else "/usr/bin/juju-run"
        )
        self._observer = ClusterTopologyObserver(self, run_cmd)
        self._rotate_logs = RotateLogs(self)
        self.framework.observe(self.on.cluster_topology_change, self._on_cluster_topology_change)
        self.framework.observe(self.on.databases_change, self._on_databases_change)
        self.framework.observe(self.on.install, self._on_install)
        self.framework.observe(self.on.leader_elected, self._on_leader_elected)
        self.framework.observe(self.on.config_changed, self._on_config_changed)
        self.framework.observe(self.on.get_primary_action, self._on_get_primary)
        self.framework.observe(self.on[PEER].relation_changed, self._on_peer_relation_changed)
        self.framework.observe(self.on.secret_changed, self._on_peer_relation_changed)
        self.framework.observe(self.on[PEER].relation_departed, self._on_peer_relation_departed)
        self.framework.observe(self.on.start, self._on_start)
        self.framework.observe(self.on.get_password_action, self._on_get_password)
        self.framework.observe(self.on.set_password_action, self._on_set_password)
        self.framework.observe(self.on.promote_to_primary_action, self._on_promote_to_primary)
        self.framework.observe(self.on.update_status, self._on_update_status)
        self.cluster_name = self.app.name
        self._member_name = self.unit.name.replace("/", "-")

        self._certs_path = "/usr/local/share/ca-certificates"
        self._storage_path = self.meta.storages["pgdata"].location

        self.upgrade = PostgreSQLUpgrade(
            self,
            model=get_postgresql_dependencies_model(),
            relation_name="upgrade",
            substrate="vm",
        )
        self.postgresql_client_relation = PostgreSQLProvider(self)
        self.legacy_db_relation = DbProvides(self, admin=False)
        self.legacy_db_admin_relation = DbProvides(self, admin=True)
        self.backup = PostgreSQLBackups(self, "s3-parameters")
        self.ldap = PostgreSQLLDAP(self, "ldap")
        self.tls = PostgreSQLTLS(self, PEER)
        self.async_replication = PostgreSQLAsyncReplication(self)
        self.restart_manager = RollingOpsManager(
            charm=self, relation="restart", callback=self._restart
        )
        self._observer.start_observer()
        self._rotate_logs.start_log_rotation()
        self._grafana_agent = COSAgentProvider(
            self,
            metrics_endpoints=[
                {"path": "/metrics", "port": METRICS_PORT},
                {"path": "/metrics", "port": PGBACKREST_METRICS_PORT},
            ],
            scrape_configs=self.patroni_scrape_config,
            refresh_events=[
                self.on[PEER].relation_changed,
                self.on.secret_changed,
                self.on.secret_remove,
            ],
            log_slots=[f"{POSTGRESQL_SNAP_NAME}:logs"],
            tracing_protocols=[TRACING_PROTOCOL],
        )
        self.tracing_endpoint, _ = charm_tracing_config(self._grafana_agent, None)

    def _on_databases_change(self, _):
        """Handle databases change event."""
        self.update_config()
        logger.debug("databases changed")
        timestamp = datetime.now()
        self._peers.data[self.unit].update({"pg_hba_needs_update_timestamp": str(timestamp)})
        logger.debug(f"authorisation rules changed at {timestamp}")

    def patroni_scrape_config(self) -> list[dict]:
        """Generates scrape config for the Patroni metrics endpoint."""
        return [
            {
                "metrics_path": "/metrics",
                "static_configs": [{"targets": [f"{self._unit_ip}:8008"]}],
                "tls_config": {"insecure_skip_verify": True},
                "scheme": "https" if self.is_tls_enabled else "http",
            }
        ]

    @property
    def app_units(self) -> set[Unit]:
        """The peer-related units in the application."""
        if not self._peers:
            return set()

        return {self.unit, *self._peers.units}

    def scoped_peer_data(self, scope: Scopes) -> dict | None:
        """Returns peer data based on scope."""
        if scope == APP_SCOPE:
            return self.app_peer_data
        elif scope == UNIT_SCOPE:
            return self.unit_peer_data

    @property
    def app_peer_data(self) -> dict:
        """Application peer relation data object."""
        relation = self.model.get_relation(PEER)
        if relation is None:
            return {}

        return relation.data[self.app]

    @property
    def unit_peer_data(self) -> dict:
        """Unit peer relation data object."""
        relation = self.model.get_relation(PEER)
        if relation is None:
            return {}

        return relation.data[self.unit]

    def _peer_data(self, scope: Scopes) -> dict:
        """Return corresponding databag for app/unit."""
        relation = self.model.get_relation(PEER)
        if relation is None:
            return {}

        return relation.data[self._scope_obj(scope)]

    def _scope_obj(self, scope: Scopes):
        if scope == APP_SCOPE:
            return self.app
        if scope == UNIT_SCOPE:
            return self.unit

    def peer_relation_data(self, scope: Scopes) -> DataPeerData:
        """Returns the peer relation data per scope."""
        if scope == APP_SCOPE:
            return self.peer_relation_app
        elif scope == UNIT_SCOPE:
            return self.peer_relation_unit

    def _translate_field_to_secret_key(self, key: str) -> str:
        """Change 'key' to secrets-compatible key field."""
        if not self.model.juju_version.has_secrets:
            return key
        key = SECRET_KEY_OVERRIDES.get(key, key)
        new_key = key.replace("_", "-")
        return new_key.strip("-")

    def get_secret(self, scope: Scopes, key: str) -> str | None:
        """Get secret from the secret storage."""
        if scope not in get_args(Scopes):
            raise RuntimeError("Unknown secret scope.")

        if not (peers := self.model.get_relation(PEER)):
            return None
        secret_key = self._translate_field_to_secret_key(key)
        # Old translation in databag is to be taken
        if result := self.peer_relation_data(scope).fetch_my_relation_field(peers.id, key):
            return result

        return self.peer_relation_data(scope).get_secret(peers.id, secret_key)

    def set_secret(self, scope: Scopes, key: str, value: str | None) -> str | None:
        """Set secret from the secret storage."""
        if scope not in get_args(Scopes):
            raise RuntimeError("Unknown secret scope.")

        if not value:
            return self.remove_secret(scope, key)

        if not (peers := self.model.get_relation(PEER)):
            return None
        secret_key = self._translate_field_to_secret_key(key)
        # Old translation in databag is to be deleted
        self.scoped_peer_data(scope).pop(key, None)
        self.peer_relation_data(scope).set_secret(peers.id, secret_key, value)

    def remove_secret(self, scope: Scopes, key: str) -> None:
        """Removing a secret."""
        if scope not in get_args(Scopes):
            raise RuntimeError("Unknown secret scope.")

        if not (peers := self.model.get_relation(PEER)):
            return None
        secret_key = self._translate_field_to_secret_key(key)

        self.peer_relation_data(scope).delete_relation_data(peers.id, [secret_key])

    @property
    def is_cluster_initialised(self) -> bool:
        """Returns whether the cluster is already initialised."""
        return "cluster_initialised" in self.app_peer_data

    @property
    def is_cluster_restoring_backup(self) -> bool:
        """Returns whether the cluster is restoring a backup."""
        return "restoring-backup" in self.app_peer_data

    @property
    def is_cluster_restoring_to_time(self) -> bool:
        """Returns whether the cluster is restoring a backup to a specific time."""
        return "restore-to-time" in self.app_peer_data

    @property
    def is_unit_departing(self) -> bool:
        """Returns whether the unit is departing."""
        return "departing" in self.unit_peer_data

    @property
    def is_unit_stopped(self) -> bool:
        """Returns whether the unit is stopped."""
        return "stopped" in self.unit_peer_data

    @cached_property
    def postgresql(self) -> PostgreSQL:
        """Returns an instance of the object used to interact with the database."""
        return PostgreSQL(
            primary_host=self.primary_endpoint,
            current_host=self._unit_ip,
            user=USER,
            password=self.get_secret(APP_SCOPE, f"{USER}-password"),
            database=DATABASE_DEFAULT_NAME,
            system_users=SYSTEM_USERS,
        )

    @cached_property
    def primary_endpoint(self) -> str | None:
        """Returns the endpoint of the primary instance or None when no primary available."""
        if not self._peers:
            logger.debug("primary endpoint early exit: Peer relation not joined yet.")
            return None
        try:
            primary = self._patroni.get_primary()
            if primary is None and (standby_leader := self._patroni.get_standby_leader()):
                primary = standby_leader
            primary_endpoint = self._patroni.get_member_ip(primary)
            # Force a retry if there is no primary or the member that was
            # returned is not in the list of the current cluster members
            # (like when the cluster was not updated yet after a failed switchover).
            if not primary_endpoint or primary_endpoint not in self._units_ips:
                # TODO figure out why peer data is not available
                if primary_endpoint and len(self._units_ips) == 1 and len(self._peers.units) > 1:
                    logger.warning(
                        "Possibly incoplete peer data: Will not map primary IP to unit IP"
                    )
                    return primary_endpoint
                logger.debug("primary endpoint early exit: Primary IP not in cached peer list.")
                primary_endpoint = None
        except RetryError:
            return None
        else:
            return primary_endpoint

    def get_hostname_by_unit(self, _) -> str:
        """Create a DNS name for a PostgreSQL unit.

        Returns:
            A string representing the hostname of the PostgreSQL unit.
        """
        # For now, as there is no DNS hostnames on VMs, and it would also depend on
        # the underlying provider (LXD, MAAS, etc.), the unit IP is returned.
        return self._unit_ip

<<<<<<< HEAD
    def _on_secret_remove(self, event: SecretRemoveEvent) -> None:
        if self.model.juju_version < JujuVersion("3.6.11"):
            logger.warning(
                "Skipping secret revision removal due to https://github.com/juju/juju/issues/20782"
            )
            return

        # A secret removal (entire removal, not just a revision removal) causes
        # https://github.com/juju/juju/issues/20794. This check is to avoid the
        # errors that would happen if we tried to remove the revision in that case
        # (in the revision removal, the label is present).
        if event.secret.label is None:
            logger.debug("Secret with no label cannot be removed")
            return

        logger.debug(f"Removing secret with label {event.secret.label} revision {event.revision}")
        event.remove_revision()

=======
>>>>>>> b5be78ef
    def _on_get_primary(self, event: ActionEvent) -> None:
        """Get primary instance."""
        try:
            primary = self._patroni.get_primary(unit_name_pattern=True)
            event.set_results({"primary": primary})
        except RetryError as e:
            logger.error(f"failed to get primary with error {e}")

    def updated_synchronous_node_count(self) -> bool:
        """Tries to update synchronous_node_count configuration and reports the result."""
        try:
            self._patroni.update_synchronous_node_count()
            return True
        except RetryError:
            logger.debug("Unable to set synchronous_node_count")
            return False

    def _on_peer_relation_departed(self, event: RelationDepartedEvent) -> None:
        """The leader removes the departing units from the list of cluster members."""
        # Don't handle this event in the same unit that is departing.
        if event.departing_unit == self.unit:
            logger.debug("Early exit on_peer_relation_departed: Skipping departing unit")
            return

        if self.has_raft_keys():
            logger.debug("Early exit on_peer_relation_departed: Raft recovery in progress")
            return

        # Remove the departing member from the raft cluster.
        try:
            departing_member = event.departing_unit.name.replace("/", "-")
            member_ip = self._patroni.get_member_ip(departing_member)
            self._patroni.remove_raft_member(member_ip)
        except RemoveRaftMemberFailedError:
            logger.debug(
                "Deferring on_peer_relation_departed: Failed to remove member from raft cluster"
            )
            event.defer()
            return
        except RetryError:
            logger.warning(
                f"Early exit on_peer_relation_departed: Cannot get {event.departing_unit.name} member IP"
            )
            return

        # Allow leader to update the cluster members.
        if not self.unit.is_leader():
            return

        if not self.is_cluster_initialised or not self.updated_synchronous_node_count():
            logger.debug("Deferring on_peer_relation_departed: cluster not initialized")
            event.defer()
            return

        # Remove cluster members one at a time.
        for member_ip in self._get_ips_to_remove():
            # Check that all members are ready before removing unit from the cluster.
            if not self._patroni.are_all_members_ready():
                logger.info("Deferring reconfigure: another member doing sync right now")
                event.defer()
                return

            # Update the list of the current members.
            self._remove_from_members_ips(member_ip)
            self.update_config()

            if self.primary_endpoint:
                self._update_relation_endpoints()
            else:
                self.unit.status = WaitingStatus(PRIMARY_NOT_REACHABLE_MESSAGE)
                return

        # Update the sync-standby endpoint in the async replication data.
        self.async_replication.update_async_replication_data()

    def _stuck_raft_cluster_check(self) -> None:
        """Check for stuck raft cluster and reinitialise if safe."""
        raft_stuck = False
        all_units_stuck = True
        candidate = self.app_peer_data.get("raft_selected_candidate")
        for key, data in self._peers.data.items():
            if key == self.app:
                continue
            if "raft_stuck" in data:
                raft_stuck = True
            else:
                all_units_stuck = False
            if not candidate and "raft_candidate" in data:
                candidate = key

        if not raft_stuck:
            return

        if not all_units_stuck:
            logger.warning("Stuck raft not yet detected on all units")
            return

        if not candidate:
            logger.warning("Stuck raft has no candidate")
            return
        if "raft_selected_candidate" not in self.app_peer_data:
            logger.info(f"{candidate.name} selected for new raft leader")
            self.app_peer_data["raft_selected_candidate"] = candidate.name

    def _stuck_raft_cluster_rejoin(self) -> None:
        """Reconnect cluster to new raft."""
        primary = None
        for key, data in self._peers.data.items():
            if key == self.app:
                continue
            if "raft_primary" in data:
                primary = key
                break
        if primary and "raft_reset_primary" not in self.app_peer_data:
            logger.info("Updating the primary endpoint")
            self.app_peer_data.pop("members_ips", None)
            for unit in self._peers.units:
                self._add_to_members_ips(self._get_unit_ip(unit))
            self._add_to_members_ips(self._get_unit_ip(self.unit))
            self.app_peer_data["raft_reset_primary"] = "True"
            self._update_relation_endpoints()
        if (
            "raft_rejoin" not in self.app_peer_data
            and "raft_followers_stopped" in self.app_peer_data
            and "raft_reset_primary" in self.app_peer_data
        ):
            logger.info("Notify units they can rejoin")
            self.app_peer_data["raft_rejoin"] = "True"

    def _stuck_raft_cluster_stopped_check(self) -> None:
        """Check that the cluster is stopped."""
        if "raft_followers_stopped" in self.app_peer_data:
            return

        for key, data in self._peers.data.items():
            if key == self.app:
                continue
            if "raft_stopped" not in data:
                return

        logger.info("Cluster is shut down")
        self.app_peer_data["raft_followers_stopped"] = "True"

    def _stuck_raft_cluster_cleanup(self) -> None:
        for key, data in self._peers.data.items():
            if key == self.app:
                continue
            for flag in data:
                if flag.startswith("raft_"):
                    return

        logger.info("Cleaning up raft app data")
        self.app_peer_data.pop("raft_rejoin", None)
        self.app_peer_data.pop("raft_reset_primary", None)
        self.app_peer_data.pop("raft_selected_candidate", None)
        self.app_peer_data.pop("raft_followers_stopped", None)

    def _raft_reinitialisation(self) -> None:
        """Handle raft cluster loss of quorum."""
        # Skip to cleanup if rejoining
        if "raft_rejoin" not in self.app_peer_data:
            if self.unit.is_leader():
                self._stuck_raft_cluster_check()

            if (
                candidate := self.app_peer_data.get("raft_selected_candidate")
            ) and "raft_stopped" not in self.unit_peer_data:
                self.unit_peer_data.pop("raft_stuck", None)
                self.unit_peer_data.pop("raft_candidate", None)
                self._patroni.remove_raft_data()
                logger.info(f"Stopping {self.unit.name}")
                self.unit_peer_data["raft_stopped"] = "True"

            if self.unit.is_leader():
                self._stuck_raft_cluster_stopped_check()

            if (
                candidate == self.unit.name
                and "raft_primary" not in self.unit_peer_data
                and "raft_followers_stopped" in self.app_peer_data
            ):
                self.unit.status = MaintenanceStatus("Reinitialising raft")
                logger.info(f"Reinitialising {self.unit.name} as primary")
                self._patroni.reinitialise_raft_data()
                self.unit_peer_data["raft_primary"] = "True"

            if self.unit.is_leader():
                self._stuck_raft_cluster_rejoin()

        if "raft_rejoin" in self.app_peer_data:
            logger.info("Cleaning up raft unit data")
            self.unit_peer_data.pop("raft_primary", None)
            self.unit_peer_data.pop("raft_stopped", None)
            self.update_config()
            self._patroni.start_patroni()
            self._set_primary_status_message()

            if self.unit.is_leader():
                self._stuck_raft_cluster_cleanup()

    def has_raft_keys(self):
        """Checks for the presence of raft recovery keys in peer data."""
        for key in self.app_peer_data:
            if key.startswith("raft_"):
                return True

        return any(key.startswith("raft_") for key in self.unit_peer_data)

    def _peer_relation_changed_checks(self, event: HookEvent) -> bool:
        """Split of to reduce complexity."""
        # Prevents the cluster to be reconfigured before it's bootstrapped in the leader.
        if not self.is_cluster_initialised:
            logger.debug("Deferring on_peer_relation_changed: cluster not initialized")
            event.defer()
            return False

        if not self.upgrade.idle:
            logger.debug("Defer on_peer_relation_changed: upgrade in progress")
            event.defer()
            return False

        # Check whether raft is stuck.
        if self.has_raft_keys():
            self._raft_reinitialisation()
            logger.debug("Early exit on_peer_relation_changed: stuck raft recovery")
            return False

        # If the unit is the leader, it can reconfigure the cluster.
        if self.unit.is_leader() and not self._reconfigure_cluster(event):
            event.defer()
            return False

        if self._update_member_ip():
            return False

        # Don't update this member before it's part of the members list.
        if self._unit_ip not in self.members_ips:
            logger.debug("Early exit on_peer_relation_changed: Unit not in the members list")
            return False
        return True

    def _on_peer_relation_changed(self, event: HookEvent):
        """Reconfigure cluster members when something changes."""
        if not self._peer_relation_changed_checks(event):
            return

        # Update the list of the cluster members in the replicas to make them know each other.
        try:
            # Update the members of the cluster in the Patroni configuration on this unit.
            self.update_config()
        except RetryError:
            self.unit.status = BlockedStatus("failed to update cluster members on member")
            return
        except ValueError as e:
            self.unit.status = BlockedStatus("Configuration Error. Please check the logs")
            logger.error("Invalid configuration: %s", str(e))
            return

        # Should not override a blocked status
        if isinstance(self.unit.status, BlockedStatus):
            logger.debug("on_peer_relation_changed early exit: Unit in blocked status")
            return

        if (
            self.is_cluster_restoring_backup or self.is_cluster_restoring_to_time
        ) and not self._was_restore_successful():
            logger.debug("on_peer_relation_changed early exit: Backup restore check failed")
            return

        # Start can be called here multiple times as it's idempotent.
        # At this moment, it starts Patroni at the first time the data is received
        # in the relation.
        self._patroni.start_patroni()

        # Assert the member is up and running before marking the unit as active.
        if not self._patroni.member_started:
            logger.debug("Deferring on_peer_relation_changed: awaiting for member to start")
            self.unit.status = WaitingStatus("awaiting for member to start")
            event.defer()
            return

        self._start_stop_pgbackrest_service(event)

        # This is intended to be executed only when leader is reinitializing S3 connection due to the leader change.
        if (
            "s3-initialization-start" in self.app_peer_data
            and "s3-initialization-done" not in self.unit_peer_data
            and self.is_primary
            and not self.backup._on_s3_credential_changed_primary(event)
        ):
            return

        # Clean-up unit initialization data after successful sync to the leader.
        if "s3-initialization-done" in self.app_peer_data and not self.unit.is_leader():
            self.unit_peer_data.update({
                "stanza": "",
                "s3-initialization-block-message": "",
                "s3-initialization-done": "",
                "s3-initialization-start": "",
            })

        self._update_new_unit_status()

    # Split off into separate function, because of complexity _on_peer_relation_changed
    def _start_stop_pgbackrest_service(self, event: HookEvent) -> None:
        # Start or stop the pgBackRest TLS server service when TLS certificate change.
        if not self.backup.start_stop_pgbackrest_service():
            logger.debug(
                "Deferring on_peer_relation_changed: awaiting for TLS server service to start on primary"
            )
            event.defer()
            return

        self.backup.coordinate_stanza_fields()

        if "exporter-started" not in self.unit_peer_data:
            self._setup_exporter()
        if "pgbackrest-exporter-started" not in self.unit_peer_data:
            self._setup_pgbackrest_exporter()

    def _update_new_unit_status(self) -> None:
        """Update the status of a new unit that recently joined the cluster."""
        # Only update the connection endpoints if there is a primary.
        # A cluster can have all members as replicas for some time after
        # a failed switchover, so wait until the primary is elected.
        if self.primary_endpoint:
            self._update_relation_endpoints()
            self.async_replication.handle_read_only_mode()
        else:
            self.unit.status = WaitingStatus(PRIMARY_NOT_REACHABLE_MESSAGE)

    def _reconfigure_cluster(self, event: HookEvent):
        """Reconfigure the cluster by adding and removing members IPs to it.

        Returns:
            Whether it was possible to reconfigure the cluster.
        """
        if (
            hasattr(event, "unit")
            and event.relation.data.get(event.unit) is not None
            and event.relation.data[event.unit].get("ip-to-remove") is not None
        ):
            ip_to_remove = event.relation.data[event.unit].get("ip-to-remove")
            logger.info("Removing %s from the cluster due to IP change", ip_to_remove)
            try:
                self._patroni.remove_raft_member(ip_to_remove)
            except RemoveRaftMemberFailedError:
                logger.debug("Deferring on_peer_relation_changed: failed to remove raft member")
                return False
            if ip_to_remove in self.members_ips:
                self._remove_from_members_ips(ip_to_remove)
        try:
            self._add_members(event)
        except Exception:
            logger.debug("Deferring on_peer_relation_changed: Unable to add members")
            return False
        return True

    def _update_member_ip(self) -> bool:
        """Update the member IP in the unit databag.

        Returns:
            Whether the IP was updated.
        """
        # Stop Patroni (and update the member IP) if it was previously isolated
        # from the cluster network. Patroni will start back when its IP address is
        # updated in all the units through the peer relation changed event (in that
        # hook, the configuration is updated and the service is started - or only
        # reloaded in the other units).
        stored_ip = self.unit_peer_data.get("ip")
        current_ip = self.get_hostname_by_unit(None)
        if stored_ip is None:
            self.unit_peer_data.update({"ip": current_ip})
            return False
        elif current_ip != stored_ip:
            logger.info(f"ip changed from {stored_ip} to {current_ip}")
            self.unit_peer_data.update({"ip-to-remove": stored_ip})
            self.unit_peer_data.update({"ip": current_ip})
            self._patroni.stop_patroni()
            self._update_certificate()
            return True
        else:
            self.unit_peer_data.update({"ip-to-remove": ""})
            return False

    def _add_members(self, event):
        """Add new cluster members.

        This method is responsible for adding new members to the cluster
        when new units are added to the application. This event is deferred if
        one of the current units is copying data from the primary, to avoid
        multiple units copying data at the same time, which can cause slow
        transfer rates in these processes and overload the primary instance.
        """
        try:
            # Compare set of Patroni cluster members and Juju hosts
            # to avoid the unnecessary reconfiguration.
            if self._patroni.cluster_members == self._hosts:
                logger.debug("Early exit add_members: Patroni members equal Juju hosts")
                return

            logger.info("Reconfiguring cluster")
            self.unit.status = MaintenanceStatus("reconfiguring cluster")
            for member in self._hosts - self._patroni.cluster_members:
                logger.debug("Adding %s to cluster", member)
                self.add_cluster_member(member)
            self._patroni.update_synchronous_node_count()
        except NotReadyError:
            logger.info("Deferring reconfigure: another member doing sync right now")
            event.defer()
        except RetryError:
            logger.info("Deferring reconfigure: couldn't retrieve current cluster members")
            event.defer()

    def add_cluster_member(self, member: str) -> None:
        """Add member to the cluster if all members are already up and running.

        Raises:
            NotReadyError if either the new member or the current members are not ready.
        """
        unit = self.model.get_unit("/".join(member.rsplit("-", 1)))
        member_ip = self._get_unit_ip(unit)

        if not self._patroni.are_all_members_ready():
            logger.info("not all members are ready")
            raise NotReadyError("not all members are ready")

        # Add the member to the list that should be updated in each other member.
        self._add_to_members_ips(member_ip)

        # Update Patroni configuration file.
        try:
            self.update_config()
        except RetryError:
            self.unit.status = BlockedStatus("failed to update cluster members on member")

    def _get_unit_ip(self, unit: Unit) -> str | None:
        """Get the IP address of a specific unit."""
        # Check if host is current host.
        ip = None
        if unit == self.unit:
            ip = self.model.get_binding(PEER).network.bind_address
        # Check if host is a peer.
        elif unit in self._peers.data:
            ip = self._peers.data[unit].get("private-address")
        # Return None if the unit is not a peer neither the current unit.
        if ip:
            return str(ip)
        return None

    @property
    def _hosts(self) -> set:
        """List of the current Juju hosts.

        Returns:
            a set containing the current Juju hosts
                with the names using - instead of /
                to match Patroni members names
        """
        peers = self.model.get_relation(PEER)
        hosts = [self.unit.name.replace("/", "-")] + [
            unit.name.replace("/", "-") for unit in peers.units
        ]
        return set(hosts)

    @property
    def _patroni(self) -> Patroni:
        """Returns an instance of the Patroni object."""
        return Patroni(
            self,
            self._unit_ip,
            self.cluster_name,
            self._member_name,
            self.app.planned_units(),
            self._peer_members_ips,
            self._get_password(),
            self._replication_password,
            self.get_secret(APP_SCOPE, REWIND_PASSWORD_KEY),
            bool(self.unit_peer_data.get("tls")),
            self.get_secret(APP_SCOPE, RAFT_PASSWORD_KEY),
            self.get_secret(APP_SCOPE, PATRONI_PASSWORD_KEY),
        )

    @property
    def is_connectivity_enabled(self) -> bool:
        """Return whether this unit can be connected externally."""
        return self.unit_peer_data.get("connectivity", "on") == "on"

    @property
    def is_ldap_charm_related(self) -> bool:
        """Return whether this unit has an LDAP charm related."""
        return self.app_peer_data.get("ldap_enabled", "False") == "True"

    @property
    def is_ldap_enabled(self) -> bool:
        """Return whether this unit has LDAP enabled."""
        return self.is_ldap_charm_related and self.is_cluster_initialised

    @property
    def is_primary(self) -> bool:
        """Return whether this unit is the primary instance."""
        return self.unit.name == self._patroni.get_primary(unit_name_pattern=True)

    @property
    def is_standby_leader(self) -> bool:
        """Return whether this unit is the standby leader instance."""
        return self.unit.name == self._patroni.get_standby_leader(unit_name_pattern=True)

    @property
    def is_tls_enabled(self) -> bool:
        """Return whether TLS is enabled."""
        return all(self.tls.get_tls_files())

    @property
    def _peer_members_ips(self) -> set[str]:
        """Fetch current list of peer members IPs.

        Returns:
            A list of peer members addresses (strings).
        """
        # Get all members IPs and remove the current unit IP from the list.
        addresses = self.members_ips
        current_unit_ip = self._unit_ip
        if current_unit_ip in addresses:
            addresses.remove(current_unit_ip)
        return addresses

    @property
    def _units_ips(self) -> set[str]:
        """Fetch current list of peers IPs.

        Returns:
            A list of peers addresses (strings).
        """
        # Get all members IPs and remove the current unit IP from the list.
        addresses = {self._get_unit_ip(unit) for unit in self._peers.units}
        addresses.add(self._unit_ip)
        if None in addresses:
            addresses.remove(None)
        return addresses

    @property
    def members_ips(self) -> set[str]:
        """Returns the list of IPs addresses of the current members of the cluster."""
        if not self._peers:
            return set()
        return set(json.loads(self._peers.data[self.app].get("members_ips", "[]")))

    def _add_to_members_ips(self, ip: str) -> None:
        """Add one IP to the members list."""
        self._update_members_ips(ip_to_add=ip)

    def _remove_from_members_ips(self, ip: str) -> None:
        """Remove IPs from the members list."""
        self._update_members_ips(ip_to_remove=ip)

    def _update_members_ips(
        self, ip_to_add: str | None = None, ip_to_remove: str | None = None
    ) -> None:
        """Update cluster member IPs on application data.

        Member IPs on application data are used to determine when a unit of PostgreSQL
        should be added or removed from the PostgreSQL cluster.

        NOTE: this function does not update the IPs on the PostgreSQL cluster
        in the Patroni configuration.
        """
        # Allow leader to reset which members are part of the cluster.
        if not self.unit.is_leader():
            return

        ips = json.loads(self._peers.data[self.app].get("members_ips", "[]"))
        if ip_to_add and ip_to_add not in ips:
            ips.append(ip_to_add)
        elif ip_to_remove:
            ips.remove(ip_to_remove)
        self._peers.data[self.app]["members_ips"] = json.dumps(ips)

    @retry(
        stop=stop_after_delay(60),
        wait=wait_fixed(5),
        reraise=True,
    )
    def _change_primary(self) -> None:
        """Change the primary member of the cluster."""
        # Try to switchover to another member and raise an exception if it doesn't succeed.
        # If it doesn't happen on time, Patroni will automatically run a fail-over.
        try:
            # Get the current primary to check if it has changed later.
            current_primary = self._patroni.get_primary()

            # Trigger the switchover.
            self._patroni.switchover()

            # Wait for the switchover to complete.
            self._patroni.primary_changed(current_primary)

            logger.info("successful switchover")
        except (RetryError, SwitchoverFailedError) as e:
            logger.warning(
                f"switchover failed with reason: {e} - an automatic failover will be triggered"
            )

    @property
    def _unit_ip(self) -> str:
        """Current unit ip."""
        return str(self.model.get_binding(PEER).network.bind_address)

    def _on_cluster_topology_change(self, _):
        """Updates endpoints and (optionally) certificates when the cluster topology changes."""
        logger.info("Cluster topology changed")
        if self.primary_endpoint:
            self._update_relation_endpoints()
            self.unit.status = ActiveStatus()

    def _on_install(self, event: InstallEvent) -> None:
        """Install prerequisites for the application."""
        logger.debug("Install start time: %s", datetime.now())
        if not self._is_storage_attached():
            self._reboot_on_detached_storage(event)
            return

        self.unit.status = MaintenanceStatus("installing PostgreSQL")

        # Install the charmed PostgreSQL snap.
        self._install_snap_packages(packages=SNAP_PACKAGES)

        cache = snap.SnapCache()
        postgres_snap = cache[POSTGRESQL_SNAP_NAME]
        try:
            postgres_snap.alias("patronictl")
        except snap.SnapError:
            logger.warning("Unable to create patronictl alias")
        try:
            postgres_snap.alias("psql")
        except snap.SnapError:
            logger.warning("Unable to create psql alias")

        # Create the user home directory for the snap_daemon user.
        # This is needed due to https://bugs.launchpad.net/snapd/+bug/2011581.
        try:
            # Input is hardcoded
            subprocess.check_call(["mkdir", "-p", "/home/snap_daemon"])  # noqa: S607
            subprocess.check_call(["chown", "snap_daemon:snap_daemon", "/home/snap_daemon"])  # noqa: S607
            subprocess.check_call(["usermod", "-d", "/home/snap_daemon", "snap_daemon"])  # noqa: S607
        except subprocess.CalledProcessError:
            logger.exception("Unable to create snap_daemon home dir")

        self.unit.status = WaitingStatus("waiting to start PostgreSQL")

    def _on_leader_elected(self, event: LeaderElectedEvent) -> None:
        """Handle the leader-elected event."""
        # The leader sets the needed passwords if they weren't set before.
        for key in (
            USER_PASSWORD_KEY,
            REPLICATION_PASSWORD_KEY,
            REWIND_PASSWORD_KEY,
            MONITORING_PASSWORD_KEY,
            RAFT_PASSWORD_KEY,
            PATRONI_PASSWORD_KEY,
        ):
            if self.get_secret(APP_SCOPE, key) is None:
                self.set_secret(APP_SCOPE, key, new_password())

        if self.has_raft_keys():
            self._raft_reinitialisation()
            return

        # Update the list of the current PostgreSQL hosts when a new leader is elected.
        # Add this unit to the list of cluster members
        # (the cluster should start with only this member).
        if self._unit_ip not in self.members_ips:
            self._add_to_members_ips(self._unit_ip)

        # Remove departing units when the leader changes.
        for ip in self._get_ips_to_remove():
            logger.info("Removing %s from the cluster", ip)
            self._remove_from_members_ips(ip)

        self.update_config()

        # Don't update connection endpoints in the first time this event run for
        # this application because there are no primary and replicas yet.
        if not self.is_cluster_initialised:
            logger.debug("Early exit on_leader_elected: Cluster not initialized")
            return

        # Only update the connection endpoints if there is a primary.
        # A cluster can have all members as replicas for some time after
        # a failed switchover, so wait until the primary is elected.
        if self.primary_endpoint:
            self._update_relation_endpoints()
        else:
            self.unit.status = WaitingStatus(PRIMARY_NOT_REACHABLE_MESSAGE)

    def _on_config_changed(self, event) -> None:
        """Handle configuration changes, like enabling plugins."""
        if not self.is_cluster_initialised:
            logger.debug("Defer on_config_changed: cluster not initialised yet")
            event.defer()
            return

        if not self.upgrade.idle:
            logger.debug("Defer on_config_changed: upgrade in progress")
            event.defer()
            return
        try:
            self._validate_config_options()
            # update config on every run
            self.update_config()
        except psycopg2.OperationalError:
            logger.debug("Defer on_config_changed: Cannot connect to database")
            event.defer()
            return
        except ValueError as e:
            self.unit.status = BlockedStatus("Configuration Error. Please check the logs")
            logger.error("Invalid configuration: %s", str(e))
            return

        if not self.updated_synchronous_node_count():
            logger.debug("Defer on_config_changed: unable to set synchronous node count")
            event.defer()
            return

        if self.is_blocked and "Configuration Error" in self.unit.status.message:
            self.unit.status = ActiveStatus()

        # Update the sync-standby endpoint in the async replication data.
        self.async_replication.update_async_replication_data()

        if not self.unit.is_leader():
            return

        # Enable and/or disable the extensions.
        self.enable_disable_extensions()
        self._unblock_extensions()

    def _unblock_extensions(self) -> None:
        # Unblock the charm after extensions are enabled (only if it's blocked due to application
        # charms requesting extensions).
        if self.unit.status.message != EXTENSIONS_BLOCKING_MESSAGE:
            return

        for relation in [
            *self.model.relations.get("db", []),
            *self.model.relations.get("db-admin", []),
        ]:
            if not self.legacy_db_relation.set_up_relation(relation):
                logger.debug(
                    "Early exit on_config_changed: legacy relation requested extensions that are still disabled"
                )
                return

    def enable_disable_extensions(self, database: str | None = None) -> None:
        """Enable/disable PostgreSQL extensions set through config options.

        Args:
            database: optional database where to enable/disable the extension.
        """
        if self._patroni.get_primary() is None:
            logger.debug("Early exit enable_disable_extensions: standby cluster")
            return
        original_status = self.unit.status
        extensions = {}
        # collect extensions
        for plugin in self.config.plugin_keys():
            enable = self.config[plugin]

            # Enable or disable the plugin/extension.
            extension = "_".join(plugin.split("_")[1:-1])
            if extension == "spi":
                for ext in SPI_MODULE:
                    extensions[ext] = enable
                continue
            extension = PLUGIN_OVERRIDES.get(extension, extension)
            if self._check_extension_dependencies(extension, enable):
                self.unit.status = BlockedStatus(EXTENSIONS_DEPENDENCY_MESSAGE)
                return
            extensions[extension] = enable
        if self.is_blocked and self.unit.status.message == EXTENSIONS_DEPENDENCY_MESSAGE:
            self.unit.status = ActiveStatus()
            original_status = self.unit.status
        self.unit.status = WaitingStatus("Updating extensions")
        try:
            self.postgresql.enable_disable_extensions(extensions, database)
        except psycopg2.errors.DependentObjectsStillExist as e:
            logger.error(
                "Failed to disable plugin: %s\nWas the plugin enabled manually? If so, update charm config with `juju config postgresql-k8s plugin_<plugin_name>_enable=True`",
                str(e),
            )
            self.unit.status = BlockedStatus(EXTENSION_OBJECT_MESSAGE)
            return
        except PostgreSQLEnableDisableExtensionError as e:
            logger.exception("failed to change plugins: %s", str(e))
        if original_status.message == EXTENSION_OBJECT_MESSAGE:
            self.unit.status = ActiveStatus()
            return
        self.unit.status = original_status

    def _check_extension_dependencies(self, extension: str, enable: bool) -> bool:
        skip = False
        if enable and extension in REQUIRED_PLUGINS:
            for ext in REQUIRED_PLUGINS[extension]:
                if not self.config[f"plugin_{ext}_enable"]:
                    skip = True
                    logger.exception(
                        "cannot enable %s, extension required %s to be enabled before",
                        extension,
                        ext,
                    )
        return skip

    def _get_ips_to_remove(self) -> set[str]:
        """List the IPs that were part of the cluster but departed."""
        old = self.members_ips
        current = self._units_ips
        return old - current

    def _can_start(self, event: StartEvent) -> bool:
        """Returns whether the workload can be started on this unit."""
        if not self._is_storage_attached():
            self._reboot_on_detached_storage(event)
            return False

        # Safeguard against starting while upgrading.
        if not self.upgrade.idle:
            logger.debug("Defer on_start: Cluster is upgrading")
            event.defer()
            return False

        # Doesn't try to bootstrap the cluster if it's in a blocked state
        # caused, for example, because a failed installation of packages.
        if self.is_blocked:
            logger.debug("Early exit on_start: Unit blocked")
            return False

        return True

    def _on_start(self, event: StartEvent) -> None:
        """Handle the start event."""
        if not self._can_start(event):
            return

        try:
            postgres_password = self._get_password()
        except ModelError:
            logger.debug("_on_start: secrets not yet available")
            postgres_password = None
        # If the leader was not elected (and the needed passwords were not generated yet),
        # the cluster cannot be bootstrapped yet.
        if not postgres_password or not self._replication_password:
            logger.info("leader not elected and/or passwords not yet generated")
            self.unit.status = WaitingStatus("awaiting passwords generation")
            event.defer()
            return

        self.unit_peer_data.update({"ip": self.get_hostname_by_unit(None)})

        self.unit.set_workload_version(self._patroni.get_postgresql_version())

        # Open port
        try:
            self.unit.open_port("tcp", 5432)
        except ModelError:
            logger.exception("failed to open port")

        # Only the leader can bootstrap the cluster.
        # On replicas, only prepare for starting the instance later.
        if not self.unit.is_leader():
            self._start_replica(event)
            self._restart_services_after_reboot()
            return

        # Bootstrap the cluster in the leader unit.
        self._start_primary(event)
        self._restart_services_after_reboot()

    def _restart_services_after_reboot(self):
        """Restart the Patroni and pgBackRest after a reboot."""
        if self._unit_ip in self.members_ips:
            self._patroni.start_patroni()
            self.backup.start_stop_pgbackrest_service()

    def _restart_metrics_service(self, postgres_snap: snap.Snap) -> None:
        """Restart the monitoring service if the password was rotated."""
        try:
            snap_password = postgres_snap.get("exporter.password")
        except snap.SnapError:
            logger.warning("Early exit: Trying to reset metrics service with no configuration set")
            return None

        if snap_password != self.get_secret(APP_SCOPE, MONITORING_PASSWORD_KEY):
            self._setup_exporter(postgres_snap)

    def _restart_ldap_sync_service(self, postgres_snap: snap.Snap) -> None:
        """Restart the LDAP sync service in case any configuration changed."""
        if not self._patroni.member_started:
            logger.debug("Restart LDAP sync early exit: Patroni has not started yet")
            return

        sync_service = postgres_snap.services["ldap-sync"]

        if not self.is_primary and sync_service["active"]:
            logger.debug("Stopping LDAP sync service. It must only run in the primary")
            postgres_snap.stop(services=["ldap-sync"])

        if self.is_primary and not self.is_ldap_enabled:
            logger.debug("Stopping LDAP sync service")
            postgres_snap.stop(services=["ldap-sync"])
            return

        if self.is_primary and self.is_ldap_enabled:
            self._setup_ldap_sync(postgres_snap)

    def _setup_exporter(self, postgres_snap: snap.Snap | None = None) -> None:
        """Set up postgresql_exporter options."""
        if postgres_snap is None:
            cache = snap.SnapCache()
            postgres_snap = cache[POSTGRESQL_SNAP_NAME]

        postgres_snap.set({
            "exporter.user": MONITORING_USER,
            "exporter.password": self.get_secret(APP_SCOPE, MONITORING_PASSWORD_KEY),
        })

        if postgres_snap.services[MONITORING_SNAP_SERVICE]["active"] is False:
            postgres_snap.start(services=[MONITORING_SNAP_SERVICE], enable=True)
        else:
            postgres_snap.restart(services=[MONITORING_SNAP_SERVICE])

        self.unit_peer_data.update({"exporter-started": "True"})

    def _setup_pgbackrest_exporter(self, postgres_snap: snap.Snap | None = None) -> None:
        """Set up pgbackrest_exporter."""
        if postgres_snap is None:
            cache = snap.SnapCache()
            postgres_snap = cache[POSTGRESQL_SNAP_NAME]

        if postgres_snap.services[PGBACKREST_MONITORING_SNAP_SERVICE]["active"] is False:
            postgres_snap.start(services=[PGBACKREST_MONITORING_SNAP_SERVICE], enable=True)
        else:
            postgres_snap.restart(services=[PGBACKREST_MONITORING_SNAP_SERVICE])

        self.unit_peer_data.update({"pgbackrest-exporter-started": "True"})

    def _setup_ldap_sync(self, postgres_snap: snap.Snap | None = None) -> None:
        """Set up postgresql_ldap_sync options."""
        if postgres_snap is None:
            cache = snap.SnapCache()
            postgres_snap = cache[POSTGRESQL_SNAP_NAME]

        ldap_params = self.get_ldap_parameters()
        ldap_url = urlparse(ldap_params["ldapurl"])
        ldap_host = ldap_url.hostname
        ldap_port = ldap_url.port

        ldap_base_dn = ldap_params["ldapbasedn"]
        ldap_bind_username = ldap_params["ldapbinddn"]
        ldap_bind_password = ldap_params["ldapbindpasswd"]
        ldap_group_mappings = self.postgresql.build_postgresql_group_map(self.config.ldap_map)

        postgres_snap.set({
            "ldap-sync.ldap_host": ldap_host,
            "ldap-sync.ldap_port": ldap_port,
            "ldap-sync.ldap_base_dn": ldap_base_dn,
            "ldap-sync.ldap_bind_username": ldap_bind_username,
            "ldap-sync.ldap_bind_password": ldap_bind_password,
            "ldap-sync.ldap_group_identity": json.dumps(ACCESS_GROUP_IDENTITY),
            "ldap-sync.ldap_group_mappings": json.dumps(ldap_group_mappings),
            "ldap-sync.postgres_host": "127.0.0.1",
            "ldap-sync.postgres_port": DATABASE_PORT,
            "ldap-sync.postgres_database": DATABASE_DEFAULT_NAME,
            "ldap-sync.postgres_username": USER,
            "ldap-sync.postgres_password": self._get_password(),
        })

        logger.debug("Starting LDAP sync service")
        postgres_snap.restart(services=["ldap-sync"])

    def _start_primary(self, event: StartEvent) -> None:
        """Bootstrap the cluster."""
        # Set some information needed by Patroni to bootstrap the cluster.
        if not self._patroni.bootstrap_cluster():
            self.unit.status = BlockedStatus("failed to start Patroni")
            return

        # Assert the member is up and running before marking it as initialised.
        if not self._patroni.member_started:
            logger.debug("Deferring on_start: awaiting for member to start")
            self.unit.status = WaitingStatus("awaiting for member to start")
            event.defer()
            return

        # Create the default postgres database user that is needed for some
        # applications (not charms) like Landscape Server.
        try:
            # This event can be run on a replica if the machines are restarted.
            # For that case, check whether the postgres user already exits.
            users = self.postgresql.list_users()
            if "postgres" not in users:
                self.postgresql.create_user("postgres", new_password(), admin=True)
                # Create the backup user.
            if BACKUP_USER not in users:
                self.postgresql.create_user(BACKUP_USER, new_password(), admin=True)
            if MONITORING_USER not in users:
                # Create the monitoring user.
                self.postgresql.create_user(
                    MONITORING_USER,
                    self.get_secret(APP_SCOPE, MONITORING_PASSWORD_KEY),
                    extra_user_roles=["pg_monitor"],
                )
        except PostgreSQLCreateUserError as e:
            logger.exception(e)
            self.unit.status = BlockedStatus("Failed to create postgres user")
            return
        except PostgreSQLListUsersError:
            logger.warning("Deferriing on_start: Unable to list users")
            event.defer()
            return

        self.postgresql.set_up_database()

        access_groups = self.postgresql.list_access_groups()
        if access_groups != set(ACCESS_GROUPS):
            self.postgresql.create_access_groups()
            self.postgresql.grant_internal_access_group_memberships()

        self.postgresql_client_relation.oversee_users()

        # Set the flag to enable the replicas to start the Patroni service.
        self._peers.data[self.app]["cluster_initialised"] = "True"

        # Clear unit data if this unit became a replica after a failover/switchover.
        self._update_relation_endpoints()

        # Enable/disable PostgreSQL extensions if they were set before the cluster
        # was fully initialised.
        self.enable_disable_extensions()

        logger.debug("Active workload time: %s", datetime.now())
        self._set_primary_status_message()

    def _start_replica(self, event) -> None:
        """Configure the replica if the cluster was already initialised."""
        if not self.is_cluster_initialised:
            logger.debug("Deferring on_start: awaiting for cluster to start")
            self.unit.status = WaitingStatus("awaiting for cluster to start")
            event.defer()
            return

        # Member already started, so we can set an ActiveStatus.
        # This can happen after a reboot.
        if self._patroni.member_started:
            self.unit.status = ActiveStatus()
            return

        # Configure Patroni in the replica but don't start it yet.
        self._patroni.configure_patroni_on_unit()

    def _on_get_password(self, event: ActionEvent) -> None:
        """Returns the password for a user as an action response.

        If no user is provided, the password of the operator user is returned.
        """
        username = event.params.get("username", USER)
        if username not in PASSWORD_USERS and self.is_ldap_enabled:
            event.fail("The action can be run only for system users when LDAP is enabled")
            return
        if username not in PASSWORD_USERS:
            event.fail(
                f"The action can be run only for system users or Patroni:"
                f" {', '.join(PASSWORD_USERS)} not {username}"
            )
            return

        event.set_results({"password": self.get_secret(APP_SCOPE, f"{username}-password")})

    def _on_set_password(self, event: ActionEvent) -> None:
        """Set the password for the specified user."""
        # Only leader can write the new password into peer relation.
        if not self.unit.is_leader():
            event.fail("The action can be run only on leader unit")
            return

        if not (username := event.params.get("username")):
            event.fail("The action requires a username")
            return
        if username not in SYSTEM_USERS:
            event.fail(
                "The action can be run only for system users when LDAP is enabled"
                if self.is_ldap_enabled
                else "The action can be run only for system users:"
                f" {', '.join(SYSTEM_USERS)} not {username}"
            )
            return

        password = event.params.get("password", new_password())

        if password == self.get_secret(APP_SCOPE, f"{username}-password"):
            event.log("The old and new passwords are equal.")
            event.set_results({"password": password})
            return

        # Ensure all members are ready before trying to reload Patroni
        # configuration to avoid errors (like the API not responding in
        # one instance because PostgreSQL and/or Patroni are not ready).
        if not self._patroni.are_all_members_ready():
            event.fail(
                "Failed changing the password: Not all members healthy or finished initial sync."
            )
            return

        replication_offer_relation = self.model.get_relation(REPLICATION_OFFER_RELATION)
        if (
            replication_offer_relation is not None
            and not self.async_replication.is_primary_cluster()
        ):
            # Update the password in the other cluster PostgreSQL primary instance.
            other_cluster_endpoints = self.async_replication.get_all_primary_cluster_endpoints()
            other_cluster_primary = self._patroni.get_primary(
                alternative_endpoints=other_cluster_endpoints
            )
            other_cluster_primary_ip = next(
                replication_offer_relation.data[unit].get("private-address")
                for unit in replication_offer_relation.units
                if unit.name.replace("/", "-") == other_cluster_primary
            )
            try:
                self.postgresql.update_user_password(
                    username, password, database_host=other_cluster_primary_ip
                )
            except PostgreSQLUpdateUserPasswordError as e:
                logger.exception(e)
                event.fail("Failed changing the password.")
                return
        elif self.model.get_relation(REPLICATION_CONSUMER_RELATION) is not None:
            event.fail(
                "Failed changing the password: This action can be ran only in the cluster from the offer side."
            )
            return
        else:
            # Update the password in this cluster PostgreSQL primary instance.
            try:
                self.postgresql.update_user_password(username, password)
            except PostgreSQLUpdateUserPasswordError as e:
                logger.exception(e)
                event.fail("Failed changing the password.")
                return

        # Update the password in the secret store.
        self.set_secret(APP_SCOPE, f"{username}-password", password)

        # Update and reload Patroni configuration in this unit to use the new password.
        # Other units Patroni configuration will be reloaded in the peer relation changed event.
        self.update_config()

        event.set_results({"password": password})

    def _on_promote_to_primary(self, event: ActionEvent) -> None:
        if event.params.get("scope") == "cluster":
            return self.async_replication.promote_to_primary(event)
        elif event.params.get("scope") == "unit":
            return self.promote_primary_unit(event)
        else:
            event.fail("Scope should be either cluster or unit")

    def promote_primary_unit(self, event: ActionEvent) -> None:
        """Handles promote to primary for unit scope."""
        if event.params.get("force"):
            if self.has_raft_keys():
                self.unit_peer_data.update({"raft_candidate": "True"})
                if self.unit.is_leader():
                    self._raft_reinitialisation()
                return
            event.fail("Raft is not stuck")
        else:
            if self.has_raft_keys():
                event.fail("Raft is stuck. Set force to reinitialise with new primary")
                return
            try:
                self._patroni.switchover(self._member_name)
            except SwitchoverNotSyncError:
                event.fail("Unit is not sync standby")
            except SwitchoverFailedError:
                event.fail("Switchover failed or timed out, check the logs for details")

    def _on_update_status(self, _) -> None:
        """Update the unit status message and users list in the database."""
        if not self._can_run_on_update_status():
            return

        if (
            self.is_cluster_restoring_backup or self.is_cluster_restoring_to_time
        ) and not self._was_restore_successful():
            return

        if self._handle_processes_failures():
            return

        self.postgresql_client_relation.oversee_users()
        if self.primary_endpoint:
            self._update_relation_endpoints()

        if not self._patroni.member_started and self._patroni.is_member_isolated:
            self._patroni.restart_patroni()
            return

        # Update the sync-standby endpoint in the async replication data.
        self.async_replication.update_async_replication_data()

        self.backup.coordinate_stanza_fields()

        self._set_primary_status_message()

        # Restart topology observer if it is gone
        self._observer.start_observer()

    def _was_restore_successful(self) -> bool:
        if self.is_cluster_restoring_to_time and all(self.is_pitr_failed()):
            logger.error(
                "Restore failed: database service failed to reach point-in-time-recovery target. "
                "You can launch another restore with different parameters"
            )
            self.log_pitr_last_transaction_time()
            self.unit.status = BlockedStatus(CANNOT_RESTORE_PITR)
            return False

        if "failed" in self._patroni.get_member_status(self._member_name):
            logger.error("Restore failed: database service failed to start")
            self.unit.status = BlockedStatus("Failed to restore backup")
            return False

        if not self._patroni.member_started:
            logger.debug("Restore check early exit: Patroni has not started yet")
            return False

        restoring_backup = self.app_peer_data.get("restoring-backup")
        restore_timeline = self.app_peer_data.get("restore-timeline")
        restore_to_time = self.app_peer_data.get("restore-to-time")
        try:
            current_timeline = self.postgresql.get_current_timeline()
        except PostgreSQLGetCurrentTimelineError:
            logger.debug("Restore check early exit: can't get current wal timeline")
            return False

        # Remove the restoring backup flag and the restore stanza name.
        self.app_peer_data.update({
            "restoring-backup": "",
            "restore-stanza": "",
            "restore-to-time": "",
            "restore-timeline": "",
        })
        self.update_config()
        self.restore_patroni_restart_condition()

        logger.info(
            "Restored"
            f"{f' to {restore_to_time}' if restore_to_time else ''}"
            f"{f' from timeline {restore_timeline}' if restore_timeline and not restoring_backup else ''}"
            f"{f' from backup {self.backup._parse_backup_id(restoring_backup)[0]}' if restoring_backup else ''}"
            f". Currently tracking the newly created timeline {current_timeline}."
        )

        can_use_s3_repository, validation_message = self.backup.can_use_s3_repository()
        if not can_use_s3_repository:
            self.app_peer_data.update({
                "stanza": "",
                "s3-initialization-start": "",
                "s3-initialization-done": "",
                "s3-initialization-block-message": validation_message,
            })

        return True

    def _can_run_on_update_status(self) -> bool:
        if not self.is_cluster_initialised:
            return False

        if self.has_raft_keys():
            logger.debug("Early exit on_update_status: Raft recovery in progress")
            return False

        if not self.upgrade.idle:
            logger.debug("Early exit on_update_status: upgrade in progress")
            return False

        if self.is_blocked and self.unit.status not in S3_BLOCK_MESSAGES:
            # If charm was failing to disable plugin, try again (user may have removed the objects)
            if self.unit.status.message == EXTENSION_OBJECT_MESSAGE:
                self.enable_disable_extensions()
            logger.debug("on_update_status early exit: Unit is in Blocked status")
            return False

        return True

    def _handle_processes_failures(self) -> bool:
        """Handle Patroni and PostgreSQL OS processes failures.

        Returns:
            a bool indicating whether the charm performed any action.
        """
        # Restart the PostgreSQL process if it was frozen (in that case, the Patroni
        # process is running by the PostgreSQL process not).
        if self._unit_ip in self.members_ips and self._patroni.member_inactive:
            try:
                logger.info("restarted PostgreSQL because it was not running")
                self._patroni.restart_patroni()
                self._observer.start_observer()
                return True
            except RetryError:
                logger.error("failed to restart PostgreSQL after checking that it was not running")
                return False

        return False

    def _set_primary_status_message(self) -> None:
        """Display 'Primary' in the unit status message if the current unit is the primary."""
        try:
            if self.unit.is_leader() and "s3-initialization-block-message" in self.app_peer_data:
                self.unit.status = BlockedStatus(
                    self.app_peer_data["s3-initialization-block-message"]
                )
                return
            if (
                self._patroni.get_primary(unit_name_pattern=True) == self.unit.name
                or self.is_standby_leader
            ):
                danger_state = ""
                if not self._patroni.has_raft_quorum():
                    danger_state = " (read-only)"
                elif len(self._patroni.get_running_cluster_members()) < self.app.planned_units():
                    danger_state = " (degraded)"
                self.unit.status = ActiveStatus(
                    f"{'Standby' if self.is_standby_leader else 'Primary'}{danger_state}"
                )
            elif self._patroni.member_started:
                self.unit.status = ActiveStatus()
        except (RetryError, ConnectionError) as e:
            logger.error(f"failed to get primary with error {e}")

    def _update_certificate(self) -> None:
        """Updates the TLS certificate if the unit IP changes."""
        # Request the certificate only if there is already one. If there isn't,
        # the certificate will be generated in the relation joined event when
        # relating to the TLS Certificates Operator.
        if all(self.tls.get_tls_files()):
            self.tls._request_certificate(self.get_secret("unit", "private-key"))

    @property
    def is_blocked(self) -> bool:
        """Returns whether the unit is in a blocked state."""
        return isinstance(self.unit.status, BlockedStatus)

    def _get_password(self) -> str:
        """Get operator user password.

        Returns:
            The password from the peer relation or None if the
            password has not yet been set by the leader.
        """
        return self.get_secret(APP_SCOPE, USER_PASSWORD_KEY)

    @property
    def _replication_password(self) -> str:
        """Get replication user password.

        Returns:
            The password from the peer relation or None if the
            password has not yet been set by the leader.
        """
        return self.get_secret(APP_SCOPE, REPLICATION_PASSWORD_KEY)

    def _install_snap_packages(self, packages: list[str], refresh: bool = False) -> None:
        """Installs package(s) to container.

        Args:
            packages: list of packages to install.
            refresh: whether to refresh the snap if it's
                already present.
        """
        for snap_name, snap_version in packages:
            try:
                snap_cache = snap.SnapCache()
                snap_package = snap_cache[snap_name]

                if not snap_package.present or refresh:
                    if revision := snap_version.get("revision"):
                        try:
                            revision = revision[platform.machine()]
                        except Exception:
                            logger.error("Unavailable snap architecture %s", platform.machine())
                            raise
                        channel = snap_version.get("channel", "")
                        snap_package.ensure(
                            snap.SnapState.Latest, revision=revision, channel=channel
                        )
                        snap_package.hold()
                    else:
                        snap_package.ensure(snap.SnapState.Latest, channel=snap_version["channel"])
            except (snap.SnapError, snap.SnapNotFoundError) as e:
                logger.error(
                    "An exception occurred when installing %s. Reason: %s", snap_name, str(e)
                )
                raise

    def _is_storage_attached(self) -> bool:
        """Returns if storage is attached."""
        try:
            # Storage path is constant
            subprocess.check_call(["/usr/bin/mountpoint", "-q", self._storage_path])  # noqa: S603
            return True
        except subprocess.CalledProcessError:
            return False

    @property
    def _peers(self) -> Relation:
        """Fetch the peer relation.

        Returns:
             A:class:`ops.model.Relation` object representing
             the peer relation.
        """
        return self.model.get_relation(PEER)

    def push_tls_files_to_workload(self) -> bool:
        """Move TLS files to the PostgreSQL storage path and enable TLS."""
        key, ca, cert = self.tls.get_tls_files()
        if key is not None:
            self._patroni.render_file(f"{PATRONI_CONF_PATH}/{TLS_KEY_FILE}", key, 0o600)
        if ca is not None:
            self._patroni.render_file(f"{PATRONI_CONF_PATH}/{TLS_CA_FILE}", ca, 0o600)
        if cert is not None:
            self._patroni.render_file(f"{PATRONI_CONF_PATH}/{TLS_CERT_FILE}", cert, 0o600)

        try:
            return self.update_config()
        except Exception:
            logger.exception("TLS files failed to push. Error in config update")
            return False

    def push_ca_file_into_workload(self, secret_name: str) -> bool:
        """Move CA certificates file into the PostgreSQL storage path."""
        certs = self.get_secret(UNIT_SCOPE, secret_name)
        if certs is not None:
            certs_file = Path(self._certs_path, f"{secret_name}.crt")
            certs_file.write_text(certs)
            subprocess.check_call([UPDATE_CERTS_BIN_PATH])  # noqa: S603

        try:
            return self.update_config()
        except Exception:
            logger.exception("CA file failed to push. Error in config update")
            return False

    def clean_ca_file_from_workload(self, secret_name: str) -> bool:
        """Cleans up CA certificates from the PostgreSQL storage path."""
        certs_file = Path(self._certs_path, f"{secret_name}.crt")
        certs_file.unlink()

        subprocess.check_call([UPDATE_CERTS_BIN_PATH])  # noqa: S603

        try:
            return self.update_config()
        except Exception:
            logger.exception("CA file failed to clean. Error in config update")
            return False

    def _reboot_on_detached_storage(self, event: EventBase) -> None:
        """Reboot on detached storage.

        Workaround for lxd containers not getting storage attached on startups.

        Args:
            event: the event that triggered this handler
        """
        event.defer()
        logger.error("Data directory not attached. Reboot unit.")
        self.unit.status = WaitingStatus("Data directory not attached")
        with contextlib.suppress(subprocess.CalledProcessError):
            subprocess.check_call(["/usr/bin/systemctl", "reboot"])

    def _restart(self, event: RunWithLock) -> None:
        """Restart PostgreSQL."""
        if not self._patroni.are_all_members_ready():
            logger.debug("Early exit _restart: not all members ready yet")
            event.defer()
            return

        try:
            self._patroni.restart_postgresql()
            self._peers.data[self.unit]["postgresql_restarted"] = "True"
        except RetryError:
            error_message = "failed to restart PostgreSQL"
            logger.exception(error_message)
            self.unit.status = BlockedStatus(error_message)
            return

        try:
            for attempt in Retrying(wait=wait_fixed(3), stop=stop_after_delay(300)):
                with attempt:
                    if not self._can_connect_to_postgresql:
                        raise CannotConnectError
        except Exception:
            logger.exception("Unable to reconnect to postgresql")

        # Start or stop the pgBackRest TLS server service when TLS certificate change.
        self.backup.start_stop_pgbackrest_service()

    @property
    def _is_workload_running(self) -> bool:
        """Returns whether the workload is running (in an active state)."""
        snap_cache = snap.SnapCache()
        charmed_postgresql_snap = snap_cache["charmed-postgresql"]
        if not charmed_postgresql_snap.present:
            return False

        return charmed_postgresql_snap.services["patroni"]["active"]

    @property
    def _can_connect_to_postgresql(self) -> bool:
        try:
            for attempt in Retrying(stop=stop_after_delay(10), wait=wait_fixed(3)):
                with attempt:
                    if not self.postgresql.get_postgresql_timezones():
                        logger.debug("Cannot connect to database (CannotConnectError)")
                        raise CannotConnectError
        except RetryError:
            logger.debug("Cannot connect to database (RetryError)")
            return False
        return True

    def update_config(self, is_creating_backup: bool = False, no_peers: bool = False) -> bool:
        """Updates Patroni config file based on the existence of the TLS files."""
        enable_tls = self.is_tls_enabled
        limit_memory = None
        if self.config.profile_limit_memory:
            limit_memory = self.config.profile_limit_memory * 10**6

        # Build PostgreSQL parameters.
        pg_parameters = self.postgresql.build_postgresql_parameters(
            self.model.config, self.get_available_memory(), limit_memory
        )

        # Update and reload configuration based on TLS files availability.
        self._patroni.render_patroni_yml_file(
            connectivity=self.is_connectivity_enabled,
            is_creating_backup=is_creating_backup,
            enable_ldap=self.is_ldap_enabled,
            enable_tls=enable_tls,
            backup_id=self.app_peer_data.get("restoring-backup"),
            pitr_target=self.app_peer_data.get("restore-to-time"),
            restore_timeline=self.app_peer_data.get("restore-timeline"),
            restore_to_latest=self.app_peer_data.get("restore-to-time", None) == "latest",
            stanza=self.app_peer_data.get("stanza", self.unit_peer_data.get("stanza")),
            restore_stanza=self.app_peer_data.get("restore-stanza"),
            parameters=pg_parameters,
            no_peers=no_peers,
            user_databases_map=self.relations_user_databases_map,
        )
        if no_peers:
            return True

        if not self._is_workload_running:
            # If Patroni/PostgreSQL has not started yet and TLS relations was initialised,
            # then mark TLS as enabled. This commonly happens when the charm is deployed
            # in a bundle together with the TLS certificates operator. This flag is used to
            # know when to call the Patroni API using HTTP or HTTPS.
            self.unit_peer_data.update({"tls": "enabled" if enable_tls else ""})
            self.postgresql_client_relation.update_endpoints()
            logger.debug("Early exit update_config: Workload not started yet")
            return True

        if not self._patroni.member_started:
            logger.debug("Early exit update_config: Patroni not started yet")
            return False

        # Try to connect
        if not self._can_connect_to_postgresql:
            logger.warning("Early exit update_config: Cannot connect to Postgresql")
            return False

        # Use config value if set, calculate otherwise
        max_connections = (
            self.config.experimental_max_connections
            if self.config.experimental_max_connections
            else max(4 * os.cpu_count(), 100)
        )

        self._patroni.bulk_update_parameters_controller_by_patroni({
            "max_connections": max_connections,
            "max_prepared_transactions": self.config.memory_max_prepared_transactions,
            "wal_keep_size": self.config.durability_wal_keep_size,
        })

        self._handle_postgresql_restart_need(
            enable_tls, self.unit_peer_data.get("config_hash") != self.generate_config_hash
        )

        cache = snap.SnapCache()
        postgres_snap = cache[POSTGRESQL_SNAP_NAME]

        if not snap_refreshed(postgres_snap.revision):
            logger.debug("Early exit: snap was not refreshed to the right version yet")
            return True

        self._restart_metrics_service(postgres_snap)
        self._restart_ldap_sync_service(postgres_snap)

        self.unit_peer_data.update({
            "user_hash": self.generate_user_hash,
            "config_hash": self.generate_config_hash,
        })
        if self.unit.is_leader():
            self.app_peer_data.update({"user_hash": self.generate_user_hash})
        return True

    def _validate_config_options(self) -> None:
        """Validates specific config options that need access to the database or to the TLS status."""
        if (
            self.config.instance_default_text_search_config
            not in self.postgresql.get_postgresql_text_search_configs()
        ):
            raise ValueError(
                "instance_default_text_search_config config option has an invalid value"
            )

        if not self.postgresql.validate_group_map(self.config.ldap_map):
            raise ValueError("ldap_map config option has an invalid value")

        if not self.postgresql.validate_date_style(self.config.request_date_style):
            raise ValueError("request_date_style config option has an invalid value")

        if self.config.request_time_zone not in self.postgresql.get_postgresql_timezones():
            raise ValueError("request_time_zone config option has an invalid value")

        if (
            self.config.storage_default_table_access_method
            not in self.postgresql.get_postgresql_default_table_access_methods()
        ):
            raise ValueError(
                "storage_default_table_access_method config option has an invalid value"
            )

    def _handle_postgresql_restart_need(self, enable_tls: bool, config_changed: bool) -> None:
        """Handle PostgreSQL restart need based on the TLS configuration and configuration changes."""
        restart_postgresql = self.is_tls_enabled != self.postgresql.is_tls_enabled()
        try:
            self._patroni.reload_patroni_configuration()
        except Exception as e:
            logger.error(f"Reload patroni call failed! error: {e!s}")

        if config_changed and not restart_postgresql:
            # Wait for some more time than the Patroni's loop_wait default value (10 seconds),
            # which tells how much time Patroni will wait before checking the configuration
            # file again to reload it.
            try:
                for attempt in Retrying(stop=stop_after_attempt(5), wait=wait_fixed(3)):
                    with attempt:
                        restart_postgresql = (
                            restart_postgresql or self.postgresql.is_restart_pending()
                        )
                        if not restart_postgresql:
                            raise Exception
            except RetryError:
                # Ignore the error, as it happens only to indicate that the configuration has not changed.
                pass

        self.unit_peer_data.update({"tls": "enabled" if enable_tls else ""})
        self.postgresql_client_relation.update_endpoints()

        # Restart PostgreSQL if TLS configuration has changed
        # (so the both old and new connections use the configuration).
        if restart_postgresql:
            logger.info("PostgreSQL restart required")
            self._peers.data[self.unit].pop("postgresql_restarted", None)
            self.on[self.restart_manager.name].acquire_lock.emit()

    def _update_relation_endpoints(self) -> None:
        """Updates endpoints and read-only endpoint in all relations."""
        self.postgresql_client_relation.update_endpoints()
        self.legacy_db_relation.update_endpoints()
        self.legacy_db_admin_relation.update_endpoints()

    def get_available_memory(self) -> int:
        """Returns the system available memory in bytes."""
        with open("/proc/meminfo") as meminfo:
            for line in meminfo:
                if "MemTotal" in line:
                    return int(line.split()[1]) * 1024

        return 0

    @property
    def client_relations(self) -> list[Relation]:
        """Return the list of established client relations."""
        relations = []
        for relation_name in ["database", "db", "db-admin"]:
            for relation in self.model.relations.get(relation_name, []):
                relations.append(relation)
        return relations

    @property
    def relations_user_databases_map(self) -> dict:
        """Returns a user->databases map for all relations."""
        # Copy relations users directly instead of waiting for them to be created
        user_database_map = self._collect_user_relations()

        if not self.is_cluster_initialised or not self._patroni.member_started:
            user_database_map.update({
                USER: "all",
                REPLICATION_USER: "all",
                REWIND_USER: "all",
            })
            return user_database_map
        try:
            for user in self.postgresql.list_users(current_host=self.is_connectivity_enabled):
                if user in (
                    "backup",
                    "monitoring",
                    "operator",
                    "postgres",
                    "replication",
                    "rewind",
                ):
                    continue
                user_database_map[user] = ",".join(
                    sorted(
                        self.postgresql.list_accessible_databases_for_user(
                            user, current_host=self.is_connectivity_enabled
                        )
                    )
                )
                # Add "landscape" superuser by default to the list when the "db-admin" relation is present
                # or when the "database" relation has "extra-user-roles" set to "SUPERUSER" (which may mean
                # that PgBouncer is related to the database and there is the possibility that Landscape
                # is related to it).
                if any(
                    True
                    for relation in self.client_relations
                    if relation.name == "db-admin"  # Possibly Landscape relation.
                    or (
                        relation.name == "database"
                        and relation.data[relation.app].get("extra-user-roles") == "SUPERUSER"
                    )  # PgBouncer (which may be related to Landscape).
                ):
                    user_database_map["landscape"] = "all"
            if self.postgresql.list_access_groups(
                current_host=self.is_connectivity_enabled
            ) != set(ACCESS_GROUPS):
                user_database_map.update({
                    USER: "all",
                    REPLICATION_USER: "all",
                    REWIND_USER: "all",
                })
            return user_database_map
        except PostgreSQLListUsersError:
            logger.debug("relations_user_databases_map: Unable to get users")
            return {USER: "all", REPLICATION_USER: "all", REWIND_USER: "all"}

    def _collect_user_relations(self) -> dict[str, str]:
        user_db_pairs = {}
        for relation in self.client_relations:
            user = f"relation-{relation.id}"
            if relation.name == "database":
                if (
                    database
                    := self.postgresql_client_relation.database_provides.fetch_relation_field(
                        relation.id, "database"
                    )
                ):
                    user_db_pairs[user] = database
            else:
                if database := self.get_secret(APP_SCOPE, f"{user}-database"):
                    user_db_pairs[user] = database
        return user_db_pairs

    @cached_property
    def generate_user_hash(self) -> str:
        """Generate expected user and database hash."""
        return shake_128(str(self._collect_user_relations()).encode()).hexdigest(16)

    @cached_property
    def generate_config_hash(self) -> str:
        """Generate current configuration hash."""
        return shake_128(str(self.config.dict()).encode()).hexdigest(16)

    def override_patroni_restart_condition(
        self, new_condition: str, repeat_cause: str | None
    ) -> bool:
        """Temporary override Patroni systemd service restart condition.

        Executes only on current unit.

        Args:
            new_condition: new Patroni systemd service restart condition.
            repeat_cause: whether this field is equal to the last success override operation repeat cause, Patroni
                restart condition will be overridden (keeping the original restart condition reference untouched) and
                success code will be returned. But if this field is distinct from previous repeat cause or None,
                repeated operation will cause failure code will be returned.
        """
        current_condition = self._patroni.get_patroni_restart_condition()
        if "overridden-patroni-restart-condition" in self.unit_peer_data:
            original_condition = self.unit_peer_data["overridden-patroni-restart-condition"]
            if repeat_cause is None:
                logger.error(
                    f"failure trying to override patroni restart condition to {new_condition}"
                    f"as it already overridden from {original_condition} to {current_condition}"
                )
                return False
            previous_repeat_cause = self.unit_peer_data.get(
                "overridden-patroni-restart-condition-repeat-cause", None
            )
            if previous_repeat_cause != repeat_cause:
                logger.error(
                    f"failure trying to override patroni restart condition to {new_condition}"
                    f"as it already overridden from {original_condition} to {current_condition}"
                    f"and repeat cause is not equal: {previous_repeat_cause} != {repeat_cause}"
                )
                return False
            # There repeat cause is equal
            self._patroni.update_patroni_restart_condition(new_condition)
            logger.debug(
                f"Patroni restart condition re-overridden to {new_condition} within repeat cause {repeat_cause}"
                f"(original restart condition reference is untouched and is {original_condition})"
            )
            return True
        self._patroni.update_patroni_restart_condition(new_condition)
        self.unit_peer_data["overridden-patroni-restart-condition"] = current_condition
        if repeat_cause is not None:
            self.unit_peer_data["overridden-patroni-restart-condition-repeat-cause"] = repeat_cause
        logger.debug(
            f"Patroni restart condition overridden from {current_condition} to {new_condition}"
            f"{' with repeat cause ' + repeat_cause if repeat_cause is not None else ''}"
        )
        return True

    def restore_patroni_restart_condition(self) -> None:
        """Restore Patroni systemd service restart condition that was before overriding.

        Will do nothing if not overridden. Executes only on current unit.
        """
        if "overridden-patroni-restart-condition" in self.unit_peer_data:
            original_condition = self.unit_peer_data["overridden-patroni-restart-condition"]
            self._patroni.update_patroni_restart_condition(original_condition)
            self.unit_peer_data.update({
                "overridden-patroni-restart-condition": "",
                "overridden-patroni-restart-condition-repeat-cause": "",
            })
            logger.debug(f"restored Patroni restart condition to {original_condition}")
        else:
            logger.warning("not restoring patroni restart condition as it's not overridden")

    def is_pitr_failed(self) -> tuple[bool, bool]:
        """Check if Patroni service failed to bootstrap cluster during point-in-time-recovery.

        Typically, this means that database service failed to reach point-in-time-recovery target or has been
        supplied with bad PITR parameter. Also, remembers last state and can provide info is it new event, or
        it belongs to previous action. Executes only on current unit.

        Returns:
            Tuple[bool, bool]:
                - Is patroni service failed to bootstrap cluster.
                - Is it new fail, that wasn't observed previously.
        """
        patroni_exceptions = []
        count = 0
        while len(patroni_exceptions) == 0 and count < 10:
            if count > 0:
                time.sleep(3)
            patroni_logs = self._patroni.patroni_logs(num_lines="all")
            patroni_exceptions = re.findall(
                r"^([0-9-:TZ]+).*patroni\.exceptions\.PatroniFatalException: Failed to bootstrap cluster$",
                patroni_logs,
                re.MULTILINE,
            )
            count += 1

        if len(patroni_exceptions) > 0:
            logger.debug("Failures to bootstrap cluster detected on Patroni service logs")
            old_pitr_fail_id = self.unit_peer_data.get("last_pitr_fail_id", None)
            self.unit_peer_data["last_pitr_fail_id"] = patroni_exceptions[-1]
            return True, patroni_exceptions[-1] != old_pitr_fail_id

        logger.debug("No failures detected on Patroni service logs")
        return False, False

    def log_pitr_last_transaction_time(self) -> None:
        """Log to user last completed transaction time acquired from postgresql logs."""
        postgresql_logs = self._patroni.last_postgresql_logs()
        log_time = re.findall(
            r"last completed transaction was at log time (.*)$",
            postgresql_logs,
            re.MULTILINE,
        )
        if len(log_time) > 0:
            logger.info(f"Last completed transaction was at {log_time[-1]}")
        else:
            logger.error("Can't tell last completed transaction time")

    def get_plugins(self) -> list[str]:
        """Return a list of installed plugins."""
        plugins = [
            "_".join(plugin.split("_")[1:-1])
            for plugin in self.config.plugin_keys()
            if self.config[plugin]
        ]
        plugins = [PLUGIN_OVERRIDES.get(plugin, plugin) for plugin in plugins]
        if "spi" in plugins:
            plugins.remove("spi")
            for ext in SPI_MODULE:
                plugins.append(ext)
        return plugins

    def get_ldap_parameters(self) -> dict:
        """Returns the LDAP configuration to use."""
        if not self.is_cluster_initialised:
            return {}
        if not self.is_ldap_charm_related:
            logger.debug("LDAP is not enabled")
            return {}

        data = self.ldap.get_relation_data()
        if data is None:
            return {}

        params = {
            "ldapbasedn": data.base_dn,
            "ldapbinddn": data.bind_dn,
            "ldapbindpasswd": data.bind_password,
            "ldaptls": data.starttls,
            "ldapurl": data.urls[0],
        }

        # LDAP authentication parameters that are exclusive to
        # one of the two supported modes (simple bind or search+bind)
        # must be put at the very end of the parameters string
        params.update({
            "ldapsearchfilter": self.config.ldap_search_filter,
        })

        return params


if __name__ == "__main__":
    main(PostgresqlOperatorCharm)<|MERGE_RESOLUTION|>--- conflicted
+++ resolved
@@ -46,6 +46,7 @@
     InstallEvent,
     LeaderElectedEvent,
     RelationDepartedEvent,
+    SecretRemoveEvent,
     StartEvent,
 )
 from ops.framework import EventBase
@@ -203,6 +204,7 @@
         self.framework.observe(self.on.set_password_action, self._on_set_password)
         self.framework.observe(self.on.promote_to_primary_action, self._on_promote_to_primary)
         self.framework.observe(self.on.update_status, self._on_update_status)
+        self.framework.observe(self.on.secret_remove, self._on_secret_remove)
         self.cluster_name = self.app.name
         self._member_name = self.unit.name.replace("/", "-")
 
@@ -440,7 +442,6 @@
         # the underlying provider (LXD, MAAS, etc.), the unit IP is returned.
         return self._unit_ip
 
-<<<<<<< HEAD
     def _on_secret_remove(self, event: SecretRemoveEvent) -> None:
         if self.model.juju_version < JujuVersion("3.6.11"):
             logger.warning(
@@ -459,8 +460,6 @@
         logger.debug(f"Removing secret with label {event.secret.label} revision {event.revision}")
         event.remove_revision()
 
-=======
->>>>>>> b5be78ef
     def _on_get_primary(self, event: ActionEvent) -> None:
         """Get primary instance."""
         try:
