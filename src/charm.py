#!/usr/bin/env python3
# Copyright 2021 Canonical Ltd.
# See LICENSE file for licensing details.

"""Charmed Machine Operator for the PostgreSQL database."""
import json
import logging
import os
import subprocess
from typing import List, Optional, Set

from charms.operator_libs_linux.v0 import apt
from charms.postgresql_k8s.v0.postgresql import PostgreSQL
from ops.charm import (
    ActionEvent,
    CharmBase,
    LeaderElectedEvent,
    RelationChangedEvent,
    RelationDepartedEvent,
)
from ops.main import main
from ops.model import (
    ActiveStatus,
    BlockedStatus,
    MaintenanceStatus,
    ModelError,
    Relation,
    Unit,
    WaitingStatus,
)
from tenacity import RetryError, Retrying, retry, stop_after_delay, wait_fixed

from cluster import (
    NotReadyError,
    Patroni,
    RemoveRaftMemberFailedError,
    SwitchoverFailedError,
)
<<<<<<< HEAD
from constants import PEER, USER
=======
from constants import PEER
from relations.db import DbProvides
>>>>>>> 8eb93e44
from relations.postgresql_provider import PostgreSQLProvider
from utils import new_password

logger = logging.getLogger(__name__)

CREATE_CLUSTER_CONF_PATH = "/etc/postgresql-common/createcluster.d/pgcharm.conf"


class PostgresqlOperatorCharm(CharmBase):
    """Charmed Operator for the PostgreSQL database."""

    def __init__(self, *args):
        super().__init__(*args)

        self._postgresql_service = "postgresql"

        self.framework.observe(self.on.install, self._on_install)
        self.framework.observe(self.on.leader_elected, self._on_leader_elected)
        self.framework.observe(self.on.get_primary_action, self._on_get_primary)
        self.framework.observe(self.on[PEER].relation_changed, self._on_peer_relation_changed)
        self.framework.observe(self.on[PEER].relation_departed, self._on_peer_relation_departed)
        self.framework.observe(self.on.pgdata_storage_detaching, self._on_pgdata_storage_detaching)
        self.framework.observe(self.on.start, self._on_start)
        self.framework.observe(
            self.on.get_operator_password_action, self._on_get_operator_password
        )
        self.framework.observe(self.on.update_status, self._on_update_status)
        self._cluster_name = self.app.name
        self._member_name = self.unit.name.replace("/", "-")
        self._storage_path = self.meta.storages["pgdata"].location

        self.postgresql_client_relation = PostgreSQLProvider(self)
        self.legacy_db_relation = DbProvides(self, admin=False)
        self.legacy_db_admin_relation = DbProvides(self, admin=True)

    @property
    def postgresql(self) -> PostgreSQL:
        """Returns an instance of the object used to interact with the database."""
        return PostgreSQL(
            host=self.primary_endpoint,
            user=USER,
            password=self._get_operator_password(),
            database="postgres",
        )

    @property
    def primary_endpoint(self) -> Optional[str]:
        """Returns the endpoint of the primary instance or None when no primary available."""
        try:
            for attempt in Retrying(stop=stop_after_delay(60), wait=wait_fixed(3)):
                with attempt:
                    primary = self._patroni.get_primary()
                    primary_endpoint = self._patroni.get_member_ip(primary)
                    # Force a retry if there is no primary or the member that was
                    # returned is not in the list of the current cluster members
                    # (like when the cluster was not updated yet after a failed switchover).
                    if not primary_endpoint or primary_endpoint not in self._units_ips:
                        raise ValueError()
        except RetryError:
            return None
        else:
            return primary_endpoint

    def _on_get_primary(self, event: ActionEvent) -> None:
        """Get primary instance."""
        try:
            primary = self._patroni.get_primary(unit_name_pattern=True)
            event.set_results({"primary": primary})
        except RetryError as e:
            logger.error(f"failed to get primary with error {e}")

    def _on_peer_relation_departed(self, event: RelationDepartedEvent) -> None:
        """The leader removes the departing units from the list of cluster members."""
        # Don't handle this event in the same unit that is departing.
        if event.departing_unit == self.unit:
            return

        # Remove the departing member from the raft cluster.
        try:
            departing_member = event.departing_unit.name.replace("/", "-")
            member_ip = self._patroni.get_member_ip(departing_member)
            self._patroni.remove_raft_member(member_ip)
        except RemoveRaftMemberFailedError:
            event.defer()
            return

        # Allow leader to update the cluster members.
        if not self.unit.is_leader():
            return

        if "cluster_initialised" not in self._peers.data[self.app]:
            event.defer()
            return

        # Remove cluster members one at a time.
        for member_ip in self._get_ips_to_remove():
            # Check that all members are ready before removing unit from the cluster.
            if not self._patroni.are_all_members_ready():
                logger.info("Deferring reconfigure: another member doing sync right now")
                event.defer()
                return

            # Update the list of the current members.
            self._remove_from_members_ips(member_ip)
            self._patroni.update_cluster_members()

            if self.primary_endpoint:
                self.postgresql_client_relation.update_endpoints()
                self.legacy_db_relation.update_endpoints()
                self.legacy_db_admin_relation.update_endpoints()
            else:
                self.unit.status = BlockedStatus("no primary in the cluster")
                return

    def _on_pgdata_storage_detaching(self, _) -> None:
        # Change the primary if it's the unit that is being removed.
        try:
            primary = self._patroni.get_primary(unit_name_pattern=True)
        except RetryError:
            # Ignore the event if the primary couldn't be retrieved.
            # If a switchover is needed, an automatic failover will be triggered
            # when the unit is removed.
            return

        if self.unit.name != primary:
            return

        if not self._patroni.are_all_members_ready():
            logger.warning(
                "could not switchover because not all members are ready"
                " - an automatic failover will be triggered"
            )
            return

        # Try to switchover to another member and raise an exception if it doesn't succeed.
        # If it doesn't happen on time, Patroni will automatically run a fail-over.
        try:
            # Get the current primary to check if it has changed later.
            current_primary = self._patroni.get_primary()

            # Trigger the switchover.
            self._patroni.switchover()

            # Wait for the switchover to complete.
            self._patroni.primary_changed(current_primary)

            logger.info("successful switchover")
        except (RetryError, SwitchoverFailedError) as e:
            logger.warning(
                f"switchover failed with reason: {e} - an automatic failover will be triggered"
            )
            return

        # Only update the connection endpoints if there is a primary.
        # A cluster can have all members as replicas for some time after
        # a failed switchover, so wait until the primary is elected.
        if self.primary_endpoint:
            self.postgresql_client_relation.update_endpoints()
            self.legacy_db_relation.update_endpoints()
            self.legacy_db_admin_relation.update_endpoints()

    def _on_peer_relation_changed(self, event: RelationChangedEvent):
        """Reconfigure cluster members when something changes."""
        # Prevents the cluster to be reconfigured before it's bootstrapped in the leader.
        if "cluster_initialised" not in self._peers.data[self.app]:
            event.defer()
            return

        # If the unit is the leader, it can reconfigure the cluster.
        if self.unit.is_leader():
            self._add_members(event)

        # Don't update this member before it's part of the members list.
        if self._unit_ip not in self.members_ips:
            return

        # Update the list of the cluster members in the replicas to make them know each other.
        try:
            # Update the members of the cluster in the Patroni configuration on this unit.
            self._patroni.update_cluster_members()
        except RetryError:
            self.unit.status = BlockedStatus("failed to update cluster members on member")
            return

        # Start can be called here multiple times as it's idempotent.
        # At this moment, it starts Patroni at the first time the data is received
        # in the relation.
        self._patroni.start_patroni()

        # Assert the member is up and running before marking the unit as active.
        if not self._patroni.member_started:
            self.unit.status = WaitingStatus("awaiting for member to start")
            event.defer()
            return

        # If the unit is not the leader, just set an ActiveStatus.
        if not self.unit.is_leader():
            self.unit.status = ActiveStatus()
            return

        # Only update the connection endpoints if there is a primary.
        # A cluster can have all members as replicas for some time after
        # a failed switchover, so wait until the primary is elected.
        if self.primary_endpoint:
            self.postgresql_client_relation.update_endpoints()
            self.legacy_db_relation.update_endpoints()
            self.legacy_db_admin_relation.update_endpoints()
            self.unit.status = ActiveStatus()
        else:
            self.unit.status = BlockedStatus("no primary in the cluster")

    def _add_members(self, event):
        """Add new cluster members.

        This method is responsible for adding new members to the cluster
        when new units are added to the application. This event is deferred if
        one of the current units is copying data from the primary, to avoid
        multiple units copying data at the same time, which can cause slow
        transfer rates in these processes and overload the primary instance.
        """
        try:
            # Compare set of Patroni cluster members and Juju hosts
            # to avoid the unnecessary reconfiguration.
            if self._patroni.cluster_members == self._hosts:
                return

            logger.info("Reconfiguring cluster")
            self.unit.status = MaintenanceStatus("reconfiguring cluster")
            for member in self._hosts - self._patroni.cluster_members:
                logger.debug("Adding %s to cluster", member)
                self.add_cluster_member(member)
        except NotReadyError:
            logger.info("Deferring reconfigure: another member doing sync right now")
            event.defer()
        except RetryError:
            logger.info("Deferring reconfigure: couldn't retrieve current cluster members")
            event.defer()

    def add_cluster_member(self, member: str) -> None:
        """Add member to the cluster if all members are already up and running.

        Raises:
            NotReadyError if either the new member or the current members are not ready.
        """
        unit = self.model.get_unit("/".join(member.rsplit("-", 1)))
        member_ip = self._get_unit_ip(unit)

        if not self._patroni.are_all_members_ready():
            logger.info("not all members are ready")
            raise NotReadyError("not all members are ready")

        # Add the member to the list that should be updated in each other member.
        self._add_to_members_ips(member_ip)

        # Update Patroni configuration file.
        try:
            self._patroni.update_cluster_members()
        except RetryError:
            self.unit.status = BlockedStatus("failed to update cluster members on member")

    def _get_unit_ip(self, unit: Unit) -> Optional[str]:
        """Get the IP address of a specific unit."""
        # Check if host is current host.
        if unit == self.unit:
            return str(self.model.get_binding(PEER).network.bind_address)
        # Check if host is a peer.
        elif unit in self._peers.data:
            return str(self._peers.data[unit].get("private-address"))
        # Return None if the unit is not a peer neither the current unit.
        else:
            return None

    @property
    def _hosts(self) -> set:
        """List of the current Juju hosts.

        Returns:
            a set containing the current Juju hosts
                with the names using - instead of /
                to match Patroni members names
        """
        peers = self.model.get_relation(PEER)
        hosts = [self.unit.name.replace("/", "-")] + [
            unit.name.replace("/", "-") for unit in peers.units
        ]
        return set(hosts)

    @property
    def _patroni(self) -> Patroni:
        """Returns an instance of the Patroni object."""
        return Patroni(
            self._unit_ip,
            self._storage_path,
            self._cluster_name,
            self._member_name,
            self.app.planned_units(),
            self._peer_members_ips,
            self._get_operator_password(),
            self._replication_password,
        )

    @property
    def _peer_members_ips(self) -> Set[str]:
        """Fetch current list of peer members IPs.

        Returns:
            A list of peer members addresses (strings).
        """
        # Get all members IPs and remove the current unit IP from the list.
        addresses = self.members_ips
        current_unit_ip = self._unit_ip
        if current_unit_ip in addresses:
            addresses.remove(current_unit_ip)
        return addresses

    @property
    def _units_ips(self) -> Set[str]:
        """Fetch current list of peers IPs.

        Returns:
            A list of peers addresses (strings).
        """
        # Get all members IPs and remove the current unit IP from the list.
        addresses = {self._get_unit_ip(unit) for unit in self._peers.units}
        addresses.add(self._unit_ip)
        return addresses

    @property
    def members_ips(self) -> Set[str]:
        """Returns the list of IPs addresses of the current members of the cluster."""
        return set(json.loads(self._peers.data[self.app].get("members_ips", "[]")))

    def _add_to_members_ips(self, ip: str) -> None:
        """Add one IP to the members list."""
        self._update_members_ips(ip_to_add=ip)

    def _remove_from_members_ips(self, ip: str) -> None:
        """Remove IPs from the members list."""
        self._update_members_ips(ip_to_remove=ip)

    def _update_members_ips(self, ip_to_add: str = None, ip_to_remove: str = None) -> None:
        """Update cluster member IPs on application data.

        Member IPs on application data are used to determine when a unit of PostgreSQL
        should be added or removed from the PostgreSQL cluster.

        NOTE: this function does not update the IPs on the PostgreSQL cluster
        in the Patroni configuration.
        """
        # Allow leader to reset which members are part of the cluster.
        if not self.unit.is_leader():
            return

        ips = json.loads(self._peers.data[self.app].get("members_ips", "[]"))
        if ip_to_add and ip_to_add not in ips:
            ips.append(ip_to_add)
        elif ip_to_remove:
            ips.remove(ip_to_remove)
        self._peers.data[self.app]["members_ips"] = json.dumps(ips)

    @retry(
        stop=stop_after_delay(60),
        wait=wait_fixed(5),
        reraise=True,
    )
    def _change_primary(self) -> None:
        """Change the primary member of the cluster."""
        # Try to switchover to another member and raise an exception if it doesn't succeed.
        # If it doesn't happen on time, Patroni will automatically run a fail-over.
        try:
            # Get the current primary to check if it has changed later.
            current_primary = self._patroni.get_primary()

            # Trigger the switchover.
            self._patroni.switchover()

            # Wait for the switchover to complete.
            self._patroni.primary_changed(current_primary)

            logger.info("successful switchover")
        except (RetryError, SwitchoverFailedError) as e:
            logger.warning(
                f"switchover failed with reason: {e} - an automatic failover will be triggered"
            )

    @property
    def _unit_ip(self) -> str:
        """Current unit ip."""
        return str(self.model.get_binding(PEER).network.bind_address)

    def _on_install(self, event) -> None:
        """Install prerequisites for the application."""
        self.unit.status = MaintenanceStatus("installing PostgreSQL")

        # Prevent the default cluster creation.
        self._inhibit_default_cluster_creation()

        # Install the PostgreSQL and Patroni requirements packages.
        try:
            self._install_apt_packages(event, ["postgresql", "python3-pip", "python3-psycopg2"])
        except (subprocess.CalledProcessError, apt.PackageNotFoundError):
            self.unit.status = BlockedStatus("failed to install apt packages")
            return

        try:
            resource_path = self.model.resources.fetch("patroni")
        except ModelError as e:
            logger.error(f"missing patroni resource {str(e)}")
            self.unit.status = BlockedStatus("Missing 'patroni' resource")
            return

        # Build Patroni package path with raft dependency and install it.
        try:
            patroni_package_path = f"{str(resource_path)}[raft]"
            self._install_pip_packages([patroni_package_path])
        except subprocess.SubprocessError:
            self.unit.status = BlockedStatus("failed to install Patroni python package")
            return

        self.unit.status = WaitingStatus("waiting to start PostgreSQL")

    def _inhibit_default_cluster_creation(self) -> None:
        """Stop the PostgreSQL packages from creating the default cluster."""
        os.makedirs(os.path.dirname(CREATE_CLUSTER_CONF_PATH), mode=0o755, exist_ok=True)
        with open(CREATE_CLUSTER_CONF_PATH, mode="w") as file:
            file.write("create_main_cluster = false\n")
            file.write(f"include '{self._storage_path}/conf.d/postgresql-operator.conf'")

    def _on_leader_elected(self, event: LeaderElectedEvent) -> None:
        """Handle the leader-elected event."""
        data = self._peers.data[self.app]
        # The leader sets the needed password on peer relation databag if they weren't set before.
        data.setdefault("operator-password", new_password())
        data.setdefault("replication-password", new_password())

        # Update the list of the current PostgreSQL hosts when a new leader is elected.
        # Add this unit to the list of cluster members
        # (the cluster should start with only this member).
        if self._unit_ip not in self.members_ips:
            self._add_to_members_ips(self._unit_ip)

        # Remove departing units when the leader changes.
        for ip in self._get_ips_to_remove():
            self._remove_from_members_ips(ip)

        self._patroni.update_cluster_members()

        # Don't update connection endpoints in the first time this event run for
        # this application because there are no primary and replicas yet.
        if "cluster_initialised" not in self._peers.data[self.app]:
            return

        # Only update the connection endpoints if there is a primary.
        # A cluster can have all members as replicas for some time after
        # a failed switchover, so wait until the primary is elected.
        if self.primary_endpoint:
            self.postgresql_client_relation.update_endpoints()
            self.legacy_db_relation.update_endpoints()
            self.legacy_db_admin_relation.update_endpoints()
        else:
            self.unit.status = BlockedStatus("no primary in the cluster")

    def _get_ips_to_remove(self) -> Set[str]:
        """List the IPs that were part of the cluster but departed."""
        old = self.members_ips
        current = self._units_ips
        return old - current

    def _on_start(self, event) -> None:
        """Handle the start event."""
        # Doesn't try to bootstrap the cluster if it's in a blocked state
        # caused, for example, because a failed installation of packages.
        if self._has_blocked_status:
            return

        postgres_password = self._get_operator_password()
        # If the leader was not elected (and the needed passwords were not generated yet),
        # the cluster cannot be bootstrapped yet.
        if not postgres_password or not self._replication_password:
            logger.info("leader not elected and/or passwords not yet generated")
            self.unit.status = WaitingStatus("awaiting passwords generation")
            event.defer()
            return

        if not self.unit.is_leader() and "cluster_initialised" not in self._peers.data[self.app]:
            self.unit.status = WaitingStatus("awaiting for cluster to start")
            event.defer()
            return

        # Only the leader can bootstrap the cluster.
        if not self.unit.is_leader():
            self._patroni.configure_patroni_on_unit()
            event.defer()
            return

        # Set some information needed by Patroni to bootstrap the cluster.
        if not self._patroni.bootstrap_cluster():
            self.unit.status = BlockedStatus("failed to start Patroni")
            return

        # Assert the member is up and running before marking it as initialised.
        if not self._patroni.member_started:
            self.unit.status = WaitingStatus("awaiting for member to start")
            event.defer()
            return

        self.postgresql_client_relation.oversee_users()

        # Set the flag to enable the replicas to start the Patroni service.
        self._peers.data[self.app]["cluster_initialised"] = "True"
        self.unit.status = ActiveStatus()

    def _on_get_operator_password(self, event: ActionEvent) -> None:
        """Returns the password for the operator user as an action response."""
        event.set_results({"operator-password": self._get_operator_password()})

    def _on_update_status(self, _) -> None:
        """Update endpoints of the postgres client relation and update users list."""
        self.postgresql_client_relation.update_endpoints()
        self.legacy_db_relation.update_endpoints()
        self.legacy_db_admin_relation.update_endpoints()
        self.postgresql_client_relation.oversee_users()

    @property
    def _has_blocked_status(self) -> bool:
        """Returns whether the unit is in a blocked state."""
        return isinstance(self.unit.status, BlockedStatus)

    def _get_operator_password(self) -> str:
        """Get operator user password.

        Returns:
            The password from the peer relation or None if the
            password has not yet been set by the leader.
        """
        data = self._peers.data[self.app]
        return data.get("operator-password")

    @property
    def _replication_password(self) -> str:
        """Get replication user password.

        Returns:
            The password from the peer relation or None if the
            password has not yet been set by the leader.
        """
        data = self._peers.data[self.app]
        return data.get("replication-password")

    def _install_apt_packages(self, _, packages: List[str]) -> None:
        """Simple wrapper around 'apt-get install -y.

        Raises:
            CalledProcessError if it fails to update the apt cache.
            PackageNotFoundError if the package is not in the cache.
            PackageError if the packages could not be installed.
        """
        try:
            logger.debug("updating apt cache")
            apt.update()
        except subprocess.CalledProcessError as e:
            logger.exception("failed to update apt cache, CalledProcessError", exc_info=e)
            raise

        for package in packages:
            try:
                apt.add_package(package)
                logger.debug(f"installed package: {package}")
            except apt.PackageNotFoundError:
                logger.error(f"package not found: {package}")
                raise
            except apt.PackageError:
                logger.error(f"package error: {package}")
                raise

    def _install_pip_packages(self, packages: List[str]) -> None:
        """Simple wrapper around pip install.

        Raises:
            SubprocessError if the packages could not be installed.
        """
        try:
            command = [
                "pip3",
                "install",
                " ".join(packages),
            ]
            logger.debug(f"installing python packages: {', '.join(packages)}")
            subprocess.check_call(command)
        except subprocess.SubprocessError:
            logger.error("could not install pip packages")
            raise

    @property
    def _peers(self) -> Relation:
        """Fetch the peer relation.

        Returns:
             A:class:`ops.model.Relation` object representing
             the peer relation.
        """
        return self.model.get_relation(PEER)


if __name__ == "__main__":
    main(PostgresqlOperatorCharm)<|MERGE_RESOLUTION|>--- conflicted
+++ resolved
@@ -36,12 +36,8 @@
     RemoveRaftMemberFailedError,
     SwitchoverFailedError,
 )
-<<<<<<< HEAD
 from constants import PEER, USER
-=======
-from constants import PEER
 from relations.db import DbProvides
->>>>>>> 8eb93e44
 from relations.postgresql_provider import PostgreSQLProvider
 from utils import new_password
 
