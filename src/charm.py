--- conflicted
+++ resolved
@@ -198,14 +198,9 @@
         self.framework.observe(self.on.update_status, self._on_update_status)
         self.cluster_name = self.app.name
         self._member_name = self.unit.name.replace("/", "-")
-<<<<<<< HEAD
+
         self._certs_path = "/usr/local/share/ca-certificates"
         self._storage_path = self.meta.storages["data"].location
-=======
-
-        self._certs_path = "/usr/local/share/ca-certificates"
-        self._storage_path = self.meta.storages["pgdata"].location
->>>>>>> d165940f
 
         self.upgrade = PostgreSQLUpgrade(
             self,
@@ -1366,7 +1361,6 @@
         """Restart the LDAP sync service in case any configuration changed."""
         if not self._patroni.member_started:
             logger.debug("Restart LDAP sync early exit: Patroni has not started yet")
-<<<<<<< HEAD
             return
 
         sync_service = postgres_snap.services["ldap-sync"]
@@ -1380,21 +1374,6 @@
             postgres_snap.stop(services=["ldap-sync"])
             return
 
-=======
-            return
-
-        sync_service = postgres_snap.services["ldap-sync"]
-
-        if not self.is_primary and sync_service["active"]:
-            logger.debug("Stopping LDAP sync service. It must only run in the primary")
-            postgres_snap.stop(services=["ldap-sync"])
-
-        if self.is_primary and not self.is_ldap_enabled:
-            logger.debug("Stopping LDAP sync service")
-            postgres_snap.stop(services=["ldap-sync"])
-            return
-
->>>>>>> d165940f
         if self.is_primary and self.is_ldap_enabled:
             self._setup_ldap_sync(postgres_snap)
 
@@ -1537,58 +1516,8 @@
         # Configure Patroni in the replica but don't start it yet.
         self._patroni.configure_patroni_on_unit()
 
-<<<<<<< HEAD
     def _update_admin_password(self, admin_secret_id: str) -> None:
         """Check if the password of a system user was changed and update it in the database."""
-=======
-    def _on_get_password(self, event: ActionEvent) -> None:
-        """Returns the password for a user as an action response.
-
-        If no user is provided, the password of the operator user is returned.
-        """
-        username = event.params.get("username", USER)
-        if username not in PASSWORD_USERS and self.is_ldap_enabled:
-            event.fail("The action can be run only for system users when LDAP is enabled")
-            return
-        if username not in PASSWORD_USERS:
-            event.fail(
-                f"The action can be run only for system users or Patroni:"
-                f" {', '.join(PASSWORD_USERS)} not {username}"
-            )
-            return
-
-        event.set_results({"password": self.get_secret(APP_SCOPE, f"{username}-password")})
-
-    def _on_set_password(self, event: ActionEvent) -> None:
-        """Set the password for the specified user."""
-        # Only leader can write the new password into peer relation.
-        if not self.unit.is_leader():
-            event.fail("The action can be run only on leader unit")
-            return
-
-        if not (username := event.params.get("username")):
-            event.fail("The action requires a username")
-            return
-        if username not in SYSTEM_USERS:
-            event.fail(
-                "The action can be run only for system users when LDAP is enabled"
-                if self.is_ldap_enabled
-                else "The action can be run only for system users:"
-                f" {', '.join(SYSTEM_USERS)} not {username}"
-            )
-            return
-
-        password = event.params.get("password", new_password())
-
-        if password == self.get_secret(APP_SCOPE, f"{username}-password"):
-            event.log("The old and new passwords are equal.")
-            event.set_results({"password": password})
-            return
-
-        # Ensure all members are ready before trying to reload Patroni
-        # configuration to avoid errors (like the API not responding in
-        # one instance because PostgreSQL and/or Patroni are not ready).
->>>>>>> d165940f
         if not self._patroni.are_all_members_ready():
             # Ensure all members are ready before reloading Patroni configuration to avoid errors
             # e.g. API not responding in one instance because PostgreSQL / Patroni are not ready
