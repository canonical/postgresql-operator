--- conflicted
+++ resolved
@@ -558,10 +558,7 @@
         self.postgresql_client_relation.update_endpoints()
         self.legacy_db_relation.update_endpoints()
         self.legacy_db_admin_relation.update_endpoints()
-<<<<<<< HEAD
-=======
         self.postgresql_client_relation.oversee_users()
->>>>>>> 8eb93e44
 
     @property
     def _has_blocked_status(self) -> bool:
