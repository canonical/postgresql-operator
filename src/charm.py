--- conflicted
+++ resolved
@@ -850,9 +850,14 @@
                 logger.debug("on_update_status early exit: Patroni has not started yet")
                 return
 
-            # Remove the restoring backup flag.
-            self.app_peer_data.update({"restoring-backup": ""})
+            # Remove the restoring backup flag and the restore stanza name.
+            self.app_peer_data.update({"restoring-backup": "", "restore-stanza": ""})
             self.update_config()
+
+            can_use_s3_repository, validation_message = self.backup.can_use_s3_repository()
+            if not can_use_s3_repository:
+                self.unit.status = BlockedStatus(validation_message)
+                return
 
         if self._handle_processes_failures():
             return
@@ -881,18 +886,6 @@
     def _handle_processes_failures(self) -> bool:
         """Handle Patroni and PostgreSQL OS processes failures.
 
-<<<<<<< HEAD
-            # Remove the restoring backup flag and the restore stanza name.
-            self.app_peer_data.update({"restoring-backup": "", "restore-stanza": ""})
-            self.update_config()
-
-            can_use_s3_repository, validation_message = self.backup.can_use_s3_repository()
-            if not can_use_s3_repository:
-                self.unit.status = BlockedStatus(validation_message)
-                return
-
-        self._set_primary_status_message()
-=======
         Returns:
             a bool indicating whether the charm performed any action.
         """
@@ -908,7 +901,6 @@
                 return False
 
         return False
->>>>>>> 1c136b0c
 
     def _set_primary_status_message(self) -> None:
         """Display 'Primary' in the unit status message if the current unit is the primary."""
