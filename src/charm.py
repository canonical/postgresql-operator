#!/usr/bin/env python3
# Copyright 2021 Canonical Ltd.
# See LICENSE file for licensing details.

"""Charmed Machine Operator for the PostgreSQL database."""
import json
import logging
import subprocess
from typing import Dict, List, Optional, Set

from charms.operator_libs_linux.v1 import snap
from charms.postgresql_k8s.v0.postgresql import (
    PostgreSQL,
    PostgreSQLCreateUserError,
    PostgreSQLUpdateUserPasswordError,
)
from charms.postgresql_k8s.v0.postgresql_tls import PostgreSQLTLS
from charms.rolling_ops.v0.rollingops import RollingOpsManager
from ops.charm import (
    ActionEvent,
    CharmBase,
    InstallEvent,
    LeaderElectedEvent,
    RelationChangedEvent,
    RelationDepartedEvent,
    StartEvent,
)
from ops.framework import EventBase
from ops.main import main
from ops.model import (
    ActiveStatus,
    BlockedStatus,
    MaintenanceStatus,
    Relation,
    Unit,
    WaitingStatus,
)
from tenacity import RetryError, Retrying, retry, stop_after_delay, wait_fixed

from backups import PostgreSQLBackups
from cluster import (
    NotReadyError,
    Patroni,
    RemoveRaftMemberFailedError,
    SwitchoverFailedError,
)
from cluster_topology_observer import (
    ClusterTopologyChangeCharmEvents,
    ClusterTopologyObserver,
)
from constants import (
    BACKUP_USER,
    PEER,
    REPLICATION_PASSWORD_KEY,
    REWIND_PASSWORD_KEY,
    SNAP_PACKAGES,
    SYSTEM_USERS,
    TLS_CA_FILE,
    TLS_CERT_FILE,
    TLS_KEY_FILE,
    USER,
    USER_PASSWORD_KEY,
)
from relations.db import DbProvides
from relations.postgresql_provider import PostgreSQLProvider
from utils import new_password

logger = logging.getLogger(__name__)

NO_PRIMARY_MESSAGE = "no primary in the cluster"


class PostgresqlOperatorCharm(CharmBase):
    """Charmed Operator for the PostgreSQL database."""

    on = ClusterTopologyChangeCharmEvents()

    def __init__(self, *args):
        super().__init__(*args)

<<<<<<< HEAD
        self._postgresql_service = "postgresql"
        self.pgbackrest_server_service = "pgbackrest-service"

=======
>>>>>>> 28ac13a6
        self._observer = ClusterTopologyObserver(self)
        self.framework.observe(self.on.cluster_topology_change, self._on_cluster_topology_change)
        self.framework.observe(self.on.install, self._on_install)
        self.framework.observe(self.on.leader_elected, self._on_leader_elected)
        self.framework.observe(self.on.get_primary_action, self._on_get_primary)
        self.framework.observe(self.on[PEER].relation_changed, self._on_peer_relation_changed)
        self.framework.observe(self.on[PEER].relation_departed, self._on_peer_relation_departed)
        self.framework.observe(self.on.pgdata_storage_detaching, self._on_pgdata_storage_detaching)
        self.framework.observe(self.on.start, self._on_start)
        self.framework.observe(self.on.get_password_action, self._on_get_password)
        self.framework.observe(self.on.set_password_action, self._on_set_password)
        self.framework.observe(self.on.update_status, self._on_update_status)
        self.cluster_name = self.app.name
        self._member_name = self.unit.name.replace("/", "-")
        self._storage_path = self.meta.storages["pgdata"].location

        self.postgresql_client_relation = PostgreSQLProvider(self)
        self.legacy_db_relation = DbProvides(self, admin=False)
        self.legacy_db_admin_relation = DbProvides(self, admin=True)
        self.backup = PostgreSQLBackups(self, "s3-parameters")
        self.tls = PostgreSQLTLS(self, PEER)
        self.restart_manager = RollingOpsManager(
            charm=self, relation="restart", callback=self._restart
        )
        self._observer.start_observer()

    @property
    def app_peer_data(self) -> Dict:
        """Application peer relation data object."""
        relation = self.model.get_relation(PEER)
        if relation is None:
            return {}

        return relation.data[self.app]

    @property
    def unit_peer_data(self) -> Dict:
        """Unit peer relation data object."""
        relation = self.model.get_relation(PEER)
        if relation is None:
            return {}

        return relation.data[self.unit]

    def get_secret(self, scope: str, key: str) -> Optional[str]:
        """Get secret from the secret storage."""
        if scope == "unit":
            return self.unit_peer_data.get(key, None)
        elif scope == "app":
            return self.app_peer_data.get(key, None)
        else:
            raise RuntimeError("Unknown secret scope.")

    def set_secret(self, scope: str, key: str, value: Optional[str]) -> None:
        """Get secret from the secret storage."""
        if scope == "unit":
            if not value:
                del self.unit_peer_data[key]
                return
            self.unit_peer_data.update({key: value})
        elif scope == "app":
            if not value:
                del self.app_peer_data[key]
                return
            self.app_peer_data.update({key: value})
        else:
            raise RuntimeError("Unknown secret scope.")

    @property
    def postgresql(self) -> PostgreSQL:
        """Returns an instance of the object used to interact with the database."""
        return PostgreSQL(
            primary_host=self.primary_endpoint,
            current_host=self._unit_ip,
            user=USER,
            password=self.get_secret("app", f"{USER}-password"),
            database="postgres",
        )

    @property
    def primary_endpoint(self) -> Optional[str]:
        """Returns the endpoint of the primary instance or None when no primary available."""
        try:
            for attempt in Retrying(stop=stop_after_delay(60), wait=wait_fixed(3)):
                with attempt:
                    primary = self._patroni.get_primary()
                    primary_endpoint = self._patroni.get_member_ip(primary)
                    # Force a retry if there is no primary or the member that was
                    # returned is not in the list of the current cluster members
                    # (like when the cluster was not updated yet after a failed switchover).
                    if not primary_endpoint or primary_endpoint not in self._units_ips:
                        raise ValueError()
        except RetryError:
            return None
        else:
            return primary_endpoint

    def get_hostname_by_unit(self, _) -> str:
        """Create a DNS name for a PostgreSQL unit.

        Returns:
            A string representing the hostname of the PostgreSQL unit.
        """
        # For now, as there is no DNS hostnames on VMs, and it would also depend on
        # the underlying provider (LXD, MAAS, etc.), the unit IP is returned.
        return self._unit_ip

    def _on_get_primary(self, event: ActionEvent) -> None:
        """Get primary instance."""
        try:
            primary = self._patroni.get_primary(unit_name_pattern=True)
            event.set_results({"primary": primary})
        except RetryError as e:
            logger.error(f"failed to get primary with error {e}")

    def _updated_synchronous_node_count(self, num_units: int = None) -> bool:
        """Tries to update synchronous_node_count configuration and reports the result."""
        try:
            self._patroni.update_synchronous_node_count(num_units)
            return True
        except RetryError:
            logger.debug("Unable to set synchronous_node_count")
            return False

    def _on_peer_relation_departed(self, event: RelationDepartedEvent) -> None:
        """The leader removes the departing units from the list of cluster members."""
        # Don't handle this event in the same unit that is departing.
        if event.departing_unit == self.unit:
            logger.debug("Early exit on_peer_relation_departed: Skipping departing unit")
            return

        # Remove the departing member from the raft cluster.
        try:
            departing_member = event.departing_unit.name.replace("/", "-")
            member_ip = self._patroni.get_member_ip(departing_member)
            self._patroni.remove_raft_member(member_ip)
        except RemoveRaftMemberFailedError:
            logger.debug(
                "Deferring on_peer_relation_departed: Failed to remove member from raft cluster"
            )
            event.defer()
            return

        # Allow leader to update the cluster members.
        if not self.unit.is_leader():
            return

        if "cluster_initialised" not in self._peers.data[
            self.app
        ] or not self._updated_synchronous_node_count(len(self._units_ips)):
            logger.debug("Deferring on_peer_relation_departed: cluster not initialized")
            event.defer()
            return

        # Remove cluster members one at a time.
        for member_ip in self._get_ips_to_remove():
            # Check that all members are ready before removing unit from the cluster.
            if not self._patroni.are_all_members_ready():
                logger.info("Deferring reconfigure: another member doing sync right now")
                event.defer()
                return

            # Update the list of the current members.
            self._remove_from_members_ips(member_ip)
            self.update_config()

            if self.primary_endpoint:
                self._update_relation_endpoints()
            else:
                self.unit.status = BlockedStatus(NO_PRIMARY_MESSAGE)
                return

    def _on_pgdata_storage_detaching(self, _) -> None:
        # Change the primary if it's the unit that is being removed.
        try:
            primary = self._patroni.get_primary(unit_name_pattern=True)
        except RetryError:
            # Ignore the event if the primary couldn't be retrieved.
            # If a switchover is needed, an automatic failover will be triggered
            # when the unit is removed.
            logger.debug("Early exit on_pgdata_storage_detaching: primary cannot be retrieved")
            return

        if self.unit.name != primary:
            return

        if not self._patroni.are_all_members_ready():
            logger.warning(
                "could not switchover because not all members are ready"
                " - an automatic failover will be triggered"
            )
            return

        # Try to switchover to another member and raise an exception if it doesn't succeed.
        # If it doesn't happen on time, Patroni will automatically run a fail-over.
        try:
            # Get the current primary to check if it has changed later.
            current_primary = self._patroni.get_primary()

            # Trigger the switchover.
            self._patroni.switchover()

            # Wait for the switchover to complete.
            self._patroni.primary_changed(current_primary)

            logger.info("successful switchover")
        except (RetryError, SwitchoverFailedError) as e:
            logger.warning(
                f"switchover failed with reason: {e} - an automatic failover will be triggered"
            )
            return

        # Only update the connection endpoints if there is a primary.
        # A cluster can have all members as replicas for some time after
        # a failed switchover, so wait until the primary is elected.
        if self.primary_endpoint:
            self._update_relation_endpoints()

    def _on_peer_relation_changed(self, event: RelationChangedEvent):
        """Reconfigure cluster members when something changes."""
        # Prevents the cluster to be reconfigured before it's bootstrapped in the leader.
        if "cluster_initialised" not in self._peers.data[self.app]:
            logger.debug("Deferring on_peer_relation_changed: cluster not initialized")
            event.defer()
            return

        # If the unit is the leader, it can reconfigure the cluster.
        if self.unit.is_leader():
            self._add_members(event)

        # Don't update this member before it's part of the members list.
        if self._unit_ip not in self.members_ips:
            logger.debug("Early exit on_peer_relation_changed: Unit not in the members list")
            return

        # Update the list of the cluster members in the replicas to make them know each other.
        try:
            # Update the members of the cluster in the Patroni configuration on this unit.
            self.update_config()
        except RetryError:
            self.unit.status = BlockedStatus("failed to update cluster members on member")
            return

        # Start can be called here multiple times as it's idempotent.
        # At this moment, it starts Patroni at the first time the data is received
        # in the relation.
        self._patroni.start_patroni()

        # Assert the member is up and running before marking the unit as active.
        if not self._patroni.member_started:
            logger.debug("Deferring on_peer_relation_changed: awaiting for member to start")
            self.unit.status = WaitingStatus("awaiting for member to start")
            event.defer()
            return

        # Start or stop the pgBackRest TLS server service when TLS certificate change.
        if not self.backup.start_stop_pgbackrest_service():
            logger.debug(
                "Deferring on_peer_relation_changed: awaiting for TLS server service to start on primary"
            )
            event.defer()
            return

        # Only update the connection endpoints if there is a primary.
        # A cluster can have all members as replicas for some time after
        # a failed switchover, so wait until the primary is elected.
        if self.primary_endpoint:
            self._update_relation_endpoints()
            self.unit.status = ActiveStatus()
        else:
            self.unit.status = BlockedStatus(NO_PRIMARY_MESSAGE)

    def _add_members(self, event):
        """Add new cluster members.

        This method is responsible for adding new members to the cluster
        when new units are added to the application. This event is deferred if
        one of the current units is copying data from the primary, to avoid
        multiple units copying data at the same time, which can cause slow
        transfer rates in these processes and overload the primary instance.
        """
        try:
            # Compare set of Patroni cluster members and Juju hosts
            # to avoid the unnecessary reconfiguration.
            if self._patroni.cluster_members == self._hosts:
                logger.debug("Early exit add_members: Patroni members equal Juju hosts")
                return

            logger.info("Reconfiguring cluster")
            self.unit.status = MaintenanceStatus("reconfiguring cluster")
            for member in self._hosts - self._patroni.cluster_members:
                logger.debug("Adding %s to cluster", member)
                self.add_cluster_member(member)
            self._patroni.update_synchronous_node_count()
        except NotReadyError:
            logger.info("Deferring reconfigure: another member doing sync right now")
            event.defer()
        except RetryError:
            logger.info("Deferring reconfigure: couldn't retrieve current cluster members")
            event.defer()

    def add_cluster_member(self, member: str) -> None:
        """Add member to the cluster if all members are already up and running.

        Raises:
            NotReadyError if either the new member or the current members are not ready.
        """
        unit = self.model.get_unit("/".join(member.rsplit("-", 1)))
        member_ip = self._get_unit_ip(unit)

        if not self._patroni.are_all_members_ready():
            logger.info("not all members are ready")
            raise NotReadyError("not all members are ready")

        # Add the member to the list that should be updated in each other member.
        self._add_to_members_ips(member_ip)

        # Update Patroni configuration file.
        try:
            self.update_config()
        except RetryError:
            self.unit.status = BlockedStatus("failed to update cluster members on member")

    def _get_unit_ip(self, unit: Unit) -> Optional[str]:
        """Get the IP address of a specific unit."""
        # Check if host is current host.
        if unit == self.unit:
            return str(self.model.get_binding(PEER).network.bind_address)
        # Check if host is a peer.
        elif unit in self._peers.data:
            return str(self._peers.data[unit].get("private-address"))
        # Return None if the unit is not a peer neither the current unit.
        else:
            return None

    @property
    def _hosts(self) -> set:
        """List of the current Juju hosts.

        Returns:
            a set containing the current Juju hosts
                with the names using - instead of /
                to match Patroni members names
        """
        peers = self.model.get_relation(PEER)
        hosts = [self.unit.name.replace("/", "-")] + [
            unit.name.replace("/", "-") for unit in peers.units
        ]
        return set(hosts)

    @property
    def _patroni(self) -> Patroni:
        """Returns an instance of the Patroni object."""
        return Patroni(
            self.app_peer_data.get("archive-mode", "on"),
            self._unit_ip,
            self._storage_path,
            self.cluster_name,
            self._member_name,
            self.app.planned_units(),
            self._peer_members_ips,
            self._get_password(),
            self._replication_password,
            self.get_secret("app", REWIND_PASSWORD_KEY),
            bool(self.unit_peer_data.get("tls")),
        )

    @property
    def is_primary(self) -> bool:
        """Return whether this unit is the primary instance."""
        return self.unit.name == self._patroni.get_primary(unit_name_pattern=True)

    @property
    def is_tls_enabled(self) -> bool:
        """Return whether TLS is enabled."""
        return all(self.tls.get_tls_files())

    @property
    def _peer_members_ips(self) -> Set[str]:
        """Fetch current list of peer members IPs.

        Returns:
            A list of peer members addresses (strings).
        """
        # Get all members IPs and remove the current unit IP from the list.
        addresses = self.members_ips
        current_unit_ip = self._unit_ip
        if current_unit_ip in addresses:
            addresses.remove(current_unit_ip)
        return addresses

    @property
    def _units_ips(self) -> Set[str]:
        """Fetch current list of peers IPs.

        Returns:
            A list of peers addresses (strings).
        """
        # Get all members IPs and remove the current unit IP from the list.
        addresses = {self._get_unit_ip(unit) for unit in self._peers.units}
        addresses.add(self._unit_ip)
        return addresses

    @property
    def members_ips(self) -> Set[str]:
        """Returns the list of IPs addresses of the current members of the cluster."""
        return set(json.loads(self._peers.data[self.app].get("members_ips", "[]")))

    def _add_to_members_ips(self, ip: str) -> None:
        """Add one IP to the members list."""
        self._update_members_ips(ip_to_add=ip)

    def _remove_from_members_ips(self, ip: str) -> None:
        """Remove IPs from the members list."""
        self._update_members_ips(ip_to_remove=ip)

    def _update_members_ips(self, ip_to_add: str = None, ip_to_remove: str = None) -> None:
        """Update cluster member IPs on application data.

        Member IPs on application data are used to determine when a unit of PostgreSQL
        should be added or removed from the PostgreSQL cluster.

        NOTE: this function does not update the IPs on the PostgreSQL cluster
        in the Patroni configuration.
        """
        # Allow leader to reset which members are part of the cluster.
        if not self.unit.is_leader():
            return

        ips = json.loads(self._peers.data[self.app].get("members_ips", "[]"))
        if ip_to_add and ip_to_add not in ips:
            ips.append(ip_to_add)
        elif ip_to_remove:
            ips.remove(ip_to_remove)
        self._peers.data[self.app]["members_ips"] = json.dumps(ips)

    @retry(
        stop=stop_after_delay(60),
        wait=wait_fixed(5),
        reraise=True,
    )
    def _change_primary(self) -> None:
        """Change the primary member of the cluster."""
        # Try to switchover to another member and raise an exception if it doesn't succeed.
        # If it doesn't happen on time, Patroni will automatically run a fail-over.
        try:
            # Get the current primary to check if it has changed later.
            current_primary = self._patroni.get_primary()

            # Trigger the switchover.
            self._patroni.switchover()

            # Wait for the switchover to complete.
            self._patroni.primary_changed(current_primary)

            logger.info("successful switchover")
        except (RetryError, SwitchoverFailedError) as e:
            logger.warning(
                f"switchover failed with reason: {e} - an automatic failover will be triggered"
            )

    @property
    def _unit_ip(self) -> str:
        """Current unit ip."""
        return str(self.model.get_binding(PEER).network.bind_address)

    def _on_cluster_topology_change(self, _):
        """Updates endpoints and (optionally) certificates when the cluster topology changes."""
        logger.info("Cluster topology changed")
        self._update_relation_endpoints()
        self._update_certificate()
        if self.is_blocked and self.unit.status.message == NO_PRIMARY_MESSAGE:
            if self.primary_endpoint:
                self.unit.status = ActiveStatus()

    def _on_install(self, event: InstallEvent) -> None:
        """Install prerequisites for the application."""
        if not self._is_storage_attached():
            self._reboot_on_detached_storage(event)
            return

        self.unit.status = MaintenanceStatus("installing PostgreSQL")

        # Install the charmed PostgreSQL snap.
        try:
            self._install_snap_packages(packages=SNAP_PACKAGES)
        except snap.SnapError:
            self.unit.status = BlockedStatus("failed to install snap packages")
            return

        try:
            self._patch_snap_seccomp_profile()
        except subprocess.CalledProcessError as e:
            logger.exception(e)
            self.unit.status = BlockedStatus("failed to patch snap seccomp profile")
            return

        self.unit.status = WaitingStatus("waiting to start PostgreSQL")

    def _on_leader_elected(self, event: LeaderElectedEvent) -> None:
        """Handle the leader-elected event."""
        # The leader sets the needed passwords if they weren't set before.
        if self.get_secret("app", USER_PASSWORD_KEY) is None:
            self.set_secret("app", USER_PASSWORD_KEY, new_password())
        if self.get_secret("app", REPLICATION_PASSWORD_KEY) is None:
            self.set_secret("app", REPLICATION_PASSWORD_KEY, new_password())
        if self.get_secret("app", REWIND_PASSWORD_KEY) is None:
            self.set_secret("app", REWIND_PASSWORD_KEY, new_password())

        # Update the list of the current PostgreSQL hosts when a new leader is elected.
        # Add this unit to the list of cluster members
        # (the cluster should start with only this member).
        if self._unit_ip not in self.members_ips:
            self._add_to_members_ips(self._unit_ip)

        # Remove departing units when the leader changes.
        for ip in self._get_ips_to_remove():
            self._remove_from_members_ips(ip)

        self.update_config()

        # Don't update connection endpoints in the first time this event run for
        # this application because there are no primary and replicas yet.
        if "cluster_initialised" not in self._peers.data[self.app]:
            logger.debug("Early exit on_leader_elected: Cluster not initialized")
            return

        # Only update the connection endpoints if there is a primary.
        # A cluster can have all members as replicas for some time after
        # a failed switchover, so wait until the primary is elected.
        if self.primary_endpoint:
            self._update_relation_endpoints()
        else:
            self.unit.status = BlockedStatus(NO_PRIMARY_MESSAGE)

    def _get_ips_to_remove(self) -> Set[str]:
        """List the IPs that were part of the cluster but departed."""
        old = self.members_ips
        current = self._units_ips
        return old - current

    def _can_start(self, event: StartEvent) -> bool:
        """Returns whether the workload can be started on this unit."""
        if not self._is_storage_attached():
            self._reboot_on_detached_storage(event)
            return False

        # Doesn't try to bootstrap the cluster if it's in a blocked state
        # caused, for example, because a failed installation of packages.
        if self.is_blocked:
            logger.debug("Early exit on_start: Unit blocked")
            return False

        return True

    def _on_start(self, event: StartEvent) -> None:
        """Handle the start event."""
        if not self._can_start(event):
            return

        postgres_password = self._get_password()
        # If the leader was not elected (and the needed passwords were not generated yet),
        # the cluster cannot be bootstrapped yet.
        if not postgres_password or not self._replication_password:
            logger.info("leader not elected and/or passwords not yet generated")
            self.unit.status = WaitingStatus("awaiting passwords generation")
            event.defer()
            return

        self.unit_peer_data.update({"ip": self.get_hostname_by_unit(None)})

        self.unit.set_workload_version(self._patroni.get_postgresql_version())

        # Only the leader can bootstrap the cluster.
        # On replicas, only prepare for starting the instance later.
        if not self.unit.is_leader():
            self._start_replica(event)
            return

        # Bootstrap the cluster in the leader unit.
        self._start_primary(event)

    def _start_primary(self, event: StartEvent) -> None:
        """Bootstrap the cluster."""
        # Set some information needed by Patroni to bootstrap the cluster.
        if not self._patroni.bootstrap_cluster():
            self.unit.status = BlockedStatus("failed to start Patroni")
            return

        # Assert the member is up and running before marking it as initialised.
        if not self._patroni.member_started:
            logger.debug("Deferring on_start: awaiting for member to start")
            self.unit.status = WaitingStatus("awaiting for member to start")
            event.defer()
            return

        # Create the default postgres database user that is needed for some
        # applications (not charms) like Landscape Server.
        try:
            # This event can be run on a replica if the machines are restarted.
            # For that case, check whether the postgres user already exits.
            users = self.postgresql.list_users()
            if "postgres" not in users:
                self.postgresql.create_user("postgres", new_password(), admin=True)
                # Create the backup user.
            if BACKUP_USER not in users:
                self.postgresql.create_user(BACKUP_USER, new_password(), admin=True)
        except PostgreSQLCreateUserError as e:
            logger.exception(e)
            self.unit.status = BlockedStatus("Failed to create postgres user")
            return

        self.postgresql_client_relation.oversee_users()

        # Set the flag to enable the replicas to start the Patroni service.
        self._peers.data[self.app]["cluster_initialised"] = "True"

        # Clear unit data if this unit became a replica after a failover/switchover.
        self._update_relation_endpoints()

        self.unit.status = ActiveStatus()

    def _start_replica(self, event) -> None:
        """Configure the replica if the cluster was already initialised."""
        if "cluster_initialised" not in self._peers.data[self.app]:
            logger.debug("Deferring on_start: awaiting for cluster to start")
            self.unit.status = WaitingStatus("awaiting for cluster to start")
            event.defer()
            return

        # Clear unit data if this unit is still replica.
        self._update_relation_endpoints()

        # Member already started, so we can set an ActiveStatus.
        # This can happen after a reboot.
        if self._patroni.member_started:
            self.unit.status = ActiveStatus()
            return

        # Configure Patroni in the replica but don't start it yet.
        self._patroni.configure_patroni_on_unit()

    def _on_get_password(self, event: ActionEvent) -> None:
        """Returns the password for a user as an action response.

        If no user is provided, the password of the operator user is returned.
        """
        username = event.params.get("username", USER)
        if username not in SYSTEM_USERS:
            event.fail(
                f"The action can be run only for users used by the charm or Patroni:"
                f" {', '.join(SYSTEM_USERS)} not {username}"
            )
            return
        event.set_results({f"{username}-password": self.get_secret("app", f"{username}-password")})

    def _on_set_password(self, event: ActionEvent) -> None:
        """Set the password for the specified user."""
        # Only leader can write the new password into peer relation.
        if not self.unit.is_leader():
            event.fail("The action can be run only on leader unit")
            return

        username = event.params.get("username", USER)
        if username not in SYSTEM_USERS:
            event.fail(
                f"The action can be run only for users used by the charm:"
                f" {', '.join(SYSTEM_USERS)} not {username}"
            )
            return

        password = event.params.get("password", new_password())

        if password == self.get_secret("app", f"{username}-password"):
            event.log("The old and new passwords are equal.")
            event.set_results({f"{username}-password": password})
            return

        # Ensure all members are ready before trying to reload Patroni
        # configuration to avoid errors (like the API not responding in
        # one instance because PostgreSQL and/or Patroni are not ready).
        if not self._patroni.are_all_members_ready():
            event.fail(
                "Failed changing the password: Not all members healthy or finished initial sync."
            )
            return

        # Update the password in the PostgreSQL instance.
        try:
            self.postgresql.update_user_password(username, password)
        except PostgreSQLUpdateUserPasswordError as e:
            logger.exception(e)
            event.fail(
                "Failed changing the password: Not all members healthy or finished initial sync."
            )
            return

        # Update the password in the secret store.
        self.set_secret("app", f"{username}-password", password)

        # Update and reload Patroni configuration in this unit to use the new password.
        # Other units Patroni configuration will be reloaded in the peer relation changed event.
        self.update_config()

        event.set_results({f"{username}-password": password})

    def _on_update_status(self, _) -> None:
        """Update the unit status message and users list in the database."""
        if "cluster_initialised" not in self._peers.data[self.app]:
            return

        if self.is_blocked:
            logger.debug("on_update_status early exit: Unit is in Blocked status")
            return

        self.postgresql_client_relation.oversee_users()
        self._update_relation_endpoints()

        # Restart the workload if it's stuck on the starting state after a restart.
        if (
            not self._patroni.member_started
            and "postgresql_restarted" in self._peers.data[self.unit]
            and self._patroni.member_replication_lag == "unknown"
        ):
            self._patroni.reinitialize_postgresql()
            return

        if "restoring-backup" in self.app_peer_data:
            if "failed" in self._patroni.get_member_status(self._member_name):
                self.unit.status = BlockedStatus("Failed to restore backup")
                return

            if not self._patroni.member_started:
                logger.debug("on_update_status early exit: Patroni has not started yet")
                return

            # Remove the restoring backup flag.
            self.app_peer_data.update({"restoring-backup": ""})
            self.update_config()

        self._set_primary_status_message()

    def _set_primary_status_message(self) -> None:
        """Display 'Primary' in the unit status message if the current unit is the primary."""
        try:
            if self._patroni.get_primary(unit_name_pattern=True) == self.unit.name:
                self.unit.status = ActiveStatus("Primary")
            elif self._patroni.member_started:
                self.unit.status = ActiveStatus()
        except (RetryError, ConnectionError) as e:
            logger.error(f"failed to get primary with error {e}")

    def _update_certificate(self) -> None:
        """Updates the TLS certificate if the unit IP changes."""
        # Update the certificate if the IP changes because the IP
        # is used as the hostname in the certificate subject field.
        if self.get_hostname_by_unit(None) != self.unit_peer_data.get("ip"):
            self.unit_peer_data.update({"ip": self.get_hostname_by_unit(None)})

            # Request the certificate only if there is already one. If there isn't,
            # the certificate will be generated in the relation joined event when
            # relating to the TLS Certificates Operator.
            if all(self.tls.get_tls_files()):
                self.tls._request_certificate(self.get_secret("unit", "private-key"))

    @property
    def is_blocked(self) -> bool:
        """Returns whether the unit is in a blocked state."""
        return isinstance(self.unit.status, BlockedStatus)

    def _get_password(self) -> str:
        """Get operator user password.

        Returns:
            The password from the peer relation or None if the
            password has not yet been set by the leader.
        """
        return self.get_secret("app", USER_PASSWORD_KEY)

    @property
    def _replication_password(self) -> str:
        """Get replication user password.

        Returns:
            The password from the peer relation or None if the
            password has not yet been set by the leader.
        """
        return self.get_secret("app", REPLICATION_PASSWORD_KEY)

    def _install_snap_packages(self, packages: List[str]) -> None:
        """Installs package(s) to container.

        Args:
            packages: list of packages to install.
        """
        for snap_name, snap_channel in packages:
            try:
                snap_cache = snap.SnapCache()
                snap_package = snap_cache[snap_name]

                snap_package.ensure(snap.SnapState.Latest, channel=snap_channel)

            except (snap.SnapError, snap.SnapNotFoundError) as e:
                logger.error(
                    "An exception occurred when installing %s. Reason: %s", snap_name, str(e)
                )
                raise

    def _patch_snap_seccomp_profile(self) -> None:
        """Patch snap seccomp profile to allow chmod on pgBackRest restore code.

        This is needed due to https://github.com/pgbackrest/pgbackrest/issues/2036.
        """
        subprocess.check_output(
            [
                "sed",
                "-i",
                "-e",
                "$achown",
                "/var/lib/snapd/seccomp/bpf/snap.charmed-postgresql.patroni.src",
            ]
        )
        subprocess.check_output(
            [
                "/usr/lib/snapd/snap-seccomp",
                "compile",
                "/var/lib/snapd/seccomp/bpf/snap.charmed-postgresql.patroni.src",
                "/var/lib/snapd/seccomp/bpf/snap.charmed-postgresql.patroni.bin",
            ]
        )

    def _is_storage_attached(self) -> bool:
        """Returns if storage is attached."""
        try:
            subprocess.check_call(["mountpoint", "-q", self._storage_path])
            return True
        except subprocess.CalledProcessError:
            return False

    @property
    def _peers(self) -> Relation:
        """Fetch the peer relation.

        Returns:
             A:class:`ops.model.Relation` object representing
             the peer relation.
        """
        return self.model.get_relation(PEER)

    def push_tls_files_to_workload(self) -> None:
        """Move TLS files to the PostgreSQL storage path and enable TLS."""
        key, ca, cert = self.tls.get_tls_files()
        if key is not None:
            self._patroni.render_file(f"{self._storage_path}/{TLS_KEY_FILE}", key, 0o600)
        if ca is not None:
            self._patroni.render_file(f"{self._storage_path}/{TLS_CA_FILE}", ca, 0o600)
        if cert is not None:
            self._patroni.render_file(f"{self._storage_path}/{TLS_CERT_FILE}", cert, 0o600)

        self.update_config()

    def _reboot_on_detached_storage(self, event: EventBase) -> None:
        """Reboot on detached storage.

        Workaround for lxd containers not getting storage attached on startups.

        Args:
            event: the event that triggered this handler
        """
        event.defer()
        logger.error("Data directory not attached. Reboot unit.")
        self.unit.status = WaitingStatus("Data directory not attached")
        try:
            subprocess.check_call(["systemctl", "reboot"])
        except subprocess.CalledProcessError:
            pass

    def _restart(self, _) -> None:
        """Restart PostgreSQL."""
        try:
            self._patroni.restart_postgresql()
            self._peers.data[self.unit]["postgresql_restarted"] = "True"
        except RetryError:
            error_message = "failed to restart PostgreSQL"
            logger.exception(error_message)
            self.unit.status = BlockedStatus(error_message)
            return

        # Start or stop the pgBackRest TLS server service when TLS certificate change.
        self.backup.start_stop_pgbackrest_service()

    def update_config(self) -> None:
        """Updates Patroni config file based on the existence of the TLS files."""
        enable_tls = all(self.tls.get_tls_files())

        # Update and reload configuration based on TLS files availability.
        self._patroni.render_patroni_yml_file(
            archive_mode=self.app_peer_data.get("archive-mode", "on"),
            connectivity=self.unit_peer_data.get("connectivity", "on") == "on",
            enable_tls=enable_tls,
            backup_id=self.app_peer_data.get("restoring-backup"),
            stanza=self.app_peer_data.get("stanza"),
        )
        if not self._patroni.member_started:
            # If Patroni/PostgreSQL has not started yet and TLS relations was initialised,
            # then mark TLS as enabled. This commonly happens when the charm is deployed
            # in a bundle together with the TLS certificates operator. This flag is used to
            # know when to call the Patroni API using HTTP or HTTPS.
            self.unit_peer_data.update({"tls": "enabled" if enable_tls else ""})
            logger.debug("Early exit update_config: Patroni not started yet")
            return

        restart_postgresql = enable_tls != self.postgresql.is_tls_enabled()
        self._patroni.reload_patroni_configuration()
        self.unit_peer_data.update({"tls": "enabled" if enable_tls else ""})

        # Restart PostgreSQL if TLS configuration has changed
        # (so the both old and new connections use the configuration).
        if restart_postgresql:
            self._peers.data[self.unit].pop("postgresql_restarted", None)
            self.on[self.restart_manager.name].acquire_lock.emit()

    def _update_relation_endpoints(self) -> None:
        """Updates endpoints and read-only endpoint in all relations."""
        self.postgresql_client_relation.update_endpoints()
        self.legacy_db_relation.update_endpoints()
        self.legacy_db_admin_relation.update_endpoints()


if __name__ == "__main__":
    main(PostgresqlOperatorCharm)<|MERGE_RESOLUTION|>--- conflicted
+++ resolved
@@ -78,12 +78,6 @@
     def __init__(self, *args):
         super().__init__(*args)
 
-<<<<<<< HEAD
-        self._postgresql_service = "postgresql"
-        self.pgbackrest_server_service = "pgbackrest-service"
-
-=======
->>>>>>> 28ac13a6
         self._observer = ClusterTopologyObserver(self)
         self.framework.observe(self.on.cluster_topology_change, self._on_cluster_topology_change)
         self.framework.observe(self.on.install, self._on_install)
