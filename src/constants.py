# Copyright 2022 Canonical Ltd.
# See LICENSE file for licensing details.

"""File containing constants to be used in the charm."""

BACKUP_ID_FORMAT = "%Y-%m-%dT%H:%M:%SZ"
PGBACKREST_BACKUP_ID_FORMAT = "%Y%m%d-%H%M%S"
DATABASE = "database"
DATABASE_PORT = "5432"
LEGACY_DB = "db"
LEGACY_DB_ADMIN = "db-admin"
PEER = "database-peers"
ALL_CLIENT_RELATIONS = [DATABASE, LEGACY_DB, LEGACY_DB_ADMIN]
ALL_LEGACY_RELATIONS = [LEGACY_DB, LEGACY_DB_ADMIN]
API_REQUEST_TIMEOUT = 5
PATRONI_CLUSTER_STATUS_ENDPOINT = "cluster"
BACKUP_USER = "backup"
REPLICATION_USER = "replication"
REPLICATION_PASSWORD_KEY = "replication-password"
REWIND_USER = "rewind"
REWIND_PASSWORD_KEY = "rewind-password"
TLS_KEY_FILE = "key.pem"
TLS_CA_FILE = "ca.pem"
TLS_CERT_FILE = "cert.pem"
USER = "operator"
USER_PASSWORD_KEY = "operator-password"
MONITORING_USER = "monitoring"
MONITORING_PASSWORD_KEY = "monitoring-password"
MONITORING_SNAP_SERVICE = "prometheus-postgres-exporter"
# List of system usernames needed for correct work of the charm/workload.
SYSTEM_USERS = [BACKUP_USER, REPLICATION_USER, REWIND_USER, USER, MONITORING_USER]

# Snap constants.
PGBACKREST_EXECUTABLE = "charmed-postgresql.pgbackrest"
POSTGRESQL_SNAP_NAME = "charmed-postgresql"
SNAP_PACKAGES = [
    (
        POSTGRESQL_SNAP_NAME,
        {"revision": {"aarch64": "114", "x86_64": "115"}, "channel": "14/stable"},
    )
]

SNAP_COMMON_PATH = "/var/snap/charmed-postgresql/common"
SNAP_CURRENT_PATH = "/var/snap/charmed-postgresql/current"

SNAP_CONF_PATH = f"{SNAP_CURRENT_PATH}/etc"
SNAP_DATA_PATH = f"{SNAP_COMMON_PATH}/var/lib"
SNAP_LOGS_PATH = f"{SNAP_COMMON_PATH}/var/log"

PATRONI_CONF_PATH = f"{SNAP_CONF_PATH}/patroni"
PATRONI_LOGS_PATH = f"{SNAP_LOGS_PATH}/patroni"

PGBACKREST_CONF_PATH = f"{SNAP_CONF_PATH}/pgbackrest"
PGBACKREST_LOGS_PATH = f"{SNAP_LOGS_PATH}/pgbackrest"

POSTGRESQL_CONF_PATH = f"{SNAP_CONF_PATH}/postgresql"
POSTGRESQL_DATA_PATH = f"{SNAP_DATA_PATH}/postgresql"
POSTGRESQL_LOGS_PATH = f"{SNAP_LOGS_PATH}/postgresql"

PGBACKREST_CONFIGURATION_FILE = f"--config={PGBACKREST_CONF_PATH}/pgbackrest.conf"

METRICS_PORT = "9187"

SECRET_INTERNAL_LABEL = "internal-secret"
SECRET_DELETED_LABEL = "None"

APP_SCOPE = "app"
UNIT_SCOPE = "unit"

SECRET_KEY_OVERRIDES = {"ca": "cauth"}

ENDPOINT_SIMULTANEOUSLY_BLOCKING_MESSAGE = (
    "Please choose one endpoint to use. No need to relate all of them simultaneously!"
)
<<<<<<< HEAD

TRACING_RELATION_NAME = "tracing"
TRACING_PROTOCOL = "otlp_http"
=======
BACKUP_TYPE_OVERRIDES = {"full": "full", "differential": "diff", "incremental": "incr"}
>>>>>>> 8c47bae5
<|MERGE_RESOLUTION|>--- conflicted
+++ resolved
@@ -72,10 +72,8 @@
 ENDPOINT_SIMULTANEOUSLY_BLOCKING_MESSAGE = (
     "Please choose one endpoint to use. No need to relate all of them simultaneously!"
 )
-<<<<<<< HEAD
 
 TRACING_RELATION_NAME = "tracing"
 TRACING_PROTOCOL = "otlp_http"
-=======
-BACKUP_TYPE_OVERRIDES = {"full": "full", "differential": "diff", "incremental": "incr"}
->>>>>>> 8c47bae5
+
+BACKUP_TYPE_OVERRIDES = {"full": "full", "differential": "diff", "incremental": "incr"}