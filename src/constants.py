--- conflicted
+++ resolved
@@ -5,11 +5,7 @@
 
 DATABASE = "database"
 DATABASE_PORT = "5432"
-<<<<<<< HEAD
 LEGACY_DB = "db"
 LEGACY_DB_ADMIN = "db-admin"
 PEER = "database-peers"
-=======
-PEER = "database-peers"
-ALL_CLIENT_RELATIONS = [DATABASE]
->>>>>>> 21ec9400
+ALL_CLIENT_RELATIONS = [DATABASE, LEGACY_DB, LEGACY_DB_ADMIN]