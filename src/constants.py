--- conflicted
+++ resolved
@@ -30,16 +30,6 @@
 
 # Snap constants.
 PGBACKREST_EXECUTABLE = "charmed-postgresql.pgbackrest"
-<<<<<<< HEAD
-POSTGRESQL_SNAP_NAME = "charmed-postgresql"
-SNAP_PACKAGES = [
-    (
-        POSTGRESQL_SNAP_NAME,
-        {"revision": {"aarch64": "181", "x86_64": "182"}},
-    )
-]
-=======
->>>>>>> 6517ee69
 
 SNAP_COMMON_PATH = "/var/snap/charmed-postgresql/common"
 SNAP_CURRENT_PATH = "/var/snap/charmed-postgresql/current"
