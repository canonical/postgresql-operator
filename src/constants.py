--- conflicted
+++ resolved
@@ -26,16 +26,6 @@
 
 # Snap constants.
 PGBACKREST_EXECUTABLE = "charmed-postgresql.pgbackrest"
-<<<<<<< HEAD
-=======
-POSTGRESQL_SNAP_NAME = "charmed-postgresql"
-SNAP_PACKAGES = [
-    (
-        POSTGRESQL_SNAP_NAME,
-        {"revision": {"aarch64": "237", "x86_64": "238"}},
-    )
-]
->>>>>>> b5be78ef
 
 SNAP_COMMON_PATH = "/var/snap/charmed-postgresql/common"
 SNAP_CURRENT_PATH = "/var/snap/charmed-postgresql/current"
@@ -58,8 +48,8 @@
 
 PGBACKREST_CONFIGURATION_FILE = f"--config={PGBACKREST_CONF_PATH}/pgbackrest.conf"
 
-METRICS_PORT = "9187"
-PGBACKREST_METRICS_PORT = "9854"
+METRICS_PORT = 9187
+PGBACKREST_METRICS_PORT = 9854
 
 # Labels are not confidential
 REPLICATION_PASSWORD_KEY = "replication-password"  # noqa: S105
