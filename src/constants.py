# Copyright 2022 Canonical Ltd.
# See LICENSE file for licensing details.

"""File containing constants to be used in the charm."""

DATABASE = "database"
DATABASE_PORT = "5432"
LEGACY_DB = "db"
LEGACY_DB_ADMIN = "db-admin"
PEER = "database-peers"
<<<<<<< HEAD
ALL_CLIENT_RELATIONS = [DATABASE]
USER = "operator"
=======
ALL_CLIENT_RELATIONS = [DATABASE, LEGACY_DB, LEGACY_DB_ADMIN]
>>>>>>> 8eb93e44
<|MERGE_RESOLUTION|>--- conflicted
+++ resolved
@@ -8,9 +8,5 @@
 LEGACY_DB = "db"
 LEGACY_DB_ADMIN = "db-admin"
 PEER = "database-peers"
-<<<<<<< HEAD
-ALL_CLIENT_RELATIONS = [DATABASE]
-USER = "operator"
-=======
 ALL_CLIENT_RELATIONS = [DATABASE, LEGACY_DB, LEGACY_DB_ADMIN]
->>>>>>> 8eb93e44
+USER = "operator"