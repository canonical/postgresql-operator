# Copyright 2023 Canonical Ltd.
# See LICENSE file for licensing details.

"""Backups implementation."""

import json
import logging
import os
import pwd
import re
import shutil
import tempfile
from datetime import datetime
from pathlib import Path
from subprocess import PIPE, TimeoutExpired, run
from typing import Dict, List, Optional, OrderedDict, Tuple

import boto3 as boto3
import botocore
from botocore.exceptions import ClientError
from charms.data_platform_libs.v0.s3 import CredentialsChangedEvent, S3Requirer
from charms.operator_libs_linux.v2 import snap
from jinja2 import Template
from ops.charm import ActionEvent
from ops.framework import Object
from ops.jujuversion import JujuVersion
from ops.model import ActiveStatus, BlockedStatus, MaintenanceStatus
from tenacity import RetryError, Retrying, stop_after_attempt, wait_fixed

from constants import (
    BACKUP_ID_FORMAT,
    BACKUP_USER,
    PATRONI_CONF_PATH,
    PGBACKREST_BACKUP_ID_FORMAT,
    PGBACKREST_CONF_PATH,
    PGBACKREST_CONFIGURATION_FILE,
    PGBACKREST_EXECUTABLE,
    PGBACKREST_LOGS_PATH,
    POSTGRESQL_DATA_PATH,
)

logger = logging.getLogger(__name__)

ANOTHER_CLUSTER_REPOSITORY_ERROR_MESSAGE = "the S3 repository has backups from another cluster"
FAILED_TO_ACCESS_CREATE_BUCKET_ERROR_MESSAGE = (
    "failed to access/create the bucket, check your S3 settings"
)
FAILED_TO_INITIALIZE_STANZA_ERROR_MESSAGE = "failed to initialize stanza, check your S3 settings"
CANNOT_RESTORE_PITR = "cannot restore PITR, juju debug-log for details"

S3_BLOCK_MESSAGES = [
    ANOTHER_CLUSTER_REPOSITORY_ERROR_MESSAGE,
    FAILED_TO_ACCESS_CREATE_BUCKET_ERROR_MESSAGE,
    FAILED_TO_INITIALIZE_STANZA_ERROR_MESSAGE,
    CANNOT_RESTORE_PITR,
]


class ListBackupsError(Exception):
    """Raised when pgBackRest fails to list backups."""


class PostgreSQLBackups(Object):
    """In this class, we manage PostgreSQL backups."""

    def __init__(self, charm, relation_name: str):
        """Manager of PostgreSQL backups."""
        super().__init__(charm, "backup")
        self.charm = charm
        self.relation_name = relation_name

        # s3 relation handles the config options for s3 backups
        self.s3_client = S3Requirer(self.charm, self.relation_name)
        self.framework.observe(
            self.s3_client.on.credentials_changed, self._on_s3_credential_changed
        )
        self.framework.observe(self.s3_client.on.credentials_gone, self._on_s3_credential_gone)
        self.framework.observe(self.charm.on.create_backup_action, self._on_create_backup_action)
        self.framework.observe(self.charm.on.list_backups_action, self._on_list_backups_action)
        self.framework.observe(self.charm.on.restore_action, self._on_restore_action)

    @property
    def stanza_name(self) -> str:
        """Stanza name, composed by model and cluster name."""
        return f"{self.model.name}.{self.charm.cluster_name}"

    def _are_backup_settings_ok(self) -> Tuple[bool, Optional[str]]:
        """Validates whether backup settings are OK."""
        if self.model.get_relation(self.relation_name) is None:
            return (
                False,
                "Relation with s3-integrator charm missing, cannot create/restore backup.",
            )

        _, missing_parameters = self._retrieve_s3_parameters()
        if missing_parameters:
            return False, f"Missing S3 parameters: {missing_parameters}"

        return True, None

    def _can_unit_perform_backup(self) -> Tuple[bool, Optional[str]]:
        """Validates whether this unit can perform a backup."""
        if self.charm.is_blocked:
            return False, "Unit is in a blocking state"

        tls_enabled = "tls" in self.charm.unit_peer_data

        # Check if this unit is the primary (if it was not possible to retrieve that information,
        # then show that the unit cannot perform a backup, because possibly the database is offline).
        try:
            is_primary = self.charm.is_primary
        except RetryError:
            return False, "Unit cannot perform backups as the database seems to be offline"

        # Only enable backups on primary if there are replicas but TLS is not enabled.
        if is_primary and self.charm.app.planned_units() > 1 and tls_enabled:
            return False, "Unit cannot perform backups as it is the cluster primary"

        # Can create backups on replicas only if TLS is enabled (it's needed to enable
        # pgBackRest to communicate with the primary to request that missing WAL files
        # are pushed to the S3 repo before the backup action is triggered).
        if not is_primary and not tls_enabled:
            return False, "Unit cannot perform backups as TLS is not enabled"

        if not self.charm._patroni.member_started:
            return False, "Unit cannot perform backups as it's not in running state"

        if "stanza" not in self.charm.app_peer_data:
            return False, "Stanza was not initialised"

        return self._are_backup_settings_ok()

    def can_use_s3_repository(self) -> Tuple[bool, Optional[str]]:
        """Returns whether the charm was configured to use another cluster repository."""
        # Prevent creating backups and storing in another cluster repository.
        try:
            return_code, stdout, stderr = self._execute_command(
                [PGBACKREST_EXECUTABLE, PGBACKREST_CONFIGURATION_FILE, "info", "--output=json"],
                timeout=30,
            )
        except TimeoutExpired as e:
            # Raise an error if the connection timeouts, so the user has the possibility to
            # fix network issues and call juju resolve to re-trigger the hook that calls
            # this method.
            logger.error(
                f"error: {str(e)} - please fix the error and call juju resolve on this unit"
            )
            raise TimeoutError

        else:
            if return_code != 0:
                logger.error(stderr)
                return False, FAILED_TO_INITIALIZE_STANZA_ERROR_MESSAGE

        if self.charm.unit.is_leader():
            for stanza in json.loads(stdout):
                return_code, system_identifier_from_instance, error = self._execute_command([
                    f'/snap/charmed-postgresql/current/usr/lib/postgresql/{self.charm._patroni.get_postgresql_version().split(".")[0]}/bin/pg_controldata',
                    POSTGRESQL_DATA_PATH,
                ])
                if return_code != 0:
                    raise Exception(error)
                system_identifier_from_instance = [
                    line
                    for line in system_identifier_from_instance.splitlines()
                    if "Database system identifier" in line
                ][0].split(" ")[-1]
                system_identifier_from_stanza = str(stanza.get("db")[0]["system-id"])
                if system_identifier_from_instance != system_identifier_from_stanza or stanza.get(
                    "name"
                ) != self.charm.app_peer_data.get("stanza", self.stanza_name):
                    # Prevent archiving of WAL files.
                    self.charm.app_peer_data.update({"stanza": ""})
                    self.charm.update_config()
                    if self.charm._patroni.member_started:
                        self.charm._patroni.reload_patroni_configuration()
                    return False, ANOTHER_CLUSTER_REPOSITORY_ERROR_MESSAGE

        return True, None

    def _change_connectivity_to_database(self, connectivity: bool) -> None:
        """Enable or disable the connectivity to the database."""
        self.charm.unit_peer_data.update({"connectivity": "on" if connectivity else "off"})
        self.charm.update_config()

    def _construct_endpoint(self, s3_parameters: Dict) -> str:
        """Construct the S3 service endpoint using the region.

        This is needed when the provided endpoint is from AWS, and it doesn't contain the region.
        """
        # Use the provided endpoint if a region is not needed.
        endpoint = s3_parameters["endpoint"]

        # Load endpoints data.
        loader = botocore.loaders.create_loader()
        data = loader.load_data("endpoints")

        # Construct the endpoint using the region.
        resolver = botocore.regions.EndpointResolver(data)
        endpoint_data = resolver.construct_endpoint("s3", s3_parameters["region"])

        # Use the built endpoint if it is an AWS endpoint.
        if endpoint_data and endpoint.endswith(endpoint_data["dnsSuffix"]):
            endpoint = f'{endpoint.split("://")[0]}://{endpoint_data["hostname"]}'

        return endpoint

    def _create_bucket_if_not_exists(self) -> None:
        s3_parameters, missing_parameters = self._retrieve_s3_parameters()
        if missing_parameters:
            return

        bucket_name = s3_parameters["bucket"]
        region = s3_parameters.get("region")
        session = boto3.session.Session(
            aws_access_key_id=s3_parameters["access-key"],
            aws_secret_access_key=s3_parameters["secret-key"],
            region_name=s3_parameters["region"],
        )

        try:
            s3 = session.resource("s3", endpoint_url=self._construct_endpoint(s3_parameters))
        except ValueError as e:
            logger.exception("Failed to create a session '%s' in region=%s.", bucket_name, region)
            raise e
        bucket = s3.Bucket(bucket_name)
        try:
            bucket.meta.client.head_bucket(Bucket=bucket_name)
            logger.info("Bucket %s exists.", bucket_name)
            exists = True
        except botocore.exceptions.ConnectTimeoutError as e:
            # Re-raise the error if the connection timeouts, so the user has the possibility to
            # fix network issues and call juju resolve to re-trigger the hook that calls
            # this method.
            logger.error(
                f"error: {str(e)} - please fix the error and call juju resolve on this unit"
            )
            raise e
        except ClientError:
            logger.warning("Bucket %s doesn't exist or you don't have access to it.", bucket_name)
            exists = False
        if not exists:
            try:
                bucket.create(CreateBucketConfiguration={"LocationConstraint": region})

                bucket.wait_until_exists()
                logger.info("Created bucket '%s' in region=%s", bucket_name, region)
            except ClientError as error:
                logger.exception(
                    "Couldn't create bucket named '%s' in region=%s.", bucket_name, region
                )
                raise error

    def _empty_data_files(self) -> bool:
        """Empty the PostgreSQL data directory in preparation of backup restore."""
        try:
            path = Path(POSTGRESQL_DATA_PATH)
            if path.exists() and path.is_dir():
                shutil.rmtree(path)
        except OSError as e:
            logger.warning(f"Failed to remove contents of the data directory with error: {str(e)}")
            return False

        return True

    def _execute_command(
        self,
        command: List[str],
        command_input: bytes = None,
        timeout: int = None,
    ) -> Tuple[int, str, str]:
        """Execute a command in the workload container."""

        def demote():
            pw_record = pwd.getpwnam("snap_daemon")

            def result():
                os.setgid(pw_record.pw_gid)
                os.setuid(pw_record.pw_uid)

            return result

        process = run(
            command,
            input=command_input,
            stdout=PIPE,
            stderr=PIPE,
            preexec_fn=demote(),
            timeout=timeout,
        )
        return process.returncode, process.stdout.decode(), process.stderr.decode()

    def _format_backup_list(self, backup_list) -> str:
        """Formats provided list of backups as a table."""
        backups = ["{:<21s} | {:<12s} | {:s}".format("backup-id", "backup-type", "backup-status")]
        backups.append("-" * len(backups[0]))
        for backup_id, backup_type, backup_status in backup_list:
            backups.append(
                "{:<21s} | {:<12s} | {:s}".format(backup_id, backup_type, backup_status)
            )
        return "\n".join(backups)

    def _generate_backup_list_output(self) -> str:
        """Generates a list of backups in a formatted table.

        List contains successful and failed backups in order of ascending time.
        """
        backup_list = []
        return_code, output, stderr = self._execute_command([
            PGBACKREST_EXECUTABLE,
            PGBACKREST_CONFIGURATION_FILE,
            "info",
            "--output=json",
        ])
        if return_code != 0:
            raise ListBackupsError(f"Failed to list backups with error: {stderr}")

        backups = json.loads(output)[0]["backup"]
        for backup in backups:
            backup_id = datetime.strftime(
                datetime.strptime(backup["label"][:-1], PGBACKREST_BACKUP_ID_FORMAT),
                BACKUP_ID_FORMAT,
            )
            error = backup["error"]
            backup_status = "finished"
            if error:
                backup_status = f"failed: {error}"
            backup_list.append((backup_id, "physical", backup_status))
        return self._format_backup_list(backup_list)

    def _list_backups(self, show_failed: bool) -> OrderedDict[str, str]:
        """Retrieve the list of backups.

        Args:
            show_failed: whether to also return the failed backups.

        Returns:
            a dict of previously created backups (id + stanza name) or an empty list
                if there is no backups in the S3 bucket.
        """
        return_code, output, stderr = self._execute_command([
            PGBACKREST_EXECUTABLE,
            PGBACKREST_CONFIGURATION_FILE,
            "info",
            "--output=json",
        ])
        if return_code != 0:
            raise ListBackupsError(f"Failed to list backups with error: {stderr}")

        repository_info = next(iter(json.loads(output)), None)

        # If there are no backups, returns an empty dict.
        if repository_info is None:
            return OrderedDict[str, str]()

        backups = repository_info["backup"]
        stanza_name = repository_info["name"]
        return OrderedDict[str, str](
            (
                datetime.strftime(
                    datetime.strptime(backup["label"][:-1], PGBACKREST_BACKUP_ID_FORMAT),
                    BACKUP_ID_FORMAT,
                ),
                stanza_name,
            )
            for backup in backups
            if show_failed or not backup["error"]
        )

    def _initialise_stanza(self) -> None:
        """Initialize the stanza.

        A stanza is the configuration for a PostgreSQL database cluster that defines where it is
        located, how it will be backed up, archiving options, etc. (more info in
        https://pgbackrest.org/user-guide.html#quickstart/configure-stanza).
        """
        if not self.charm.is_primary:
            return

        # Enable stanza initialisation if the backup settings were fixed after being invalid
        # or pointing to a repository where there are backups from another cluster.
        if self.charm.is_blocked and self.charm.unit.status.message not in [
            ANOTHER_CLUSTER_REPOSITORY_ERROR_MESSAGE,
            FAILED_TO_ACCESS_CREATE_BUCKET_ERROR_MESSAGE,
            FAILED_TO_INITIALIZE_STANZA_ERROR_MESSAGE,
        ]:
            logger.warning("couldn't initialize stanza due to a blocked status")
            return

        self.charm.unit.status = MaintenanceStatus("initialising stanza")

        # Create the stanza.
        return_code, _, stderr = self._execute_command([
            PGBACKREST_EXECUTABLE,
            PGBACKREST_CONFIGURATION_FILE,
            f"--stanza={self.stanza_name}",
            "stanza-create",
        ])
        if return_code == 49:
            # Raise an error if the connection timeouts, so the user has the possibility to
            # fix network issues and call juju resolve to re-trigger the hook that calls
            # this method.
            logger.error(
                f"error: {stderr} - please fix the error and call juju resolve on this unit"
            )
            raise TimeoutError
        if return_code != 0:
            logger.error(stderr)
            self.charm.unit.status = BlockedStatus(FAILED_TO_INITIALIZE_STANZA_ERROR_MESSAGE)
            return

        self.start_stop_pgbackrest_service()

        # Store the stanza name to be used in configurations updates.
        if self.charm.unit.is_leader():
            self.charm.app_peer_data.update({
                "stanza": self.stanza_name,
                "init-pgbackrest": "True",
            })
        else:
            self.charm.unit_peer_data.update({
                "stanza": self.stanza_name,
                "init-pgbackrest": "True",
            })

    def check_stanza(self) -> None:
        """Runs the pgbackrest stanza validation."""
        if not self.charm.is_primary or "init-pgbackrest" not in self.charm.app_peer_data:
            return

        # Update the configuration to use pgBackRest as the archiving mechanism.
        self.charm.update_config()

        self.charm.unit.status = MaintenanceStatus("checking stanza")

        try:
            # Check that the stanza is correctly configured.
            for attempt in Retrying(stop=stop_after_attempt(5), wait=wait_fixed(3)):
                with attempt:
                    if self.charm._patroni.member_started:
                        self.charm._patroni.reload_patroni_configuration()
                    return_code, _, stderr = self._execute_command([
                        PGBACKREST_EXECUTABLE,
                        PGBACKREST_CONFIGURATION_FILE,
                        f"--stanza={self.stanza_name}",
                        "check",
                    ])
                    if return_code != 0:
                        raise Exception(stderr)
            self.charm.unit.status = ActiveStatus()
        except RetryError as e:
            # If the check command doesn't succeed, remove the stanza name
            # and rollback the configuration.
            self.charm.app_peer_data.update({"stanza": ""})
            self.charm.app_peer_data.pop("init-pgbackrest", None)
            self.charm.unit_peer_data.update({"stanza": "", "init-pgbackrest": ""})
            self.charm.update_config()

            logger.exception(e)
            self.charm.unit.status = BlockedStatus(FAILED_TO_INITIALIZE_STANZA_ERROR_MESSAGE)

        if self.charm.unit.is_leader():
            self.charm.app_peer_data.pop("init-pgbackrest", None)
        self.charm.unit_peer_data.pop("init-pgbackrest", None)

    def coordinate_stanza_fields(self) -> None:
        """Coordinate the stanza name between the primary and the leader units."""
        for unit, unit_data in self.charm._peers.data.items():
            if "stanza" not in unit_data:
                continue
            # If the stanza name is not set in the application databag, then the primary is not
            # the leader unit, and it's needed to set the stanza name in the application databag.
            if "stanza" not in self.charm.app_peer_data and self.charm.unit.is_leader():
                self.charm.app_peer_data.update({
                    "stanza": self.stanza_name,
                    "init-pgbackrest": "True",
                })
                break
            # If the stanza was already checked and its name is still in the unit databag, mark
            # the stanza as already checked in the application databag and remove it from the
            # unit databag.
            if "init-pgbackrest" not in unit_data:
                if self.charm.unit.is_leader():
                    self.charm.app_peer_data.pop("init-pgbackrest", None)
                if "init-pgbackrest" not in self.charm.app_peer_data and unit == self.charm.unit:
                    self.charm.unit_peer_data.update({"stanza": ""})
                    break

    @property
    def _is_primary_pgbackrest_service_running(self) -> bool:
        if not self.charm.primary_endpoint:
            logger.warning("Failed to contact pgBackRest TLS server: no primary endpoint")
            return False
        return_code, _, stderr = self._execute_command([
            PGBACKREST_EXECUTABLE,
            "server-ping",
            "--io-timeout=10",
            self.charm.primary_endpoint,
        ])
        if return_code != 0:
            logger.warning(
                f"Failed to contact pgBackRest TLS server on {self.charm.primary_endpoint} with error {stderr}"
            )
        return return_code == 0

    def _on_s3_credential_changed(self, event: CredentialsChangedEvent):
        """Call the stanza initialization when the credentials or the connection info change."""
        if "cluster_initialised" not in self.charm.app_peer_data:
            logger.debug("Cannot set pgBackRest configurations, PostgreSQL has not yet started.")
            event.defer()
            return

        if not self._render_pgbackrest_conf_file():
            logger.debug("Cannot set pgBackRest configurations, missing configurations.")
            return

        # Verify the s3 relation only on the primary.
        if not self.charm.is_primary:
            return

        try:
            self._create_bucket_if_not_exists()
        except (ClientError, ValueError):
            self.charm.unit.status = BlockedStatus(FAILED_TO_ACCESS_CREATE_BUCKET_ERROR_MESSAGE)
            return

        can_use_s3_repository, validation_message = self.can_use_s3_repository()
        if not can_use_s3_repository:
            self.charm.unit.status = BlockedStatus(validation_message)
            return

        self._initialise_stanza()

    def _on_s3_credential_gone(self, _) -> None:
        if self.charm.unit.is_leader():
            self.charm.app_peer_data.update({"stanza": "", "init-pgbackrest": ""})
        self.charm.unit_peer_data.update({"stanza": "", "init-pgbackrest": ""})
        if self.charm.is_blocked and self.charm.unit.status.message in S3_BLOCK_MESSAGES:
            self.charm.unit.status = ActiveStatus()

    def _on_create_backup_action(self, event) -> None:
        """Request that pgBackRest creates a backup."""
        can_unit_perform_backup, validation_message = self._can_unit_perform_backup()
        if not can_unit_perform_backup:
            logger.error(f"Backup failed: {validation_message}")
            event.fail(validation_message)
            return

        # Retrieve the S3 Parameters to use when uploading the backup logs to S3.
        s3_parameters, _ = self._retrieve_s3_parameters()

        # Test uploading metadata to S3 to test credentials before backup.
        datetime_backup_requested = datetime.now().strftime("%Y-%m-%dT%H:%M:%SZ")
        juju_version = JujuVersion.from_environ()
        metadata = f"""Date Backup Requested: {datetime_backup_requested}
Model Name: {self.model.name}
Application Name: {self.model.app.name}
Unit Name: {self.charm.unit.name}
Juju Version: {str(juju_version)}
"""
        if not self._upload_content_to_s3(
            metadata,
            os.path.join(
                s3_parameters["path"],
                f"backup/{self.stanza_name}/latest",
            ),
            s3_parameters,
        ):
            error_message = "Failed to upload metadata to provided S3"
            logger.error(f"Backup failed: {error_message}")
            event.fail(error_message)
            return

        if not self.charm.is_primary:
            # Create a rule to mark the cluster as in a creating backup state and update
            # the Patroni configuration.
            self._change_connectivity_to_database(connectivity=False)

        self.charm.unit.status = MaintenanceStatus("creating backup")
        # Set flag due to missing in progress backups on JSON output
        # (reference: https://github.com/pgbackrest/pgbackrest/issues/2007)
        self.charm.update_config(is_creating_backup=True)

        self._run_backup(event, s3_parameters, datetime_backup_requested)

        if not self.charm.is_primary:
            # Remove the rule that marks the cluster as in a creating backup state
            # and update the Patroni configuration.
            self._change_connectivity_to_database(connectivity=True)

        self.charm.update_config(is_creating_backup=False)
        self.charm.unit.status = ActiveStatus()

    def _run_backup(
        self, event: ActionEvent, s3_parameters: Dict, datetime_backup_requested: str
    ) -> None:
        command = [
            PGBACKREST_EXECUTABLE,
            PGBACKREST_CONFIGURATION_FILE,
            f"--stanza={self.stanza_name}",
            "--log-level-console=debug",
            "--type=full",
            "backup",
        ]
        if self.charm.is_primary:
            # Force the backup to run in the primary if it's not possible to run it
            # on the replicas (that happens when TLS is not enabled).
            command.append("--no-backup-standby")
        return_code, stdout, stderr = self._execute_command(command)
        if return_code != 0:
            logger.error(stderr)

            # Recover the backup id from the logs.
            backup_label_stdout_line = re.findall(
                r"(new backup label = )([0-9]{8}[-][0-9]{6}[F])$", stdout, re.MULTILINE
            )
            if len(backup_label_stdout_line) > 0:
                backup_id = backup_label_stdout_line[0][1]
            else:
                # Generate a backup id from the current date and time if the backup failed before
                # generating the backup label (our backup id).
                backup_id = datetime.strftime(datetime.now(), "%Y%m%d-%H%M%SF")

            # Upload the logs to S3.
            logs = f"""Stdout:
{stdout}

Stderr:
{stderr}
"""
            self._upload_content_to_s3(
                logs,
                os.path.join(
                    s3_parameters["path"],
                    f"backup/{self.stanza_name}/{backup_id}/backup.log",
                ),
                s3_parameters,
            )
            error_message = f"Failed to backup PostgreSQL with error: {stderr}"
            logger.error(f"Backup failed: {error_message}")
            event.fail(error_message)
        else:
            try:
                backup_id = list(self._list_backups(show_failed=True).keys())[-1]
            except ListBackupsError as e:
                logger.exception(e)
                error_message = "Failed to retrieve backup id"
                logger.error(f"Backup failed: {error_message}")
                event.fail(error_message)
                return

            # Upload the logs to S3 and fail the action if it doesn't succeed.
            logs = f"""Stdout:
{stdout}

Stderr:
{stderr}
"""
            if not self._upload_content_to_s3(
                logs,
                os.path.join(
                    s3_parameters["path"],
                    f"backup/{self.stanza_name}/{backup_id}/backup.log",
                ),
                s3_parameters,
            ):
                error_message = "Error uploading logs to S3"
                logger.error(f"Backup failed: {error_message}")
                event.fail(error_message)
            else:
                logger.info(f"Backup succeeded: with backup-id {datetime_backup_requested}")
                event.set_results({"backup-status": "backup created"})

    def _on_list_backups_action(self, event) -> None:
        """List the previously created backups."""
        are_backup_settings_ok, validation_message = self._are_backup_settings_ok()
        if not are_backup_settings_ok:
            logger.warning(validation_message)
            event.fail(validation_message)
            return

        try:
            formatted_list = self._generate_backup_list_output()
            event.set_results({"backups": formatted_list})
        except ListBackupsError as e:
            logger.exception(e)
            event.fail(f"Failed to list PostgreSQL backups with error: {str(e)}")

    def _on_restore_action(self, event):
        """Request that pgBackRest restores a backup."""
        if not self._pre_restore_checks(event):
            return

        backup_id = event.params.get("backup-id")
        logger.info(f"A restore with backup-id {backup_id} has been requested on unit")

        # Validate the provided backup id.
        logger.info("Validating provided backup-id")
        try:
            backups = self._list_backups(show_failed=False)
            if backup_id not in backups.keys():
                error_message = f"Invalid backup-id: {backup_id}"
                logger.error(f"Restore failed: {error_message}")
                event.fail(error_message)
                return
        except ListBackupsError as e:
            logger.exception(e)
            error_message = "Failed to retrieve backup id"
            logger.error(f"Restore failed: {error_message}")
            event.fail(error_message)
            return

        self.charm.unit.status = MaintenanceStatus("restoring backup")

        # Stop the database service before performing the restore.
        logger.info("Stopping database service")
        if not self.charm._patroni.stop_patroni():
            error_message = "Failed to stop database service"
            logger.error(f"Restore failed: {error_message}")
            event.fail(error_message)
            return

        # Temporarily disabling patroni service auto-restart. This is required as point-in-time-recovery can fail
        # on restore, therefore during cluster bootstrapping process. In this case, we need be able to check patroni
        # service status and logs. Disabling auto-restart feature is essential to prevent wrong status indicated
        # and logs reading race condition (as logs cleared / moved with service restarts).
        self.charm.override_patroni_restart_condition("no")

        logger.info("Removing the contents of the data directory")
        if not self._empty_data_files():
            error_message = "Failed to remove contents of the data directory"
            logger.error(f"Restore failed: {error_message}")
            event.fail(error_message)
            self._restart_database()
            return

        # Mark the cluster as in a restoring backup state and update the Patroni configuration.
        logger.info("Configuring Patroni to restore the backup")
<<<<<<< HEAD
        self.charm.app_peer_data.update(
            {
                "restoring-backup": f"{datetime.strftime(datetime.strptime(backup_id, BACKUP_ID_FORMAT), PGBACKREST_BACKUP_ID_FORMAT)}F",
                "restore-stanza": backups[backup_id],
                "restore-to-time": event.params.get("restore-to-time") or "",
            }
        )
=======
        self.charm.app_peer_data.update({
            "restoring-backup": f"{datetime.strftime(datetime.strptime(backup_id, BACKUP_ID_FORMAT), PGBACKREST_BACKUP_ID_FORMAT)}F",
            "restore-stanza": backups[backup_id],
        })
>>>>>>> 1bc4f242
        self.charm.update_config()

        # Start the database to start the restore process.
        logger.info("Configuring Patroni to restore the backup")
        self.charm._patroni.start_patroni()

        # Remove previous cluster information to make it possible to initialise a new cluster.
        logger.info("Removing previous cluster information")
        return_code, _, stderr = self._execute_command(
            [
                "charmed-postgresql.patronictl",
                "-c",
                f"{PATRONI_CONF_PATH}/patroni.yaml",
                "remove",
                self.charm.cluster_name,
            ],
            command_input=f"{self.charm.cluster_name}\nYes I am aware".encode(),
            timeout=10,
        )
        if return_code != 0:
            error_message = f"Failed to remove previous cluster information with error: {stderr}"
            logger.error(f"Restore failed: {error_message}")
            event.fail(error_message)
            return

        event.set_results({"restore-status": "restore started"})

    def _pre_restore_checks(self, event: ActionEvent) -> bool:
        """Run some checks before starting the restore.

        Returns:
            a boolean indicating whether restore should be run.
        """
        are_backup_settings_ok, validation_message = self._are_backup_settings_ok()
        if not are_backup_settings_ok:
            logger.error(f"Restore failed: {validation_message}")
            event.fail(validation_message)
            return False

        if not event.params.get("backup-id"):
            error_message = "Missing backup-id to restore"
            logger.error(f"Restore failed: {error_message}")
            event.fail(error_message)
            return False

        logger.info("Checking if cluster is in blocked state")
        if (
            self.charm.is_blocked
            and self.charm.unit.status.message != ANOTHER_CLUSTER_REPOSITORY_ERROR_MESSAGE
            and self.charm.unit.status.message != CANNOT_RESTORE_PITR
        ):
            error_message = "Cluster or unit is in a blocking state"
            logger.error(f"Restore failed: {error_message}")
            event.fail(error_message)
            return False

        logger.info("Checking that the cluster does not have more than one unit")
        if self.charm.app.planned_units() > 1:
            error_message = (
                "Unit cannot restore backup as there are more than one unit in the cluster"
            )
            logger.error(f"Restore failed: {error_message}")
            event.fail(error_message)
            return False

        logger.info("Checking that this unit was already elected the leader unit")
        if not self.charm.unit.is_leader():
            error_message = "Unit cannot restore backup as it was not elected the leader unit yet"
            logger.error(f"Restore failed: {error_message}")
            event.fail(error_message)
            return False

        return True

    def _render_pgbackrest_conf_file(self) -> bool:
        # Open the template pgbackrest.conf file.
        s3_parameters, missing_parameters = self._retrieve_s3_parameters()
        if missing_parameters:
            logger.warning(
                f"Cannot set pgBackRest configurations due to missing S3 parameters: {missing_parameters}"
            )
            return False

        with open("templates/pgbackrest.conf.j2", "r") as file:
            template = Template(file.read())
        # Render the template file with the correct values.
        rendered = template.render(
            enable_tls=self.charm.is_tls_enabled and len(self.charm._peer_members_ips) > 0,
            peer_endpoints=self.charm._peer_members_ips,
            path=s3_parameters["path"],
            data_path=f"{POSTGRESQL_DATA_PATH}",
            log_path=f"{PGBACKREST_LOGS_PATH}",
            region=s3_parameters.get("region"),
            endpoint=s3_parameters["endpoint"],
            bucket=s3_parameters["bucket"],
            s3_uri_style=s3_parameters["s3-uri-style"],
            access_key=s3_parameters["access-key"],
            secret_key=s3_parameters["secret-key"],
            stanza=self.stanza_name,
            storage_path=self.charm._storage_path,
            user=BACKUP_USER,
        )
        # Render pgBackRest config file.
        self.charm._patroni.render_file(f"{PGBACKREST_CONF_PATH}/pgbackrest.conf", rendered, 0o644)

        return True

    def _restart_database(self) -> None:
        """Removes the restoring backup flag and restart the database."""
        self.charm.app_peer_data.update({"restoring-backup": ""})
        self.charm.update_config()
        self.charm._patroni.start_patroni()

    def _retrieve_s3_parameters(self) -> Tuple[Dict, List[str]]:
        """Retrieve S3 parameters from the S3 integrator relation."""
        s3_parameters = self.s3_client.get_s3_connection_info()
        required_parameters = [
            "bucket",
            "access-key",
            "secret-key",
        ]
        missing_required_parameters = [
            param for param in required_parameters if param not in s3_parameters
        ]
        if missing_required_parameters:
            logger.warning(
                f"Missing required S3 parameters in relation with S3 integrator: {missing_required_parameters}"
            )
            return {}, missing_required_parameters

        # Add some sensible defaults (as expected by the code) for missing optional parameters
        s3_parameters.setdefault("endpoint", "https://s3.amazonaws.com")
        s3_parameters.setdefault("region")
        s3_parameters.setdefault("path", "")
        s3_parameters.setdefault("s3-uri-style", "host")

        # Strip whitespaces from all parameters.
        for key, value in s3_parameters.items():
            if isinstance(value, str):
                s3_parameters[key] = value.strip()

        # Clean up extra slash symbols to avoid issues on 3rd-party storages
        # like Ceph Object Gateway (radosgw).
        s3_parameters["endpoint"] = s3_parameters["endpoint"].rstrip("/")
        s3_parameters["path"] = (
            f'/{s3_parameters["path"].strip("/")}'  # The slash in the beginning is required by pgBackRest.
        )
        s3_parameters["bucket"] = s3_parameters["bucket"].strip("/")

        return s3_parameters, []

    def start_stop_pgbackrest_service(self) -> bool:
        """Start or stop the pgBackRest TLS server service.

        Returns:
            a boolean indicating whether the operation succeeded.
        """
        # Ignore this operation if backups settings aren't ok.
        are_backup_settings_ok, _ = self._are_backup_settings_ok()
        if not are_backup_settings_ok:
            return True

        # Update pgBackRest configuration (to update the TLS settings).
        if not self._render_pgbackrest_conf_file():
            return False

        snap_cache = snap.SnapCache()
        charmed_postgresql_snap = snap_cache["charmed-postgresql"]
        if not charmed_postgresql_snap.present:
            logger.error("Cannot start/stop service, snap is not yet installed.")
            return False

        # Stop the service if TLS is not enabled or there are no replicas.
        if not self.charm.is_tls_enabled or len(self.charm._peer_members_ips) == 0:
            charmed_postgresql_snap.stop(services=["pgbackrest-service"])
            return True

        # Don't start the service if the service hasn't started yet in the primary.
        if not self.charm.is_primary and not self._is_primary_pgbackrest_service_running:
            return False

        # Start the service.
        charmed_postgresql_snap.restart(services=["pgbackrest-service"])
        return True

    def _upload_content_to_s3(
        self: str,
        content: str,
        s3_path: str,
        s3_parameters: Dict,
    ) -> bool:
        """Uploads the provided contents to the provided S3 bucket.

        Args:
            content: The content to upload to S3
            s3_path: The path to which to upload the content
            s3_parameters: A dictionary containing the S3 parameters
                The following are expected keys in the dictionary: bucket, region,
                endpoint, access-key and secret-key

        Returns:
            a boolean indicating success.
        """
        bucket_name = s3_parameters["bucket"]
        s3_path = os.path.join(s3_parameters["path"], s3_path).lstrip("/")
        logger.info(f"Uploading content to bucket={s3_parameters['bucket']}, path={s3_path}")
        try:
            logger.info(f"Uploading content to bucket={bucket_name}, path={s3_path}")
            session = boto3.session.Session(
                aws_access_key_id=s3_parameters["access-key"],
                aws_secret_access_key=s3_parameters["secret-key"],
                region_name=s3_parameters["region"],
            )

            s3 = session.resource("s3", endpoint_url=self._construct_endpoint(s3_parameters))
            bucket = s3.Bucket(bucket_name)

            with tempfile.NamedTemporaryFile() as temp_file:
                temp_file.write(content.encode("utf-8"))
                temp_file.flush()
                bucket.upload_file(temp_file.name, s3_path)
        except Exception as e:
            logger.exception(
                f"Failed to upload content to S3 bucket={bucket_name}, path={s3_path}", exc_info=e
            )
            return False

        return True<|MERGE_RESOLUTION|>--- conflicted
+++ resolved
@@ -736,20 +736,11 @@
 
         # Mark the cluster as in a restoring backup state and update the Patroni configuration.
         logger.info("Configuring Patroni to restore the backup")
-<<<<<<< HEAD
-        self.charm.app_peer_data.update(
-            {
-                "restoring-backup": f"{datetime.strftime(datetime.strptime(backup_id, BACKUP_ID_FORMAT), PGBACKREST_BACKUP_ID_FORMAT)}F",
-                "restore-stanza": backups[backup_id],
-                "restore-to-time": event.params.get("restore-to-time") or "",
-            }
-        )
-=======
         self.charm.app_peer_data.update({
             "restoring-backup": f"{datetime.strftime(datetime.strptime(backup_id, BACKUP_ID_FORMAT), PGBACKREST_BACKUP_ID_FORMAT)}F",
             "restore-stanza": backups[backup_id],
+            "restore-to-time": event.params.get("restore-to-time") or "",
         })
->>>>>>> 1bc4f242
         self.charm.update_config()
 
         # Start the database to start the restore process.
