--- conflicted
+++ resolved
@@ -3,11 +3,8 @@
 # See LICENSE file for licensing details.
 
 """Helper class used to manage cluster lifecycle."""
-<<<<<<< HEAD
+
 import glob
-=======
-
->>>>>>> 1bc4f242
 import logging
 import os
 import pwd
