--- conflicted
+++ resolved
@@ -180,24 +180,6 @@
                 break
         return primary
 
-<<<<<<< HEAD
-    # def get_replicas_ips(self) -> Set[str]:
-    #     """Get the set of replicas IPs.
-    #
-    #     Returns:
-    #         set of replicas IPs.
-    #     """
-    #     # TODO: generalize this method to also return the primary IP.
-    #     replicas_ips = set()
-    #     # Request info from cluster endpoint (which returns all members of the cluster).
-    #     cluster_status = requests.get(f"http://{self.unit_ip}:8008/cluster")
-    #     for member in cluster_status.json()["members"]:
-    #         if member["role"] == "replica" and member["state"] == "running":
-    #             replicas_ips.add(member["host"])
-    #     return replicas_ips
-
-=======
->>>>>>> 1cf9971a
     def are_all_members_ready(self) -> bool:
         """Check if all members are correctly running Patroni and PostgreSQL.
 
