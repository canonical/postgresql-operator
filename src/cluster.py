#!/usr/bin/env python3
# Copyright 2021 Canonical Ltd.
# See LICENSE file for licensing details.

"""Helper class used to manage cluster lifecycle."""

import glob
import logging
import os
import pwd
import re
import shutil
import ssl
import subprocess
from asyncio import as_completed, create_task, run, wait
from contextlib import suppress
from pathlib import Path
from typing import TYPE_CHECKING, Any, TypedDict

import charm_refresh
import psutil
import requests
from aiohttp import BasicAuth, ClientError, ClientSession, ClientTimeout
from charms.operator_libs_linux.v2 import snap
from jinja2 import Template
from ops import BlockedStatus
from pysyncobj.utility import TcpUtility, UtilityException
from tenacity import (
    RetryError,
    Retrying,
    retry,
    retry_if_result,
    stop_after_attempt,
    stop_after_delay,
    wait_exponential,
    wait_fixed,
)

from constants import (
    API_REQUEST_TIMEOUT,
    PATRONI_CLUSTER_STATUS_ENDPOINT,
    PATRONI_CONF_PATH,
    PATRONI_LOGS_PATH,
    PATRONI_SERVICE_DEFAULT_PATH,
    PEER,
    PGBACKREST_CONFIGURATION_FILE,
    POSTGRESQL_CONF_PATH,
    POSTGRESQL_DATA_PATH,
    POSTGRESQL_LOGS_PATH,
    REWIND_USER,
    TLS_CA_BUNDLE_FILE,
    USER,
)
from utils import label2name

logger = logging.getLogger(__name__)

PG_BASE_CONF_PATH = f"{POSTGRESQL_CONF_PATH}/postgresql.conf"

RUNNING_STATES = ["running", "streaming"]

PATRONI_TIMEOUT = 10

if TYPE_CHECKING:
    from charm import PostgresqlOperatorCharm


class RaftPostgresqlNotUpError(Exception):
    """Postgresql not yet started."""


class RaftPostgresqlStillUpError(Exception):
    """Postgresql not yet down."""


class RaftNotPromotedError(Exception):
    """Leader not yet set when reinitialising raft."""


class ClusterNotPromotedError(Exception):
    """Raised when a cluster is not promoted."""


class NotReadyError(Exception):
    """Raised when not all cluster members healthy or finished initial sync."""


class EndpointNotReadyError(Exception):
    """Raised when an endpoint is not ready."""


class StandbyClusterAlreadyPromotedError(Exception):
    """Raised when a standby cluster is already promoted."""


class RemoveRaftMemberFailedError(Exception):
    """Raised when a remove raft member failed for some reason."""


class SwitchoverFailedError(Exception):
    """Raised when a switchover failed for some reason."""


class SwitchoverNotSyncError(SwitchoverFailedError):
    """Raised when a switchover failed because node is not sync."""


class UpdateSyncNodeCountError(Exception):
    """Raised when updating synchronous_node_count failed for some reason."""


class ClusterMember(TypedDict):
    """Type for cluster member."""

    name: str
    role: str
    state: str
    api_url: str
    host: str
    port: int
    timeline: int
    lag: int


class Patroni:
    """This class handles the bootstrap of a PostgreSQL database through Patroni."""

    def __init__(
        self,
        charm: "PostgresqlOperatorCharm",
        unit_ip: str,
        cluster_name: str,
        member_name: str,
        planned_units: int,
        peers_ips: set[str],
        superuser_password: str,
        replication_password: str,
        rewind_password: str,
        raft_password: str,
        patroni_password: str,
    ):
        """Initialize the Patroni class.

        Args:
            charm: PostgreSQL charm instance.
            unit_ip: IP address of the current unit
            cluster_name: name of the cluster
            member_name: name of the member inside the cluster
            planned_units: number of units planned for the cluster
            peers_ips: IP addresses of the peer units
            superuser_password: password for the operator user
            replication_password: password for the user used in the replication
            rewind_password: password for the user used on rewinds
            raft_password: password for raft
            patroni_password: password for the user used on patroni
        """
        self.charm = charm
        self.unit_ip = unit_ip
        self.cluster_name = cluster_name
        self.member_name = member_name
        self.planned_units = planned_units
        self.peers_ips = peers_ips
        self.superuser_password = superuser_password
        self.replication_password = replication_password
        self.rewind_password = rewind_password
        self.raft_password = raft_password
        self.patroni_password = patroni_password
        # Variable mapping to requests library verify parameter.
        # The CA bundle file is used to validate the server certificate when
        # TLS is enabled, otherwise True is set because it's the default value.
        self.verify = f"{PATRONI_CONF_PATH}/{TLS_CA_BUNDLE_FILE}"

    @property
    def _patroni_auth(self) -> requests.auth.HTTPBasicAuth:
        return requests.auth.HTTPBasicAuth("patroni", self.patroni_password)

    @property
    def _patroni_async_auth(self) -> BasicAuth:
        return BasicAuth("patroni", password=self.patroni_password)

    @property
    def _patroni_url(self) -> str:
        """Patroni REST API URL."""
        return f"https://{self.unit_ip}:8008"

    @staticmethod
    def _dict_to_hba_string(_dict: dict[str, Any]) -> str:
        """Transform a dictionary into a Host Based Authentication valid string."""
        for key, value in _dict.items():
            if isinstance(value, bool):
                _dict[key] = int(value)
            if isinstance(value, str):
                _dict[key] = f'"{value}"'

        return " ".join(f"{key}={value}" for key, value in _dict.items())

    def bootstrap_cluster(self) -> bool:
        """Bootstrap a PostgreSQL cluster using Patroni."""
        # Render the configuration files and start the cluster.
        self.configure_patroni_on_unit()
        return self.start_patroni()

    def configure_patroni_on_unit(self):
        """Configure Patroni (configuration files and service) on the unit."""
        self._change_owner(POSTGRESQL_DATA_PATH)

        # Create empty base config
        open(PG_BASE_CONF_PATH, "a").close()

        # Expected permission
        # Replicas refuse to start with the default permissions
        os.chmod(POSTGRESQL_DATA_PATH, 0o750)  # noqa: S103

    def _change_owner(self, path: str) -> None:
        """Change the ownership of a file or a directory to the postgres user.

        Args:
            path: path to a file or directory.
        """
        # Get the uid/gid for the snap_daemon user.
        user_database = pwd.getpwnam("snap_daemon")
        # Set the correct ownership for the file or directory.
        os.chown(path, uid=user_database.pw_uid, gid=user_database.pw_gid)

    @property
    @retry(stop=stop_after_attempt(10), wait=wait_exponential(multiplier=1, min=2, max=10))
    def cluster_members(self) -> set:
        """Get the current cluster members."""
        # Request info from cluster endpoint (which returns all members of the cluster).
        cluster_status = requests.get(
            f"{self._patroni_url}/{PATRONI_CLUSTER_STATUS_ENDPOINT}",
            verify=self.verify,
            timeout=API_REQUEST_TIMEOUT,
            auth=self._patroni_auth,
        )
        return {member["name"] for member in cluster_status.json()["members"]}

    def _create_directory(self, path: str, mode: int) -> None:
        """Creates a directory.

        Args:
            path: the path of the directory that should be created.
            mode: access permission mask applied to the
              directory using chmod (e.g. 0o640).
        """
        os.makedirs(path, mode=mode, exist_ok=True)
        # Ensure correct permissions are set on the directory.
        os.chmod(path, mode)
        self._change_owner(path)

    def get_postgresql_version(self) -> str:
        """Return the PostgreSQL version from the system."""
        client = snap.SnapClient()
        for snp in client.get_installed_snaps():
            if snp["name"] == charm_refresh.snap_name():
                return snp["version"]

<<<<<<< HEAD
    def cluster_status(self, alternative_endpoints: list | None = None) -> list[ClusterMember]:
        """Query the cluster status."""
        # Request info from cluster endpoint (which returns all members of the cluster).
        if response := self.parallel_patroni_get_request(
            f"/{PATRONI_CLUSTER_STATUS_ENDPOINT}", alternative_endpoints
        ):
            return response["members"]
        return []
=======
    def cluster_status(
        self, alternative_endpoints: list | None = None
    ) -> list[ClusterMember] | None:
        """Query the cluster status."""
        # Request info from cluster endpoint (which returns all members of the cluster).
        # TODO we don't know the other cluster's ca
        verify = self.verify if not alternative_endpoints else False
        for attempt in Retrying(
            stop=stop_after_attempt(
                len(alternative_endpoints) if alternative_endpoints else len(self.peers_ips)
            )
        ):
            with attempt:
                request_url = self._get_alternative_patroni_url(attempt, alternative_endpoints)

                cluster_status = requests.get(
                    f"{request_url}/{PATRONI_CLUSTER_STATUS_ENDPOINT}",
                    verify=verify,
                    timeout=API_REQUEST_TIMEOUT,
                    auth=self._patroni_auth,
                )
                return cluster_status.json()["members"]
>>>>>>> 0523e6c1

    def get_member_ip(self, member_name: str) -> str | None:
        """Get cluster member IP address.

        Args:
            member_name: cluster member name.

        Returns:
            IP address of the cluster member.
        """
        cluster_status = self.cluster_status()
        if not cluster_status:
            return

        for member in cluster_status:
            if member["name"] == member_name:
                return member["host"]

    def get_member_status(self, member_name: str) -> str:
        """Get cluster member status.

        Args:
            member_name: cluster member name.

        Returns:
            status of the cluster member or an empty string if the status
                couldn't be retrieved yet.
        """
        # Request info from cluster endpoint (which returns all members of the cluster).
        cluster_status = self.cluster_status()
        if cluster_status:
            for member in cluster_status:
                if member["name"] == member_name:
                    return member["state"]
        return ""

    async def _aiohttp_get_request(self, url):
        ssl_ctx = ssl.create_default_context()
        with suppress(FileNotFoundError):
            ssl_ctx.load_verify_locations(cafile=f"{PATRONI_CONF_PATH}/{TLS_CA_BUNDLE_FILE}")
        async with ClientSession(
            auth=self._patroni_async_auth,
            timeout=ClientTimeout(total=API_REQUEST_TIMEOUT),
        ) as session:
            try:
                async with session.get(url, ssl=ssl_ctx) as response:
                    if response.status > 299:
                        logger.debug(
                            "Call failed with status code {response.status}: {response.text()}"
                        )
                        return
                    return await response.json()
            except (ClientError, ValueError):
                return None

    async def _async_get_request(self, uri, endpoints):
        tasks = [
            create_task(self._aiohttp_get_request(f"http://{ip}:8008{uri}")) for ip in endpoints
        ] + [create_task(self._aiohttp_get_request(f"https://{ip}:8008{uri}")) for ip in endpoints]
        for task in as_completed(tasks):
            if result := await task:
                for task in tasks:
                    task.cancel()
                await wait(tasks)
                return result

    def parallel_patroni_get_request(self, uri: str, endpoints: list[str] | None = None) -> dict:
        """Call all possible patroni endpoints in parallel."""
        if not endpoints:
            endpoints = (self.unit_ip, *self.peers_ips)
        return run(self._async_get_request(uri, endpoints))

    def get_primary(
        self, unit_name_pattern=False, alternative_endpoints: list[str] | None = None
    ) -> str | None:
        """Get primary instance.

        Args:
            unit_name_pattern: whether to convert pod name to unit name
            alternative_endpoints: list of alternative endpoints to check for the primary.

        Returns:
            primary pod or unit name.
        """
        # Request info from cluster endpoint (which returns all members of the cluster).
        if cluster_status := self.cluster_status(alternative_endpoints):
            for member in cluster_status:
                if member["role"] == "leader":
                    primary = member["name"]
                    if unit_name_pattern:
                        # Change the last dash to / in order to match unit name pattern.
                        primary = label2name(primary)
                    return primary

    def get_standby_leader(
        self, unit_name_pattern=False, check_whether_is_running: bool = False
    ) -> str | None:
        """Get standby leader instance.

        Args:
            unit_name_pattern: whether to convert pod name to unit name
            check_whether_is_running: whether to check if the standby leader is running

        Returns:
            standby leader pod or unit name.
        """
        # Request info from cluster endpoint (which returns all members of the cluster).
        cluster_status = self.cluster_status()
        if cluster_status:
            for member in cluster_status:
                if member["role"] == "standby_leader":
                    if check_whether_is_running and member["state"] not in RUNNING_STATES:
                        logger.warning(f"standby leader {member['name']} is not running")
                        continue
                    standby_leader = member["name"]
                    if unit_name_pattern:
                        # Change the last dash to / in order to match unit name pattern.
                        standby_leader = label2name(standby_leader)
                    return standby_leader

    def get_sync_standby_names(self) -> list[str]:
        """Get the list of sync standby unit names."""
        sync_standbys = []
        # Request info from cluster endpoint (which returns all members of the cluster).
        cluster_status = self.cluster_status()
        if cluster_status:
            for member in cluster_status:
                if member["role"] == "sync_standby":
                    sync_standbys.append(label2name(member["name"]))
        return sync_standbys

<<<<<<< HEAD
=======
    def _get_alternative_patroni_url(
        self, attempt: AttemptManager, alternative_endpoints: list[str] | None = None
    ) -> str:
        """Get an alternative REST API URL from another member each time.

        When the Patroni process is not running in the current unit it's needed
        to use a URL from another cluster member REST API to do some operations.
        """
        if alternative_endpoints is not None:
            return self._patroni_url.replace(
                self.unit_ip, alternative_endpoints[attempt.retry_state.attempt_number - 1]
            )
        attempt_number = attempt.retry_state.attempt_number
        if attempt_number > 1:
            url = self._patroni_url
            if (attempt_number - 1) <= len(self.peers_ips):
                unit_number = attempt_number - 2
            else:
                unit_number = attempt_number - 2 - len(self.peers_ips)
            other_unit_ip = list(self.peers_ips)[unit_number]
            url = url.replace(self.unit_ip, other_unit_ip)
        else:
            url = self._patroni_url
        return url

>>>>>>> 0523e6c1
    def are_all_members_ready(self) -> bool:
        """Check if all members are correctly running Patroni and PostgreSQL.

        Returns:
            True if all members are ready False otherwise. Retries over a period of 10 seconds
            3 times to allow server time to start up.
        """
        # Request info from cluster endpoint
        # (which returns all members of the cluster and their states).
        try:
            for attempt in Retrying(stop=stop_after_delay(10), wait=wait_fixed(3)):
                with attempt:
                    cluster_status = requests.get(
                        f"{self._patroni_url}/{PATRONI_CLUSTER_STATUS_ENDPOINT}",
                        verify=self.verify,
                        timeout=API_REQUEST_TIMEOUT,
                        auth=self._patroni_auth,
                    )
        except RetryError:
            return False

        # Check if all members are running and one of them is a leader (primary) or
        # a standby leader, because sometimes there may exist (for some period of time)
        # only replicas after a failed switchover.
        return all(
            member["state"] in RUNNING_STATES for member in cluster_status.json()["members"]
        ) and any(
            member["role"] in ["leader", "standby_leader"]
            for member in cluster_status.json()["members"]
        )

    def get_patroni_health(self) -> dict[str, str]:
        """Gets, retires and parses the Patroni health endpoint."""
        for attempt in Retrying(stop=stop_after_delay(60), wait=wait_fixed(7)):
            with attempt:
                r = requests.get(
                    f"{self._patroni_url}/health",
                    verify=self.verify,
                    timeout=API_REQUEST_TIMEOUT,
                    auth=self._patroni_auth,
                )

                return r.json()

    @property
    def is_creating_backup(self) -> bool:
        """Returns whether a backup is being created."""
        # Request info from cluster endpoint (which returns the list of tags from each
        # cluster member; the "is_creating_backup" tag means that the member is creating
        # a backup).
        try:
            for attempt in Retrying(stop=stop_after_delay(10), wait=wait_fixed(3)):
                with attempt:
                    r = requests.get(
                        f"{self._patroni_url}/cluster",
                        verify=self.verify,
                        auth=self._patroni_auth,
                        timeout=PATRONI_TIMEOUT,
                    )
        except RetryError:
            return False

        return any(
            "tags" in member and member["tags"].get("is_creating_backup")
            for member in r.json()["members"]
        )

    def is_replication_healthy(self) -> bool:
        """Return whether the replication is healthy."""
        try:
            for attempt in Retrying(stop=stop_after_delay(60), wait=wait_fixed(3)):
                with attempt:
                    primary = self.get_primary()
                    primary_ip = self.get_member_ip(primary)
                    members_ips = {self.unit_ip}
                    members_ips.update(self.peers_ips)
                    for members_ip in members_ips:
                        endpoint = "leader" if members_ip == primary_ip else "replica?lag=16kB"
                        url = self._patroni_url.replace(self.unit_ip, members_ip)
                        member_status = requests.get(
                            f"{url}/{endpoint}",
                            verify=self.verify,
                            auth=self._patroni_auth,
                            timeout=PATRONI_TIMEOUT,
                        )
                        if member_status.status_code != 200:
                            logger.debug(
                                f"Failed replication check for {members_ip} with code {member_status.status_code}"
                            )
                            raise Exception
        except RetryError:
            logger.exception("replication is not healthy")
            return False

        logger.debug("replication is healthy")
        return True

    @property
    def member_started(self) -> bool:
        """Has the member started Patroni and PostgreSQL.

        Returns:
            True if services is ready False otherwise. Retries over a period of 60 seconds times to
            allow server time to start up.
        """
        if not self.is_patroni_running():
            return False
        try:
            response = self.get_patroni_health()
        except RetryError:
            return False

        return response["state"] in RUNNING_STATES

    @property
    def member_inactive(self) -> bool:
        """Are Patroni and PostgreSQL in inactive state.

        Returns:
            True if services is not running, starting or restarting. Retries over a period of 60
            seconds times to allow server time to start up.
        """
        try:
            response = self.get_patroni_health()
        except RetryError:
            return True

        return response["state"] not in [
            *RUNNING_STATES,
            "creating replica",
            "starting",
            "restarting",
        ]

    @property
    def member_replication_lag(self) -> str:
        """Member replication lag."""
        try:
            for attempt in Retrying(stop=stop_after_delay(60), wait=wait_fixed(3)):
                with attempt:
                    cluster_status = requests.get(
                        f"{self._patroni_url}/{PATRONI_CLUSTER_STATUS_ENDPOINT}",
                        verify=self.verify,
                        timeout=API_REQUEST_TIMEOUT,
                        auth=self._patroni_auth,
                    )
        except RetryError:
            return "unknown"

        for member in cluster_status.json()["members"]:
            if member["name"] == self.member_name:
                return member.get("lag", "unknown")

        return "unknown"

    @property
    def is_member_isolated(self) -> bool:
        """Returns whether the unit is isolated from the cluster."""
        try:
            for attempt in Retrying(stop=stop_after_delay(10), wait=wait_fixed(3)):
                with attempt:
                    cluster_status = requests.get(
                        f"{self._patroni_url}/{PATRONI_CLUSTER_STATUS_ENDPOINT}",
                        verify=self.verify,
                        timeout=API_REQUEST_TIMEOUT,
                        auth=self._patroni_auth,
                    )
        except RetryError:
            # Return False if it was not possible to get the cluster info. Try again later.
            return False

        return len(cluster_status.json()["members"]) == 0

    def online_cluster_members(self) -> list[ClusterMember]:
        """Return list of online cluster members."""
        try:
            cluster_status = self.cluster_status()
        except RetryError:
            logger.exception("Unable to get the state of the cluster")
            return []
        if not cluster_status:
            return []

        return [member for member in cluster_status if member["state"] in RUNNING_STATES]

    def are_replicas_up(self) -> dict[str, bool] | None:
        """Check if cluster members are running or streaming."""
        try:
            response = requests.get(
                f"{self._patroni_url}/cluster",
                verify=self.verify,
                auth=self._patroni_auth,
                timeout=PATRONI_TIMEOUT,
            )
            return {
                member["host"]: member["state"] in ["running", "streaming"]
                for member in response.json()["members"]
            }
        except Exception:
            logger.exception("Unable to get the state of the cluster")
            return

    def promote_standby_cluster(self) -> None:
        """Promote a standby cluster to be a regular cluster."""
        config_response = requests.get(
            f"{self._patroni_url}/config",
            verify=self.verify,
            auth=self._patroni_auth,
            timeout=PATRONI_TIMEOUT,
        )
        if "standby_cluster" not in config_response.json():
            raise StandbyClusterAlreadyPromotedError("standby cluster is already promoted")
        requests.patch(
            f"{self._patroni_url}/config",
            verify=self.verify,
            json={"standby_cluster": None},
            auth=self._patroni_auth,
            timeout=PATRONI_TIMEOUT,
        )
        for attempt in Retrying(stop=stop_after_delay(60), wait=wait_fixed(3)):
            with attempt:
                if self.get_primary() is None:
                    raise ClusterNotPromotedError("cluster not promoted")

    def render_file(self, path: str, content: str, mode: int, change_owner: bool = True) -> None:
        """Write a content rendered from a template to a file.

        Args:
            path: the path to the file.
            content: the data to be written to the file.
            mode: access permission mask applied to the
              file using chmod (e.g. 0o640).
            change_owner: whether to change the file owner
              to the snap_daemon user.
        """
        # TODO: keep this method to use it also for generating replication configuration files and
        # move it to an utils / helpers file.
        # Write the content to the file.
        with open(path, "w+") as file:
            file.write(content)
        # Ensure correct permissions are set on the file.
        os.chmod(path, mode)
        if change_owner:
            self._change_owner(path)

    def render_patroni_yml_file(
        self,
        connectivity: bool = False,
        is_creating_backup: bool = False,
        enable_ldap: bool = False,
        enable_tls: bool = False,
        stanza: str | None = None,
        restore_stanza: str | None = None,
        disable_pgbackrest_archiving: bool = False,
        backup_id: str | None = None,
        pitr_target: str | None = None,
        restore_timeline: str | None = None,
        restore_to_latest: bool = False,
        parameters: dict[str, str] | None = None,
        no_peers: bool = False,
        user_databases_map: dict[str, str] | None = None,
    ) -> None:
        """Render the Patroni configuration file.

        Args:
            connectivity: whether to allow external connections to the database.
            is_creating_backup: whether this unit is creating a backup.
            enable_ldap: whether to enable LDAP authentication.
            enable_tls: whether to enable client TLS.
            stanza: name of the stanza created by pgBackRest.
            restore_stanza: name of the stanza used when restoring a backup.
            disable_pgbackrest_archiving: whether to force disable pgBackRest WAL archiving.
            backup_id: id of the backup that is being restored.
            pitr_target: point-in-time-recovery target for the restore.
            restore_timeline: timeline to restore from.
            restore_to_latest: restore all the WAL transaction logs from the stanza.
            parameters: PostgreSQL parameters to be added to the postgresql.conf file.
            no_peers: Don't include peers.
            user_databases_map: map of databases to be accessible by each user.
        """
        # Open the template patroni.yml file.
        with open("templates/patroni.yml.j2") as file:
            template = Template(file.read())

        ldap_params = self.charm.get_ldap_parameters()

        # Render the template file with the correct values.
        rendered = template.render(
            conf_path=PATRONI_CONF_PATH,
            connectivity=connectivity,
            is_creating_backup=is_creating_backup,
            log_path=PATRONI_LOGS_PATH,
            postgresql_log_path=POSTGRESQL_LOGS_PATH,
            data_path=POSTGRESQL_DATA_PATH,
            enable_ldap=enable_ldap,
            enable_tls=enable_tls,
            member_name=self.member_name,
            partner_addrs=self.charm.async_replication.get_partner_addresses()
            if not no_peers
            else [],
            peers_ips=self.peers_ips if not no_peers else set(),
            pgbackrest_configuration_file=PGBACKREST_CONFIGURATION_FILE,
            scope=self.cluster_name,
            self_ip=self.unit_ip,
            listen_ips=self.charm.listen_ips,
            superuser=USER,
            superuser_password=self.superuser_password,
            replication_password=self.replication_password,
            rewind_user=REWIND_USER,
            rewind_password=self.rewind_password,
            enable_pgbackrest_archiving=stanza is not None
            and disable_pgbackrest_archiving is False,
            restoring_backup=backup_id is not None or pitr_target is not None,
            backup_id=backup_id,
            pitr_target=pitr_target if not restore_to_latest else None,
            restore_timeline=restore_timeline,
            restore_to_latest=restore_to_latest,
            stanza=stanza,
            restore_stanza=restore_stanza,
            version=self.get_postgresql_version().split(".")[0],
            synchronous_node_count=self._synchronous_node_count,
            pg_parameters=parameters,
            primary_cluster_endpoint=self.charm.async_replication.get_primary_cluster_endpoint(),
            extra_replication_endpoints=self.charm.async_replication.get_standby_endpoints(),
            raft_password=self.raft_password,
            ldap_parameters=self._dict_to_hba_string(ldap_params),
            patroni_password=self.patroni_password,
            user_databases_map=user_databases_map,
        )
        self.render_file(f"{PATRONI_CONF_PATH}/patroni.yaml", rendered, 0o600)

    def start_patroni(self) -> bool:
        """Start Patroni service using snap.

        Returns:
            Whether the service started successfully.
        """
        try:
            cache = snap.SnapCache()
            selected_snap = cache["charmed-postgresql"]
            selected_snap.start(services=["patroni"])
            return selected_snap.services["patroni"]["active"]
        except snap.SnapError as e:
            error_message = "Failed to start patroni snap service"
            logger.exception(error_message, exc_info=e)
            return False

    def patroni_logs(self, num_lines: int | str | None = 10) -> str:
        """Get Patroni snap service logs. Executes only on current unit.

        Args:
            num_lines: number of log last lines being returned.

        Returns:
            Multi-line logs string.
        """
        try:
            cache = snap.SnapCache()
            selected_snap = cache["charmed-postgresql"]
            return selected_snap.logs(services=["patroni"], num_lines=num_lines)
        except snap.SnapError as e:
            error_message = "Failed to get logs from patroni snap service"
            logger.exception(error_message, exc_info=e)
            return ""

    def last_postgresql_logs(self) -> str:
        """Get last log file content of Postgresql service.

        If there is no available log files, empty line will be returned.

        Returns:
            Content of last log file of Postgresql service.
        """
        log_files = glob.glob(f"{POSTGRESQL_LOGS_PATH}/*.log")
        if len(log_files) == 0:
            return ""
        log_files.sort(reverse=True)
        try:
            with open(log_files[0]) as last_log_file:
                return last_log_file.read()
        except OSError as e:
            error_message = "Failed to read last postgresql log file"
            logger.exception(error_message, exc_info=e)
            return ""

    def stop_patroni(self) -> bool:
        """Stop Patroni service using systemd.

        Returns:
            Whether the service stopped successfully.
        """
        try:
            cache = snap.SnapCache()
            selected_snap = cache["charmed-postgresql"]
            selected_snap.stop(services=["patroni"])
            return not selected_snap.services["patroni"]["active"]
        except snap.SnapError as e:
            error_message = "Failed to stop patroni snap service"
            logger.exception(error_message, exc_info=e)
            return False

    def switchover(self, candidate: str | None = None) -> None:
        """Trigger a switchover."""
        # Try to trigger the switchover.
        for attempt in Retrying(stop=stop_after_delay(60), wait=wait_fixed(3)):
            with attempt:
                current_primary = self.get_primary()
                body = {"leader": current_primary}
                if candidate:
                    body["candidate"] = candidate
                r = requests.post(
                    f"{self._patroni_url}/switchover",
                    json=body,
                    verify=self.verify,
                    auth=self._patroni_auth,
                    timeout=PATRONI_TIMEOUT,
                )

        # Check whether the switchover was unsuccessful.
        if r.status_code != 200:
            if (
                r.status_code == 412
                and r.text == "candidate name does not match with sync_standby"
            ):
                logger.debug("Unit is not sync standby")
                raise SwitchoverNotSyncError()
            logger.warning(f"Switchover call failed with code {r.status_code} {r.text}")
            raise SwitchoverFailedError(f"received {r.status_code}")

    @retry(
        retry=retry_if_result(lambda x: not x),
        stop=stop_after_attempt(10),
        wait=wait_exponential(multiplier=1, min=2, max=30),
    )
    def primary_changed(self, old_primary: str) -> bool:
        """Checks whether the primary unit has changed."""
        primary = self.get_primary()
        return primary != old_primary

    def has_raft_quorum(self) -> bool:
        """Check if raft cluster has quorum."""
        # Get the status of the raft cluster.
        syncobj_util = TcpUtility(password=self.raft_password, timeout=3)

        raft_host = "127.0.0.1:2222"
        try:
            raft_status = syncobj_util.executeCommand(raft_host, ["status"])
        except UtilityException:
            logger.warning("Has raft quorum: Cannot connect to raft cluster")
            return False
        return raft_status["has_quorum"]

    def remove_raft_data(self) -> None:
        """Stops Patroni and removes the raft journals."""
        logger.info("Stopping patroni")
        self.stop_patroni()

        logger.info("Wait for postgresql to stop")
        for attempt in Retrying(wait=wait_fixed(5)):
            with attempt:
                for proc in psutil.process_iter(["name"]):
                    if proc.name() == "postgres":
                        raise RaftPostgresqlStillUpError()

        logger.info("Removing raft data")
        try:
            path = Path(f"{PATRONI_CONF_PATH}/raft")
            if path.exists() and path.is_dir():
                shutil.rmtree(path)
        except OSError as e:
            raise Exception(
                f"Failed to remove previous cluster information with error: {e!s}"
            ) from e
        logger.info("Raft ready to reinitialise")

    def reinitialise_raft_data(self) -> None:
        """Reinitialise the raft journals and promoting the unit to leader. Should only be run on sync replicas."""
        logger.info("Rerendering patroni config without peers")
        self.charm.update_config(no_peers=True)
        logger.info("Starting patroni")
        self.start_patroni()

        logger.info("Waiting for new raft cluster to initialise")
        for attempt in Retrying(wait=wait_fixed(5)):
            with attempt:
                health_status = self.get_patroni_health()
                if (
                    health_status["role"] not in ["leader", "master"]
                    or health_status["state"] != "running"
                ):
                    raise RaftNotPromotedError()

        logger.info("Restarting patroni")
        self.restart_patroni()
        for attempt in Retrying(wait=wait_fixed(5)):
            with attempt:
                found_postgres = False
                for proc in psutil.process_iter(["name"]):
                    if proc.name() == "postgres":
                        found_postgres = True
                        break
                if not found_postgres:
                    raise RaftPostgresqlNotUpError()
        logger.info("Raft should be unstuck")

    def get_running_cluster_members(self) -> list[str]:
        """List running patroni members."""
        try:
            members = requests.get(
                f"{self._patroni_url}/{PATRONI_CLUSTER_STATUS_ENDPOINT}",
                verify=self.verify,
                timeout=API_REQUEST_TIMEOUT,
                auth=self._patroni_auth,
            ).json()["members"]
            return [
                member["name"] for member in members if member["state"] in ("streaming", "running")
            ]
        except Exception:
            return []

    def remove_raft_member(self, member_ip: str) -> None:
        """Remove a member from the raft cluster.

        The raft cluster is a different cluster from the Patroni cluster.
        It is responsible for defining which Patroni member can update
        the primary member in the DCS.

        Raises:
            RaftMemberNotFoundError: if the member to be removed
                is not part of the raft cluster.
        """
        if self.charm.has_raft_keys():
            logger.debug("Remove raft member: Raft already in recovery")
            return

        # Get the status of the raft cluster.
        syncobj_util = TcpUtility(password=self.raft_password, timeout=3)

        raft_host = "127.0.0.1:2222"
        try:
            raft_status = syncobj_util.executeCommand(raft_host, ["status"])
        except UtilityException:
            logger.warning("Remove raft member: Cannot connect to raft cluster")
            raise RemoveRaftMemberFailedError() from None

        # Check whether the member is still part of the raft cluster.
        if not member_ip or f"partner_node_status_server_{member_ip}:2222" not in raft_status:
            return

        # If there's no quorum and the leader left raft cluster is stuck
        if not raft_status["has_quorum"] and (
            not raft_status["leader"] or raft_status["leader"].host == member_ip
        ):
            self.charm.set_unit_status(
                BlockedStatus("Raft majority loss, run: promote-to-primary")
            )
            logger.warning("Remove raft member: Stuck raft cluster detected")
            data_flags = {"raft_stuck": "True"}
            self.charm.unit_peer_data.update(data_flags)

            # Leader doesn't always trigger when changing it's own peer data.
            if self.charm.unit.is_leader():
                self.charm.on[PEER].relation_changed.emit(
                    unit=self.charm.unit,
                    app=self.charm.app,
                    relation=self.charm.model.get_relation(PEER),
                )
            return

        # Suppressing since the call will be removed soon
        # Remove the member from the raft cluster.
        try:
            result = syncobj_util.executeCommand(raft_host, ["remove", f"{member_ip}:2222"])
        except UtilityException:
            logger.debug("Remove raft member: Remove call failed")
            raise RemoveRaftMemberFailedError() from None

        if not result.startswith("SUCCESS"):
            logger.debug(f"Remove raft member: Remove call not successful with {result}")
            raise RemoveRaftMemberFailedError()

    @retry(stop=stop_after_attempt(20), wait=wait_exponential(multiplier=1, min=2, max=10))
    def reload_patroni_configuration(self):
        """Reload Patroni configuration after it was changed."""
        requests.post(
            f"{self._patroni_url}/reload",
            verify=self.verify,
            auth=self._patroni_auth,
            timeout=PATRONI_TIMEOUT,
        )

    def is_patroni_running(self) -> bool:
        """Check if the Patroni service is running."""
        try:
            cache = snap.SnapCache()
            selected_snap = cache["charmed-postgresql"]
            return selected_snap.services["patroni"]["active"]
        except snap.SnapError as e:
            logger.debug(f"Failed to check Patroni service: {e}")
            return False

    def restart_patroni(self) -> bool:
        """Restart Patroni.

        Returns:
            Whether the service restarted successfully.
        """
        try:
            cache = snap.SnapCache()
            selected_snap = cache["charmed-postgresql"]
            selected_snap.restart(services=["patroni"])
            return selected_snap.services["patroni"]["active"]
        except snap.SnapError as e:
            error_message = "Failed to start patroni snap service"
            logger.exception(error_message, exc_info=e)
            return False

    @retry(stop=stop_after_attempt(3), wait=wait_exponential(multiplier=1, min=2, max=10))
    def restart_postgresql(self) -> None:
        """Restart PostgreSQL."""
        requests.post(
            f"{self._patroni_url}/restart",
            verify=self.verify,
            auth=self._patroni_auth,
            timeout=PATRONI_TIMEOUT,
        )

    @retry(stop=stop_after_attempt(3), wait=wait_exponential(multiplier=1, min=2, max=10))
    def reinitialize_postgresql(self) -> None:
        """Reinitialize PostgreSQL."""
        requests.post(
            f"{self._patroni_url}/reinitialize",
            verify=self.verify,
            auth=self._patroni_auth,
            timeout=PATRONI_TIMEOUT,
        )

    @retry(stop=stop_after_attempt(3), wait=wait_exponential(multiplier=1, min=2, max=10))
    def bulk_update_parameters_controller_by_patroni(self, parameters: dict[str, Any]) -> None:
        """Update the value of a parameter controller by Patroni.

        For more information, check https://patroni.readthedocs.io/en/latest/patroni_configuration.html#postgresql-parameters-controlled-by-patroni.
        """
        requests.patch(
            f"{self._patroni_url}/config",
            verify=self.verify,
            json={"postgresql": {"parameters": parameters}},
            auth=self._patroni_auth,
            timeout=PATRONI_TIMEOUT,
        )

    @property
    def _synchronous_node_count(self) -> int:
        planned_units = self.charm.app.planned_units()
        if self.charm.config.synchronous_node_count == "all":
            return planned_units - 1
        elif self.charm.config.synchronous_node_count == "majority":
            return planned_units // 2
        # -1 for leader
        return (
            self.charm.config.synchronous_node_count
            if self.charm.config.synchronous_node_count < planned_units - 1
            else planned_units - 1
        )

    def update_synchronous_node_count(self) -> None:
        """Update synchronous_node_count to the minority of the planned cluster."""
        # Try to update synchronous_node_count.
        for attempt in Retrying(stop=stop_after_delay(60), wait=wait_fixed(3)):
            with attempt:
                r = requests.patch(
                    f"{self._patroni_url}/config",
                    json={"synchronous_node_count": self._synchronous_node_count},
                    verify=self.verify,
                    auth=self._patroni_auth,
                    timeout=PATRONI_TIMEOUT,
                )

                # Check whether the update was unsuccessful.
                if r.status_code != 200:
                    raise UpdateSyncNodeCountError(f"received {r.status_code}")

    def get_patroni_restart_condition(self) -> str:
        """Get current restart condition for Patroni systemd service. Executes only on current unit.

        Returns:
            Patroni systemd service restart condition.
        """
        with open(PATRONI_SERVICE_DEFAULT_PATH) as patroni_service_file:
            patroni_service = patroni_service_file.read()
            found_restart = re.findall(r"Restart=(\w+)", patroni_service)
            if len(found_restart) == 1:
                return str(found_restart[0])
        raise RuntimeError("failed to find patroni service restart condition")

    def update_patroni_restart_condition(self, new_condition: str) -> None:
        """Override restart condition for Patroni systemd service by rewriting service file and doing daemon-reload.

        Executes only on current unit.

        Args:
            new_condition: new Patroni systemd service restart condition.
        """
        logger.info(f"setting restart-condition to {new_condition} for patroni service")
        with open(PATRONI_SERVICE_DEFAULT_PATH) as patroni_service_file:
            patroni_service = patroni_service_file.read()
        logger.debug(f"patroni service file: {patroni_service}")
        new_patroni_service = re.sub(r"Restart=\w+", f"Restart={new_condition}", patroni_service)
        logger.debug(f"new patroni service file: {new_patroni_service}")
        with open(PATRONI_SERVICE_DEFAULT_PATH, "w") as patroni_service_file:
            patroni_service_file.write(new_patroni_service)
        subprocess.run(["/bin/systemctl", "daemon-reload"])<|MERGE_RESOLUTION|>--- conflicted
+++ resolved
@@ -255,7 +255,6 @@
             if snp["name"] == charm_refresh.snap_name():
                 return snp["version"]
 
-<<<<<<< HEAD
     def cluster_status(self, alternative_endpoints: list | None = None) -> list[ClusterMember]:
         """Query the cluster status."""
         # Request info from cluster endpoint (which returns all members of the cluster).
@@ -264,30 +263,6 @@
         ):
             return response["members"]
         return []
-=======
-    def cluster_status(
-        self, alternative_endpoints: list | None = None
-    ) -> list[ClusterMember] | None:
-        """Query the cluster status."""
-        # Request info from cluster endpoint (which returns all members of the cluster).
-        # TODO we don't know the other cluster's ca
-        verify = self.verify if not alternative_endpoints else False
-        for attempt in Retrying(
-            stop=stop_after_attempt(
-                len(alternative_endpoints) if alternative_endpoints else len(self.peers_ips)
-            )
-        ):
-            with attempt:
-                request_url = self._get_alternative_patroni_url(attempt, alternative_endpoints)
-
-                cluster_status = requests.get(
-                    f"{request_url}/{PATRONI_CLUSTER_STATUS_ENDPOINT}",
-                    verify=verify,
-                    timeout=API_REQUEST_TIMEOUT,
-                    auth=self._patroni_auth,
-                )
-                return cluster_status.json()["members"]
->>>>>>> 0523e6c1
 
     def get_member_ip(self, member_name: str) -> str | None:
         """Get cluster member IP address.
@@ -419,34 +394,6 @@
                     sync_standbys.append(label2name(member["name"]))
         return sync_standbys
 
-<<<<<<< HEAD
-=======
-    def _get_alternative_patroni_url(
-        self, attempt: AttemptManager, alternative_endpoints: list[str] | None = None
-    ) -> str:
-        """Get an alternative REST API URL from another member each time.
-
-        When the Patroni process is not running in the current unit it's needed
-        to use a URL from another cluster member REST API to do some operations.
-        """
-        if alternative_endpoints is not None:
-            return self._patroni_url.replace(
-                self.unit_ip, alternative_endpoints[attempt.retry_state.attempt_number - 1]
-            )
-        attempt_number = attempt.retry_state.attempt_number
-        if attempt_number > 1:
-            url = self._patroni_url
-            if (attempt_number - 1) <= len(self.peers_ips):
-                unit_number = attempt_number - 2
-            else:
-                unit_number = attempt_number - 2 - len(self.peers_ips)
-            other_unit_ip = list(self.peers_ips)[unit_number]
-            url = url.replace(self.unit_ip, other_unit_ip)
-        else:
-            url = self._patroni_url
-        return url
-
->>>>>>> 0523e6c1
     def are_all_members_ready(self) -> bool:
         """Check if all members are correctly running Patroni and PostgreSQL.
 
