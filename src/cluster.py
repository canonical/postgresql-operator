#!/usr/bin/env python3
# Copyright 2021 Canonical Ltd.
# See LICENSE file for licensing details.

"""Helper class used to manage cluster lifecycle."""

import logging
import os
import pwd
import subprocess
from typing import Any, Dict, List, Optional, Set

import requests
from charms.operator_libs_linux.v2 import snap
from jinja2 import Template
from tenacity import (
    AttemptManager,
    RetryError,
    Retrying,
    retry,
    retry_if_result,
    stop_after_attempt,
    stop_after_delay,
    wait_exponential,
    wait_fixed,
)

from constants import (
    API_REQUEST_TIMEOUT,
    PATRONI_CLUSTER_STATUS_ENDPOINT,
    PATRONI_CONF_PATH,
    PATRONI_LOGS_PATH,
    PGBACKREST_CONFIGURATION_FILE,
    POSTGRESQL_CONF_PATH,
    POSTGRESQL_DATA_PATH,
    POSTGRESQL_LOGS_PATH,
    POSTGRESQL_SNAP_NAME,
    REWIND_USER,
    TLS_CA_FILE,
    USER,
)

logger = logging.getLogger(__name__)

PG_BASE_CONF_PATH = f"{POSTGRESQL_CONF_PATH}/postgresql.conf"

RUNNING_STATES = ["running", "streaming"]


class ClusterNotPromotedError(Exception):
    """Raised when a cluster is not promoted."""


class NotReadyError(Exception):
    """Raised when not all cluster members healthy or finished initial sync."""


class EndpointNotReadyError(Exception):
    """Raised when an endpoint is not ready."""


class StandbyClusterAlreadyPromotedError(Exception):
    """Raised when a standby cluster is already promoted."""


class RemoveRaftMemberFailedError(Exception):
    """Raised when a remove raft member failed for some reason."""


class SwitchoverFailedError(Exception):
    """Raised when a switchover failed for some reason."""


class UpdateSyncNodeCountError(Exception):
    """Raised when updating synchronous_node_count failed for some reason."""


class Patroni:
    """This class handles the bootstrap of a PostgreSQL database through Patroni."""

    def __init__(
        self,
        charm,
        unit_ip: str,
        cluster_name: str,
        member_name: str,
        planned_units: int,
        peers_ips: Set[str],
        superuser_password: str,
        replication_password: str,
        rewind_password: str,
        tls_enabled: bool,
    ):
        """Initialize the Patroni class.

        Args:
            charm: PostgreSQL charm instance.
            unit_ip: IP address of the current unit
            cluster_name: name of the cluster
            member_name: name of the member inside the cluster
            planned_units: number of units planned for the cluster
            peers_ips: IP addresses of the peer units
            superuser_password: password for the operator user
            replication_password: password for the user used in the replication
            rewind_password: password for the user used on rewinds
            tls_enabled: whether TLS is enabled
        """
        self.charm = charm
        self.unit_ip = unit_ip
        self.cluster_name = cluster_name
        self.member_name = member_name
        self.planned_units = planned_units
        self.peers_ips = peers_ips
        self.superuser_password = superuser_password
        self.replication_password = replication_password
        self.rewind_password = rewind_password
        self.tls_enabled = tls_enabled
        # Variable mapping to requests library verify parameter.
        # The CA bundle file is used to validate the server certificate when
        # TLS is enabled, otherwise True is set because it's the default value.
        self.verify = f"{PATRONI_CONF_PATH}/{TLS_CA_FILE}" if tls_enabled else True

    @property
    def _patroni_url(self) -> str:
        """Patroni REST API URL."""
        return f"{'https' if self.tls_enabled else 'http'}://{self.unit_ip}:8008"

    def bootstrap_cluster(self) -> bool:
        """Bootstrap a PostgreSQL cluster using Patroni."""
        # Render the configuration files and start the cluster.
        self.configure_patroni_on_unit()
        return self.start_patroni()

    def configure_patroni_on_unit(self):
        """Configure Patroni (configuration files and service) on the unit."""
        self._change_owner(POSTGRESQL_DATA_PATH)

        # Create empty base config
        open(PG_BASE_CONF_PATH, "a").close()

        # Replicas refuse to start with the default permissions
        os.chmod(POSTGRESQL_DATA_PATH, 0o750)

    def _change_owner(self, path: str) -> None:
        """Change the ownership of a file or a directory to the postgres user.

        Args:
            path: path to a file or directory.
        """
        # Get the uid/gid for the snap_daemon user.
        user_database = pwd.getpwnam("snap_daemon")
        # Set the correct ownership for the file or directory.
        os.chown(path, uid=user_database.pw_uid, gid=user_database.pw_gid)

    @property
    @retry(stop=stop_after_attempt(10), wait=wait_exponential(multiplier=1, min=2, max=10))
    def cluster_members(self) -> set:
        """Get the current cluster members."""
        # Request info from cluster endpoint (which returns all members of the cluster).
        cluster_status = requests.get(
            f"{self._patroni_url}/{PATRONI_CLUSTER_STATUS_ENDPOINT}",
            verify=self.verify,
            timeout=API_REQUEST_TIMEOUT,
        )
        return {member["name"] for member in cluster_status.json()["members"]}

    def _create_directory(self, path: str, mode: int) -> None:
        """Creates a directory.

        Args:
            path: the path of the directory that should be created.
            mode: access permission mask applied to the
              directory using chmod (e.g. 0o640).
        """
        os.makedirs(path, mode=mode, exist_ok=True)
        # Ensure correct permissions are set on the directory.
        os.chmod(path, mode)
        self._change_owner(path)

    def get_postgresql_version(self) -> str:
        """Return the PostgreSQL version from the system."""
        client = snap.SnapClient()
        for snp in client.get_installed_snaps():
            if snp["name"] == POSTGRESQL_SNAP_NAME:
                return snp["version"]

    def get_member_ip(self, member_name: str) -> str:
        """Get cluster member IP address.

        Args:
            member_name: cluster member name.

        Returns:
            IP address of the cluster member.
        """
        # Request info from cluster endpoint (which returns all members of the cluster).
        for attempt in Retrying(stop=stop_after_attempt(2 * len(self.peers_ips) + 1)):
            with attempt:
                url = self._get_alternative_patroni_url(attempt)
                cluster_status = requests.get(
                    f"{url}/{PATRONI_CLUSTER_STATUS_ENDPOINT}",
                    verify=self.verify,
                    timeout=API_REQUEST_TIMEOUT,
                )
                for member in cluster_status.json()["members"]:
                    if member["name"] == member_name:
                        return member["host"]

    def get_member_status(self, member_name: str) -> str:
        """Get cluster member status.

        Args:
            member_name: cluster member name.

        Returns:
            status of the cluster member or an empty string if the status
                couldn't be retrieved yet.
        """
        # Request info from cluster endpoint (which returns all members of the cluster).
        for attempt in Retrying(stop=stop_after_attempt(2 * len(self.peers_ips) + 1)):
            with attempt:
                url = self._get_alternative_patroni_url(attempt)
                cluster_status = requests.get(
                    f"{url}/{PATRONI_CLUSTER_STATUS_ENDPOINT}",
                    verify=self.verify,
                    timeout=API_REQUEST_TIMEOUT,
                )
                for member in cluster_status.json()["members"]:
                    if member["name"] == member_name:
                        return member["state"]
        return ""

    def get_primary(self, unit_name_pattern=False) -> str:
        """Get primary instance.

        Args:
            unit_name_pattern: whether to convert pod name to unit name

        Returns:
            primary pod or unit name.
        """
        # Request info from cluster endpoint (which returns all members of the cluster).
        for attempt in Retrying(stop=stop_after_attempt(2 * len(self.peers_ips) + 1)):
            with attempt:
                url = self._get_alternative_patroni_url(attempt)
                cluster_status = requests.get(
                    f"{url}/{PATRONI_CLUSTER_STATUS_ENDPOINT}",
                    verify=self.verify,
                    timeout=API_REQUEST_TIMEOUT,
                )
                for member in cluster_status.json()["members"]:
                    if member["role"] == "leader":
                        primary = member["name"]
                        if unit_name_pattern:
                            # Change the last dash to / in order to match unit name pattern.
                            primary = "/".join(primary.rsplit("-", 1))
                        return primary

    def get_standby_leader(
        self, unit_name_pattern=False, check_whether_is_running: bool = False
    ) -> Optional[str]:
        """Get standby leader instance.

        Args:
            unit_name_pattern: whether to convert pod name to unit name
            check_whether_is_running: whether to check if the standby leader is running

        Returns:
            standby leader pod or unit name.
        """
        # Request info from cluster endpoint (which returns all members of the cluster).
        for attempt in Retrying(stop=stop_after_attempt(2 * len(self.peers_ips) + 1)):
            with attempt:
                url = self._get_alternative_patroni_url(attempt)
                cluster_status = requests.get(
                    f"{url}/{PATRONI_CLUSTER_STATUS_ENDPOINT}",
                    verify=self.verify,
                    timeout=API_REQUEST_TIMEOUT,
                )
                for member in cluster_status.json()["members"]:
                    if member["role"] == "standby_leader":
                        if check_whether_is_running and member["state"] not in RUNNING_STATES:
                            logger.warning(f"standby leader {member['name']} is not running")
                            continue
                        standby_leader = member["name"]
                        if unit_name_pattern:
                            # Change the last dash to / in order to match unit name pattern.
                            standby_leader = "/".join(standby_leader.rsplit("-", 1))
                        return standby_leader

    def get_sync_standby_names(self) -> List[str]:
        """Get the list of sync standby unit names."""
        sync_standbys = []
        # Request info from cluster endpoint (which returns all members of the cluster).
        for attempt in Retrying(stop=stop_after_attempt(2 * len(self.peers_ips) + 1)):
            with attempt:
                url = self._get_alternative_patroni_url(attempt)
                r = requests.get(f"{url}/cluster", verify=self.verify)
                for member in r.json()["members"]:
                    if member["role"] == "sync_standby":
                        sync_standbys.append("/".join(member["name"].rsplit("-", 1)))
        return sync_standbys

    def _get_alternative_patroni_url(self, attempt: AttemptManager) -> str:
        """Get an alternative REST API URL from another member each time.

        When the Patroni process is not running in the current unit it's needed
        to use a URL from another cluster member REST API to do some operations.
        """
        attempt_number = attempt.retry_state.attempt_number
        if attempt_number > 1:
            url = self._patroni_url
            # Build the URL using http and later using https for each peer.
            if (attempt_number - 1) <= len(self.peers_ips):
                url = url.replace("https://", "http://")
                unit_number = attempt_number - 2
            else:
                url = url.replace("http://", "https://")
                unit_number = attempt_number - 2 - len(self.peers_ips)
            other_unit_ip = list(self.peers_ips)[unit_number]
            url = url.replace(self.unit_ip, other_unit_ip)
        else:
            url = self._patroni_url
        return url

    def are_all_members_ready(self) -> bool:
        """Check if all members are correctly running Patroni and PostgreSQL.

        Returns:
            True if all members are ready False otherwise. Retries over a period of 10 seconds
            3 times to allow server time to start up.
        """
        # Request info from cluster endpoint
        # (which returns all members of the cluster and their states).
        try:
            for attempt in Retrying(stop=stop_after_delay(10), wait=wait_fixed(3)):
                with attempt:
                    cluster_status = requests.get(
                        f"{self._patroni_url}/{PATRONI_CLUSTER_STATUS_ENDPOINT}",
                        verify=self.verify,
                        timeout=API_REQUEST_TIMEOUT,
                    )
        except RetryError:
            return False

        # Check if all members are running and one of them is a leader (primary) or
        # a standby leader, because sometimes there may exist (for some period of time)
        # only replicas after a failed switchover.
        return all(
            member["state"] in RUNNING_STATES for member in cluster_status.json()["members"]
        ) and any(
            member["role"] in ["leader", "standby_leader"]
            for member in cluster_status.json()["members"]
        )

    def get_patroni_health(self) -> Dict[str, str]:
        """Gets, retires and parses the Patroni health endpoint."""
<<<<<<< HEAD
        for attempt in Retrying(stop=stop_after_delay(60), wait=wait_fixed(7)):
=======
        for attempt in Retrying(stop=stop_after_delay(90), wait=wait_fixed(3)):
>>>>>>> 8c47bae5
            with attempt:
                r = requests.get(
                    f"{self._patroni_url}/health",
                    verify=self.verify,
                    timeout=API_REQUEST_TIMEOUT,
                )

                return r.json()

    @property
    def is_creating_backup(self) -> bool:
        """Returns whether a backup is being created."""
        # Request info from cluster endpoint (which returns the list of tags from each
        # cluster member; the "is_creating_backup" tag means that the member is creating
        # a backup).
        try:
            for attempt in Retrying(stop=stop_after_delay(10), wait=wait_fixed(3)):
                with attempt:
                    r = requests.get(f"{self._patroni_url}/cluster", verify=self.verify)
        except RetryError:
            return False

        return any(
            "tags" in member and member["tags"].get("is_creating_backup")
            for member in r.json()["members"]
        )

    @property
    def is_replication_healthy(self) -> bool:
        """Return whether the replication is healthy."""
        try:
            for attempt in Retrying(stop=stop_after_delay(60), wait=wait_fixed(3)):
                with attempt:
                    primary = self.get_primary()
                    primary_ip = self.get_member_ip(primary)
                    members_ips = {self.unit_ip}
                    members_ips.update(self.peers_ips)
                    for members_ip in members_ips:
                        endpoint = "leader" if members_ip == primary_ip else "replica?lag=16kB"
                        url = self._patroni_url.replace(self.unit_ip, members_ip)
                        member_status = requests.get(f"{url}/{endpoint}", verify=self.verify)
                        if member_status.status_code != 200:
                            raise Exception
        except RetryError:
            logger.exception("replication is not healthy")
            return False

        logger.debug("replication is healthy")
        return True

    @property
    def member_started(self) -> bool:
        """Has the member started Patroni and PostgreSQL.

        Returns:
            True if services is ready False otherwise. Retries over a period of 60 seconds times to
            allow server time to start up.
        """
        try:
            response = self.get_patroni_health()
        except RetryError:
            return False

        return response["state"] in RUNNING_STATES

    @property
    def member_inactive(self) -> bool:
        """Are Patroni and PostgreSQL in inactive state.

        Returns:
            True if services is not running, starting or restarting. Retries over a period of 60
            seconds times to allow server time to start up.
        """
        try:
            response = self.get_patroni_health()
        except RetryError:
            return True

        return response["state"] not in [*RUNNING_STATES, "starting", "restarting"]

    @property
    def member_replication_lag(self) -> str:
        """Member replication lag."""
        try:
            for attempt in Retrying(stop=stop_after_delay(60), wait=wait_fixed(3)):
                with attempt:
                    cluster_status = requests.get(
                        f"{self._patroni_url}/{PATRONI_CLUSTER_STATUS_ENDPOINT}",
                        verify=self.verify,
                        timeout=API_REQUEST_TIMEOUT,
                    )
        except RetryError:
            return "unknown"

        for member in cluster_status.json()["members"]:
            if member["name"] == self.member_name:
                return member.get("lag", "unknown")

        return "unknown"

    @property
    def is_member_isolated(self) -> bool:
        """Returns whether the unit is isolated from the cluster."""
        try:
            for attempt in Retrying(stop=stop_after_delay(10), wait=wait_fixed(3)):
                with attempt:
                    cluster_status = requests.get(
                        f"{self._patroni_url}/{PATRONI_CLUSTER_STATUS_ENDPOINT}",
                        verify=self.verify,
                        timeout=API_REQUEST_TIMEOUT,
                    )
        except RetryError:
            # Return False if it was not possible to get the cluster info. Try again later.
            return False

        return len(cluster_status.json()["members"]) == 0

    def promote_standby_cluster(self) -> None:
        """Promote a standby cluster to be a regular cluster."""
        config_response = requests.get(f"{self._patroni_url}/config", verify=self.verify)
        if "standby_cluster" not in config_response.json():
            raise StandbyClusterAlreadyPromotedError("standby cluster is already promoted")
        requests.patch(
            f"{self._patroni_url}/config", verify=self.verify, json={"standby_cluster": None}
        )
        for attempt in Retrying(stop=stop_after_delay(60), wait=wait_fixed(3)):
            with attempt:
                if self.get_primary() is None:
                    raise ClusterNotPromotedError("cluster not promoted")

    def render_file(self, path: str, content: str, mode: int) -> None:
        """Write a content rendered from a template to a file.

        Args:
            path: the path to the file.
            content: the data to be written to the file.
            mode: access permission mask applied to the
              file using chmod (e.g. 0o640).
        """
        # TODO: keep this method to use it also for generating replication configuration files and
        # move it to an utils / helpers file.
        # Write the content to the file.
        with open(path, "w+") as file:
            file.write(content)
        # Ensure correct permissions are set on the file.
        os.chmod(path, mode)
        self._change_owner(path)

    def render_patroni_yml_file(
        self,
        connectivity: bool = False,
        is_creating_backup: bool = False,
        enable_tls: bool = False,
        stanza: str = None,
        restore_stanza: Optional[str] = None,
        backup_id: Optional[str] = None,
        parameters: Optional[dict[str, str]] = None,
    ) -> None:
        """Render the Patroni configuration file.

        Args:
            connectivity: whether to allow external connections to the database.
            is_creating_backup: whether this unit is creating a backup.
            enable_tls: whether to enable TLS.
            stanza: name of the stanza created by pgBackRest.
            restore_stanza: name of the stanza used when restoring a backup.
            backup_id: id of the backup that is being restored.
            parameters: PostgreSQL parameters to be added to the postgresql.conf file.
        """
        # Open the template patroni.yml file.
        with open("templates/patroni.yml.j2", "r") as file:
            template = Template(file.read())
        # Render the template file with the correct values.
        rendered = template.render(
            conf_path=PATRONI_CONF_PATH,
            connectivity=connectivity,
            is_creating_backup=is_creating_backup,
            log_path=PATRONI_LOGS_PATH,
            postgresql_log_path=POSTGRESQL_LOGS_PATH,
            data_path=POSTGRESQL_DATA_PATH,
            enable_tls=enable_tls,
            member_name=self.member_name,
            partner_addrs=self.charm.async_replication.get_partner_addresses(),
            peers_ips=self.peers_ips,
            pgbackrest_configuration_file=PGBACKREST_CONFIGURATION_FILE,
            scope=self.cluster_name,
            self_ip=self.unit_ip,
            superuser=USER,
            superuser_password=self.superuser_password,
            replication_password=self.replication_password,
            rewind_user=REWIND_USER,
            rewind_password=self.rewind_password,
            enable_pgbackrest=stanza is not None,
            restoring_backup=backup_id is not None,
            backup_id=backup_id,
            stanza=stanza,
            restore_stanza=restore_stanza,
            version=self.get_postgresql_version().split(".")[0],
            minority_count=self.planned_units // 2,
            pg_parameters=parameters,
            primary_cluster_endpoint=self.charm.async_replication.get_primary_cluster_endpoint(),
            extra_replication_endpoints=self.charm.async_replication.get_standby_endpoints(),
        )
        self.render_file(f"{PATRONI_CONF_PATH}/patroni.yaml", rendered, 0o600)

    def start_patroni(self) -> bool:
        """Start Patroni service using snap.

        Returns:
            Whether the service started successfully.
        """
        try:
            cache = snap.SnapCache()
            selected_snap = cache["charmed-postgresql"]
            selected_snap.start(services=["patroni"])
            return selected_snap.services["patroni"]["active"]
        except snap.SnapError as e:
            error_message = "Failed to start patroni snap service"
            logger.exception(error_message, exc_info=e)
            return False

    def stop_patroni(self) -> bool:
        """Stop Patroni service using systemd.

        Returns:
            Whether the service stopped successfully.
        """
        try:
            cache = snap.SnapCache()
            selected_snap = cache["charmed-postgresql"]
            selected_snap.stop(services=["patroni"])
            return not selected_snap.services["patroni"]["active"]
        except snap.SnapError as e:
            error_message = "Failed to stop patroni snap service"
            logger.exception(error_message, exc_info=e)
            return False

    def switchover(self) -> None:
        """Trigger a switchover."""
        # Try to trigger the switchover.
        for attempt in Retrying(stop=stop_after_delay(60), wait=wait_fixed(3)):
            with attempt:
                current_primary = self.get_primary()
                r = requests.post(
                    f"{self._patroni_url}/switchover",
                    json={"leader": current_primary},
                    verify=self.verify,
                )

        # Check whether the switchover was unsuccessful.
        if r.status_code != 200:
            raise SwitchoverFailedError(f"received {r.status_code}")

    @retry(
        retry=retry_if_result(lambda x: not x),
        stop=stop_after_attempt(10),
        wait=wait_exponential(multiplier=1, min=2, max=30),
    )
    def primary_changed(self, old_primary: str) -> bool:
        """Checks whether the primary unit has changed."""
        primary = self.get_primary()
        return primary != old_primary

    def remove_raft_member(self, member_ip: str) -> None:
        """Remove a member from the raft cluster.

        The raft cluster is a different cluster from the Patroni cluster.
        It is responsible for defining which Patroni member can update
        the primary member in the DCS.

        Raises:
            RaftMemberNotFoundError: if the member to be removed
                is not part of the raft cluster.
        """
        # Get the status of the raft cluster.
        raft_status = subprocess.check_output([
            "charmed-postgresql.syncobj-admin",
            "-conn",
            "127.0.0.1:2222",
            "-status",
        ]).decode("UTF-8")

        # Check whether the member is still part of the raft cluster.
        if not member_ip or member_ip not in raft_status:
            return

        # Remove the member from the raft cluster.
        result = subprocess.check_output([
            "charmed-postgresql.syncobj-admin",
            "-conn",
            "127.0.0.1:2222",
            "-remove",
            f"{member_ip}:2222",
        ]).decode("UTF-8")

        if "SUCCESS" not in result:
            raise RemoveRaftMemberFailedError()

    @retry(stop=stop_after_attempt(3), wait=wait_exponential(multiplier=1, min=2, max=10))
    def reload_patroni_configuration(self):
        """Reload Patroni configuration after it was changed."""
        requests.post(f"{self._patroni_url}/reload", verify=self.verify)

    def restart_patroni(self) -> bool:
        """Restart Patroni.

        Returns:
            Whether the service restarted successfully.
        """
        try:
            cache = snap.SnapCache()
            selected_snap = cache["charmed-postgresql"]
            selected_snap.restart(services=["patroni"])
            return selected_snap.services["patroni"]["active"]
        except snap.SnapError as e:
            error_message = "Failed to start patroni snap service"
            logger.exception(error_message, exc_info=e)
            return False

    @retry(stop=stop_after_attempt(3), wait=wait_exponential(multiplier=1, min=2, max=10))
    def restart_postgresql(self) -> None:
        """Restart PostgreSQL."""
        requests.post(f"{self._patroni_url}/restart", verify=self.verify)

    @retry(stop=stop_after_attempt(3), wait=wait_exponential(multiplier=1, min=2, max=10))
    def reinitialize_postgresql(self) -> None:
        """Reinitialize PostgreSQL."""
        requests.post(f"{self._patroni_url}/reinitialize", verify=self.verify)

    @retry(stop=stop_after_attempt(3), wait=wait_exponential(multiplier=1, min=2, max=10))
    def bulk_update_parameters_controller_by_patroni(self, parameters: Dict[str, Any]) -> None:
        """Update the value of a parameter controller by Patroni.

        For more information, check https://patroni.readthedocs.io/en/latest/patroni_configuration.html#postgresql-parameters-controlled-by-patroni.
        """
        requests.patch(
            f"{self._patroni_url}/config",
            verify=self.verify,
            json={"postgresql": {"parameters": parameters}},
        )

    def update_synchronous_node_count(self, units: int = None) -> None:
        """Update synchronous_node_count to the minority of the planned cluster."""
        if units is None:
            units = self.planned_units
        # Try to update synchronous_node_count.
        for attempt in Retrying(stop=stop_after_delay(60), wait=wait_fixed(3)):
            with attempt:
                r = requests.patch(
                    f"{self._patroni_url}/config",
                    json={"synchronous_node_count": units // 2},
                    verify=self.verify,
                )

                # Check whether the update was unsuccessful.
                if r.status_code != 200:
                    raise UpdateSyncNodeCountError(f"received {r.status_code}")<|MERGE_RESOLUTION|>--- conflicted
+++ resolved
@@ -355,11 +355,7 @@
 
     def get_patroni_health(self) -> Dict[str, str]:
         """Gets, retires and parses the Patroni health endpoint."""
-<<<<<<< HEAD
         for attempt in Retrying(stop=stop_after_delay(60), wait=wait_fixed(7)):
-=======
-        for attempt in Retrying(stop=stop_after_delay(90), wait=wait_fixed(3)):
->>>>>>> 8c47bae5
             with attempt:
                 r = requests.get(
                     f"{self._patroni_url}/health",
