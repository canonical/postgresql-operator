#!/usr/bin/env python3
# Copyright 2021 Canonical Ltd.
# See LICENSE file for licensing details.

"""Helper class used to manage cluster lifecycle."""
import logging
import os
import pwd
import subprocess
from typing import Set

import requests
from charms.operator_libs_linux.v0.apt import DebianPackage
from charms.operator_libs_linux.v1 import snap
from jinja2 import Template
from tenacity import (
    AttemptManager,
    RetryError,
    Retrying,
    retry,
    retry_if_result,
    stop_after_attempt,
    stop_after_delay,
    wait_exponential,
    wait_fixed,
)

from constants import (
    API_REQUEST_TIMEOUT,
    PATRONI_CLUSTER_STATUS_ENDPOINT,
    REWIND_USER,
    TLS_CA_FILE,
    USER,
)

logger = logging.getLogger(__name__)

PATRONI_SERVICE = "patroni"


class NotReadyError(Exception):
    """Raised when not all cluster members healthy or finished initial sync."""


class RemoveRaftMemberFailedError(Exception):
    """Raised when a remove raft member failed for some reason."""


class SwitchoverFailedError(Exception):
    """Raised when a switchover failed for some reason."""


class UpdateSyncNodeCountError(Exception):
    """Raised when updating synchronous_node_count failed for some reason."""


class Patroni:
    """This class handles the bootstrap of a PostgreSQL database through Patroni."""

    pass

    def __init__(
        self,
        unit_ip: str,
        storage_path: str,
        cluster_name: str,
        member_name: str,
        planned_units: int,
        peers_ips: Set[str],
        superuser_password: str,
        replication_password: str,
        rewind_password: str,
        tls_enabled: bool,
    ):
        """Initialize the Patroni class.

        Args:
            unit_ip: IP address of the current unit
            storage_path: path to the storage mounted on this unit
            cluster_name: name of the cluster
            member_name: name of the member inside the cluster
            planned_units: number of units planned for the cluster
            peers_ips: IP addresses of the peer units
            superuser_password: password for the operator user
            replication_password: password for the user used in the replication
            rewind_password: password for the user used on rewinds
            tls_enabled: whether TLS is enabled
        """
        self.unit_ip = unit_ip
        self.storage_path = storage_path
        self.cluster_name = cluster_name
        self.member_name = member_name
        self.planned_units = planned_units
        self.peers_ips = peers_ips
        self.superuser_password = superuser_password
        self.replication_password = replication_password
        self.rewind_password = rewind_password
        self.tls_enabled = tls_enabled
        # Variable mapping to requests library verify parameter.
        # The CA bundle file is used to validate the server certificate when
        # TLS is enabled, otherwise True is set because it's the default value.
        self.verify = f"{self.storage_path}/{TLS_CA_FILE}" if tls_enabled else True

    @property
    def _patroni_url(self) -> str:
        """Patroni REST API URL."""
        return f"{'https' if self.tls_enabled else 'http'}://{self.unit_ip}:8008"

    def bootstrap_cluster(self) -> bool:
        """Bootstrap a PostgreSQL cluster using Patroni."""
        # Render the configuration files and start the cluster.
        self.configure_patroni_on_unit()
        return self.start_patroni()

    def configure_patroni_on_unit(self):
        """Configure Patroni (configuration files and service) on the unit."""
        self._change_owner(self.storage_path)
        # Avoid rendering the Patroni config file if it was already rendered.
        if not os.path.exists("/var/snap/charmed-postgresql/common/patroni/config.yaml"):
            self.render_patroni_yml_file()
<<<<<<< HEAD
        self._create_directory("/var/snap/charmed-postgresql/common/logs", 0o644)
        self.render_postgresql_conf_file()
=======
        self._render_patroni_service_file()
        # Reload systemd services before trying to start Patroni.
        daemon_reload()
>>>>>>> 290271e2

    def _change_owner(self, path: str) -> None:
        """Change the ownership of a file or a directory to the postgres user.

        Args:
            path: path to a file or directory.
        """
        # Get the uid/gid for the snap_daemon user.
        user_database = pwd.getpwnam("snap_daemon")
        # Set the correct ownership for the file or directory.
        os.chown(path, uid=user_database.pw_uid, gid=user_database.pw_gid)

    @property
    @retry(stop=stop_after_attempt(10), wait=wait_exponential(multiplier=1, min=2, max=10))
    def cluster_members(self) -> set:
        """Get the current cluster members."""
        # Request info from cluster endpoint (which returns all members of the cluster).
        cluster_status = requests.get(
            f"{self._patroni_url}/{PATRONI_CLUSTER_STATUS_ENDPOINT}",
            verify=self.verify,
            timeout=API_REQUEST_TIMEOUT,
        )
        return set([member["name"] for member in cluster_status.json()["members"]])

    def _create_directory(self, path: str, mode: int) -> None:
        """Creates a directory.

        Args:
            path: the path of the directory that should be created.
            mode: access permission mask applied to the
              directory using chmod (e.g. 0o640).
        """
        os.makedirs(path, mode=mode, exist_ok=True)
        # Ensure correct permissions are set on the directory.
        os.chmod(path, mode)
        self._change_owner(path)

    def _get_postgresql_version(self) -> str:
        """Return the PostgreSQL version from the system."""
        package = DebianPackage.from_system("postgresql")
        # Remove the Ubuntu revision from the version.
        return str(package.version).split("+")[0]

    def get_member_ip(self, member_name: str) -> str:
        """Get cluster member IP address.

        Args:
            member_name: cluster member name.

        Returns:
            IP address of the cluster member.
        """
        # Request info from cluster endpoint (which returns all members of the cluster).
        for attempt in Retrying(stop=stop_after_attempt(2 * len(self.peers_ips) + 1)):
            with attempt:
                url = self._get_alternative_patroni_url(attempt)
                cluster_status = requests.get(
                    f"{url}/{PATRONI_CLUSTER_STATUS_ENDPOINT}",
                    verify=self.verify,
                    timeout=API_REQUEST_TIMEOUT,
                )
                for member in cluster_status.json()["members"]:
                    if member["name"] == member_name:
                        return member["host"]

    def get_primary(self, unit_name_pattern=False) -> str:
        """Get primary instance.

        Args:
            unit_name_pattern: whether to convert pod name to unit name

        Returns:
            primary pod or unit name.
        """
        # Request info from cluster endpoint (which returns all members of the cluster).
        for attempt in Retrying(stop=stop_after_attempt(2 * len(self.peers_ips) + 1)):
            with attempt:
                url = self._get_alternative_patroni_url(attempt)
                cluster_status = requests.get(
                    f"{url}/{PATRONI_CLUSTER_STATUS_ENDPOINT}",
                    verify=self.verify,
                    timeout=API_REQUEST_TIMEOUT,
                )
                for member in cluster_status.json()["members"]:
                    if member["role"] == "leader":
                        primary = member["name"]
                        if unit_name_pattern:
                            # Change the last dash to / in order to match unit name pattern.
                            primary = "/".join(primary.rsplit("-", 1))
                        return primary

    def _get_alternative_patroni_url(self, attempt: AttemptManager) -> str:
        """Get an alternative REST API URL from another member each time.

        When the Patroni process is not running in the current unit it's needed
        to use a URL from another cluster member REST API to do some operations.
        """
        attempt_number = attempt.retry_state.attempt_number
        if attempt_number > 1:
            url = self._patroni_url
            # Build the URL using http and later using https for each peer.
            if (attempt_number - 1) <= len(self.peers_ips):
                url = url.replace("https://", "http://")
                unit_number = attempt_number - 2
            else:
                url = url.replace("http://", "https://")
                unit_number = attempt_number - 2 - len(self.peers_ips)
            other_unit_ip = list(self.peers_ips)[unit_number]
            url = url.replace(self.unit_ip, other_unit_ip)
        else:
            url = self._patroni_url
        return url

    def are_all_members_ready(self) -> bool:
        """Check if all members are correctly running Patroni and PostgreSQL.

        Returns:
            True if all members are ready False otherwise. Retries over a period of 10 seconds
            3 times to allow server time to start up.
        """
        # Request info from cluster endpoint
        # (which returns all members of the cluster and their states).
        try:
            for attempt in Retrying(stop=stop_after_delay(10), wait=wait_fixed(3)):
                with attempt:
                    cluster_status = requests.get(
                        f"{self._patroni_url}/{PATRONI_CLUSTER_STATUS_ENDPOINT}",
                        verify=self.verify,
                        timeout=API_REQUEST_TIMEOUT,
                    )
        except RetryError:
            return False

        # Check if all members are running and one of them is a leader (primary),
        # because sometimes there may exist (for some period of time) only
        # replicas after a failed switchover.
        return all(
            member["state"] == "running" for member in cluster_status.json()["members"]
        ) and any(member["role"] == "leader" for member in cluster_status.json()["members"])

    @property
    def member_started(self) -> bool:
        """Has the member started Patroni and PostgreSQL.

        Returns:
            True if services is ready False otherwise. Retries over a period of 60 seconds times to
            allow server time to start up.
        """
        try:
            for attempt in Retrying(stop=stop_after_delay(60), wait=wait_fixed(3)):
                with attempt:
                    r = requests.get(
                        f"{self._patroni_url}/health",
                        verify=self.verify,
                        timeout=API_REQUEST_TIMEOUT,
                    )
        except RetryError:
            return False

        return r.json()["state"] == "running"

    @property
    def member_replication_lag(self) -> str:
        """Member replication lag."""
        try:
            for attempt in Retrying(stop=stop_after_delay(60), wait=wait_fixed(3)):
                with attempt:
                    cluster_status = requests.get(
                        f"{self._patroni_url}/{PATRONI_CLUSTER_STATUS_ENDPOINT}",
                        verify=self.verify,
                        timeout=API_REQUEST_TIMEOUT,
                    )
        except RetryError:
            return "unknown"

        for member in cluster_status.json()["members"]:
            if member["name"] == self.member_name:
                return member["lag"]

        return "unknown"

    def render_file(self, path: str, content: str, mode: int) -> None:
        """Write a content rendered from a template to a file.

        Args:
            path: the path to the file.
            content: the data to be written to the file.
            mode: access permission mask applied to the
              file using chmod (e.g. 0o640).
        """
        # TODO: keep this method to use it also for generating replication configuration files and
        # move it to an utils / helpers file.
        # Write the content to the file.
        with open(path, "w+") as file:
            file.write(content)
        # Ensure correct permissions are set on the file.
        os.chmod(path, mode)
        self._change_owner(path)

    def render_patroni_yml_file(self, enable_tls: bool = False, stanza: str = None) -> None:
        """Render the Patroni configuration file.

        Args:
            enable_tls: whether to enable TLS.
            stanza: name of the stanza created by pgBackRest.
        """
        # Open the template patroni.yml file.
        with open("templates/patroni.yml.j2", "r") as file:
            template = Template(file.read())
        # Render the template file with the correct values.
        rendered = template.render(
            conf_path="/var/snap/charmed-postgresql/common/postgresql/",  # self.storage_path,
            enable_tls=enable_tls,
            member_name=self.member_name,
            peers_ips=self.peers_ips,
            scope=self.cluster_name,
            self_ip=self.unit_ip,
            superuser=USER,
            superuser_password=self.superuser_password,
            replication_password=self.replication_password,
            rewind_user=REWIND_USER,
            rewind_password=self.rewind_password,
            enable_pgbackrest=stanza is not None,
            stanza=stanza,
            version=self._get_postgresql_version(),
            minority_count=self.planned_units // 2,
        )
        self.render_file(
            "/var/snap/charmed-postgresql/common/patroni/config.yaml", rendered, 0o644
        )

    def start_patroni(self) -> bool:
        """Start Patroni service using snap.

        Returns:
            Whether the service started successfully.
        """
        try:
            cache = snap.SnapCache()
            selected_snap = cache["charmed-postgresql"]
            selected_snap.start(services=["patroni"])
            logger.error(
                f'selected_snap.services["patroni"]["active"]: {selected_snap.services["patroni"]["active"]}'
            )
            return selected_snap.services["patroni"]["active"]
        except snap.SnapError as e:
            error_message = "Failed to run snap service operation"  # , snap={snapname}, service={service}, operation={operation}"
            logger.exception(error_message, exc_info=e)

    def switchover(self) -> None:
        """Trigger a switchover."""
        # Try to trigger the switchover.
        for attempt in Retrying(stop=stop_after_delay(60), wait=wait_fixed(3)):
            with attempt:
                current_primary = self.get_primary()
                r = requests.post(
                    f"{self._patroni_url}/switchover",
                    json={"leader": current_primary},
                    verify=self.verify,
                )

        # Check whether the switchover was unsuccessful.
        if r.status_code != 200:
            raise SwitchoverFailedError(f"received {r.status_code}")

    @retry(
        retry=retry_if_result(lambda x: not x),
        stop=stop_after_attempt(10),
        wait=wait_exponential(multiplier=1, min=2, max=30),
    )
    def primary_changed(self, old_primary: str) -> bool:
        """Checks whether the primary unit has changed."""
        primary = self.get_primary()
        return primary != old_primary

    def remove_raft_member(self, member_ip: str) -> None:
        """Remove a member from the raft cluster.

        The raft cluster is a different cluster from the Patroni cluster.
        It is responsible for defining which Patroni member can update
        the primary member in the DCS.

        Raises:
            RaftMemberNotFoundError: if the member to be removed
                is not part of the raft cluster.
        """
        # Get the status of the raft cluster.
        raft_status = subprocess.check_output(
            ["syncobj_admin", "-conn", "127.0.0.1:2222", "-status"]
        ).decode("UTF-8")

        # Check whether the member is still part of the raft cluster.
        if not member_ip or member_ip not in raft_status:
            return

        # Remove the member from the raft cluster.
        result = subprocess.check_output(
            ["syncobj_admin", "-conn", "127.0.0.1:2222", "-remove", f"{member_ip}:2222"]
        ).decode("UTF-8")
        if "SUCCESS" not in result:
            raise RemoveRaftMemberFailedError()

    @retry(stop=stop_after_attempt(3), wait=wait_exponential(multiplier=1, min=2, max=10))
    def reload_patroni_configuration(self):
        """Reload Patroni configuration after it was changed."""
        requests.post(f"{self._patroni_url}/reload", verify=self.verify)

    @retry(stop=stop_after_attempt(3), wait=wait_exponential(multiplier=1, min=2, max=10))
    def restart_postgresql(self) -> None:
        """Restart PostgreSQL."""
        requests.post(f"{self._patroni_url}/restart", verify=self.verify)

    @retry(stop=stop_after_attempt(3), wait=wait_exponential(multiplier=1, min=2, max=10))
    def reinitialize_postgresql(self) -> None:
        """Reinitialize PostgreSQL."""
        requests.post(f"{self._patroni_url}/reinitialize", verify=self.verify)

    def update_synchronous_node_count(self, units: int = None) -> None:
        """Update synchronous_node_count to the minority of the planned cluster."""
        if units is None:
            units = self.planned_units
        # Try to update synchronous_node_count.
        for attempt in Retrying(stop=stop_after_delay(60), wait=wait_fixed(3)):
            with attempt:
                r = requests.patch(
                    f"{self._patroni_url}/config",
                    json={"synchronous_node_count": units // 2},
                    verify=self.verify,
                )

                # Check whether the update was unsuccessful.
                if r.status_code != 200:
                    raise UpdateSyncNodeCountError(f"received {r.status_code}")<|MERGE_RESOLUTION|>--- conflicted
+++ resolved
@@ -118,14 +118,8 @@
         # Avoid rendering the Patroni config file if it was already rendered.
         if not os.path.exists("/var/snap/charmed-postgresql/common/patroni/config.yaml"):
             self.render_patroni_yml_file()
-<<<<<<< HEAD
         self._create_directory("/var/snap/charmed-postgresql/common/logs", 0o644)
         self.render_postgresql_conf_file()
-=======
-        self._render_patroni_service_file()
-        # Reload systemd services before trying to start Patroni.
-        daemon_reload()
->>>>>>> 290271e2
 
     def _change_owner(self, path: str) -> None:
         """Change the ownership of a file or a directory to the postgres user.
