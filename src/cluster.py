#!/usr/bin/env python3
# Copyright 2021 Canonical Ltd.
# See LICENSE file for licensing details.

"""Helper class used to manage cluster lifecycle."""

import glob
import logging
import os
import pwd
import re
import shutil
import ssl
import subprocess
from asyncio import as_completed, create_task, run, wait
from contextlib import suppress
from pathlib import Path
from typing import TYPE_CHECKING, Any, TypedDict

import charm_refresh
import psutil
import requests
from aiohttp import BasicAuth, ClientError, ClientSession, ClientTimeout
from charms.operator_libs_linux.v2 import snap
from jinja2 import Template
from ops import BlockedStatus
from pysyncobj.utility import TcpUtility, UtilityException
from tenacity import (
    RetryError,
    Retrying,
    retry,
    retry_if_result,
    stop_after_attempt,
    stop_after_delay,
    wait_exponential,
    wait_fixed,
)

from constants import (
    API_REQUEST_TIMEOUT,
    PATRONI_CLUSTER_STATUS_ENDPOINT,
    PATRONI_CONF_PATH,
    PATRONI_LOGS_PATH,
    PATRONI_SERVICE_DEFAULT_PATH,
    PEER,
    PGBACKREST_CONFIGURATION_FILE,
    POSTGRESQL_CONF_PATH,
    POSTGRESQL_DATA_PATH,
    POSTGRESQL_LOGS_PATH,
    REWIND_USER,
    TLS_CA_BUNDLE_FILE,
    USER,
)
from utils import label2name

logger = logging.getLogger(__name__)

PG_BASE_CONF_PATH = f"{POSTGRESQL_CONF_PATH}/postgresql.conf"

RUNNING_STATES = ["running", "streaming"]

PATRONI_TIMEOUT = 10

if TYPE_CHECKING:
    from charm import PostgresqlOperatorCharm


class RaftPostgresqlNotUpError(Exception):
    """Postgresql not yet started."""


class RaftPostgresqlStillUpError(Exception):
    """Postgresql not yet down."""


class RaftNotPromotedError(Exception):
    """Leader not yet set when reinitialising raft."""


class ClusterNotPromotedError(Exception):
    """Raised when a cluster is not promoted."""


class NotReadyError(Exception):
    """Raised when not all cluster members healthy or finished initial sync."""


class EndpointNotReadyError(Exception):
    """Raised when an endpoint is not ready."""


class StandbyClusterAlreadyPromotedError(Exception):
    """Raised when a standby cluster is already promoted."""


class RemoveRaftMemberFailedError(Exception):
    """Raised when a remove raft member failed for some reason."""


class SwitchoverFailedError(Exception):
    """Raised when a switchover failed for some reason."""


class SwitchoverNotSyncError(SwitchoverFailedError):
    """Raised when a switchover failed because node is not sync."""


class UpdateSyncNodeCountError(Exception):
    """Raised when updating synchronous_node_count failed for some reason."""


class ClusterMember(TypedDict):
    """Type for cluster member."""

    name: str
    role: str
    state: str
    api_url: str
    host: str
    port: int
    timeline: int
    lag: int


class Patroni:
    """This class handles the bootstrap of a PostgreSQL database through Patroni."""

    def __init__(
        self,
        charm: "PostgresqlOperatorCharm",
        unit_ip: str,
        cluster_name: str,
        member_name: str,
        planned_units: int,
        peers_ips: set[str],
        superuser_password: str,
        replication_password: str,
        rewind_password: str,
        raft_password: str,
        patroni_password: str,
    ):
        """Initialize the Patroni class.

        Args:
            charm: PostgreSQL charm instance.
            unit_ip: IP address of the current unit
            cluster_name: name of the cluster
            member_name: name of the member inside the cluster
            planned_units: number of units planned for the cluster
            peers_ips: IP addresses of the peer units
            superuser_password: password for the operator user
            replication_password: password for the user used in the replication
            rewind_password: password for the user used on rewinds
            raft_password: password for raft
            patroni_password: password for the user used on patroni
        """
        self.charm = charm
        self.unit_ip = unit_ip
        self.cluster_name = cluster_name
        self.member_name = member_name
        self.planned_units = planned_units
        self.peers_ips = peers_ips
        self.superuser_password = superuser_password
        self.replication_password = replication_password
        self.rewind_password = rewind_password
        self.raft_password = raft_password
        self.patroni_password = patroni_password
        # Variable mapping to requests library verify parameter.
        # The CA bundle file is used to validate the server certificate when
        # TLS is enabled, otherwise True is set because it's the default value.
        self.verify = f"{PATRONI_CONF_PATH}/{TLS_CA_BUNDLE_FILE}"

    @property
    def _patroni_auth(self) -> requests.auth.HTTPBasicAuth:
        return requests.auth.HTTPBasicAuth("patroni", self.patroni_password)

    @property
    def _patroni_async_auth(self) -> BasicAuth:
        return BasicAuth("patroni", password=self.patroni_password)

    @property
    def _patroni_url(self) -> str:
        """Patroni REST API URL."""
        return f"https://{self.unit_ip}:8008"

    @staticmethod
    def _dict_to_hba_string(_dict: dict[str, Any]) -> str:
        """Transform a dictionary into a Host Based Authentication valid string."""
        for key, value in _dict.items():
            if isinstance(value, bool):
                _dict[key] = int(value)
            if isinstance(value, str):
                _dict[key] = f'"{value}"'

        return " ".join(f"{key}={value}" for key, value in _dict.items())

    def bootstrap_cluster(self) -> bool:
        """Bootstrap a PostgreSQL cluster using Patroni."""
        # Render the configuration files and start the cluster.
        self.configure_patroni_on_unit()
        return self.start_patroni()

    def configure_patroni_on_unit(self):
        """Configure Patroni (configuration files and service) on the unit."""
        self._change_owner(POSTGRESQL_DATA_PATH)

        # Create empty base config
        open(PG_BASE_CONF_PATH, "a").close()

        # Expected permission
        # Replicas refuse to start with the default permissions
        os.chmod(POSTGRESQL_DATA_PATH, 0o750)  # noqa: S103

    def _change_owner(self, path: str) -> None:
        """Change the ownership of a file or a directory to the postgres user.

        Args:
            path: path to a file or directory.
        """
        # Get the uid/gid for the snap_daemon user.
        user_database = pwd.getpwnam("snap_daemon")
        # Set the correct ownership for the file or directory.
        os.chown(path, uid=user_database.pw_uid, gid=user_database.pw_gid)

    @property
    @retry(stop=stop_after_attempt(10), wait=wait_exponential(multiplier=1, min=2, max=10))
    def cluster_members(self) -> set:
        """Get the current cluster members."""
        # Request info from cluster endpoint (which returns all members of the cluster).
        cluster_status = requests.get(
            f"{self._patroni_url}/{PATRONI_CLUSTER_STATUS_ENDPOINT}",
            verify=self.verify,
            timeout=API_REQUEST_TIMEOUT,
            auth=self._patroni_auth,
        )
        return {member["name"] for member in cluster_status.json()["members"]}

    def _create_directory(self, path: str, mode: int) -> None:
        """Creates a directory.

        Args:
            path: the path of the directory that should be created.
            mode: access permission mask applied to the
              directory using chmod (e.g. 0o640).
        """
        os.makedirs(path, mode=mode, exist_ok=True)
        # Ensure correct permissions are set on the directory.
        os.chmod(path, mode)
        self._change_owner(path)

    def get_postgresql_version(self) -> str:
        """Return the PostgreSQL version from the system."""
        client = snap.SnapClient()
        for snp in client.get_installed_snaps():
            if snp["name"] == charm_refresh.snap_name():
                return snp["version"]

<<<<<<< HEAD
    def cluster_status(self, alternative_endpoints: Optional[list] = None) -> list[ClusterMember]:
        """Query the cluster status."""
        if response := self.parallel_patroni_get_request(
            f"/{PATRONI_CLUSTER_STATUS_ENDPOINT}", alternative_endpoints
        ):
            return response["members"]
        return []
=======
    def cluster_status(
        self, alternative_endpoints: list | None = None
    ) -> list[ClusterMember] | None:
        """Query the cluster status."""
        # Request info from cluster endpoint (which returns all members of the cluster).
        # TODO we don't know the other cluster's ca
        verify = self.verify if not alternative_endpoints else False
        for attempt in Retrying(
            stop=stop_after_attempt(
                len(alternative_endpoints) if alternative_endpoints else len(self.peers_ips)
            )
        ):
            with attempt:
                request_url = self._get_alternative_patroni_url(attempt, alternative_endpoints)

                cluster_status = requests.get(
                    f"{request_url}/{PATRONI_CLUSTER_STATUS_ENDPOINT}",
                    verify=verify,
                    timeout=API_REQUEST_TIMEOUT,
                    auth=self._patroni_auth,
                )
                return cluster_status.json()["members"]
>>>>>>> a86cb171

    def get_member_ip(self, member_name: str) -> str | None:
        """Get cluster member IP address.

        Args:
            member_name: cluster member name.

        Returns:
            IP address of the cluster member.
        """
        cluster_status = self.cluster_status()
        if not cluster_status:
            return

        for member in cluster_status:
            if member["name"] == member_name:
                return member["host"]

    def get_member_status(self, member_name: str) -> str:
        """Get cluster member status.

        Args:
            member_name: cluster member name.

        Returns:
            status of the cluster member or an empty string if the status
                couldn't be retrieved yet.
        """
        # Request info from cluster endpoint (which returns all members of the cluster).
        cluster_status = self.cluster_status()
        if cluster_status:
            for member in cluster_status:
                if member["name"] == member_name:
                    return member["state"]
        return ""

    async def _aiohttp_get_request(self, url):
        ssl_ctx = ssl.create_default_context()
        with suppress(FileNotFoundError):
            ssl_ctx.load_verify_locations(cafile=f"{PATRONI_CONF_PATH}/{TLS_CA_FILE}")
        async with ClientSession(
            auth=self._patroni_async_auth,
            timeout=ClientTimeout(total=API_REQUEST_TIMEOUT),
        ) as session:
            try:
                async with session.get(url, ssl=ssl_ctx) as response:
                    if response.status > 299:
                        logger.debug(
                            "Call failed with status code {response.status}: {response.text()}"
                        )
                        return
                    return await response.json()
            except (ClientError, ValueError):
                return None

    async def _async_get_request(self, uri, endpoints):
        tasks = [
            create_task(self._aiohttp_get_request(f"http://{ip}:8008{uri}")) for ip in endpoints
        ] + [create_task(self._aiohttp_get_request(f"https://{ip}:8008{uri}")) for ip in endpoints]
        for task in as_completed(tasks):
            if result := await task:
                for task in tasks:
                    task.cancel()
                await wait(tasks)
                return result

    def parallel_patroni_get_request(self, uri: str, endpoints: list[str] | None = None) -> dict:
        """Call all possible patroni endpoints in parallel."""
        if not endpoints:
            endpoints = (self.unit_ip, *self.peers_ips)
        return run(self._async_get_request(uri, endpoints))

    def get_primary(
        self, unit_name_pattern=False, alternative_endpoints: list[str] | None = None
    ) -> str | None:
        """Get primary instance.

        Args:
            unit_name_pattern: whether to convert pod name to unit name
            alternative_endpoints: list of alternative endpoints to check for the primary.

        Returns:
            primary pod or unit name.
        """
        # Request info from cluster endpoint (which returns all members of the cluster).
        if cluster_status := self.cluster_status(alternative_endpoints):
            for member in cluster_status:
                if member["role"] == "leader":
                    primary = member["name"]
                    if unit_name_pattern:
                        # Change the last dash to / in order to match unit name pattern.
                        primary = label2name(primary)
                    return primary

    def get_standby_leader(
        self, unit_name_pattern=False, check_whether_is_running: bool = False
    ) -> str | None:
        """Get standby leader instance.

        Args:
            unit_name_pattern: whether to convert pod name to unit name
            check_whether_is_running: whether to check if the standby leader is running

        Returns:
            standby leader pod or unit name.
        """
        # Request info from cluster endpoint (which returns all members of the cluster).
<<<<<<< HEAD
        for member in self.cluster_status():
            if member["role"] == "standby_leader":
                if check_whether_is_running and member["state"] not in RUNNING_STATES:
                    logger.warning(f"standby leader {member['name']} is not running")
                    continue
                standby_leader = member["name"]
                if unit_name_pattern:
                    # Change the last dash to / in order to match unit name pattern.
                    standby_leader = label2name(standby_leader)
                return standby_leader
=======
        cluster_status = self.cluster_status()
        if cluster_status:
            for member in cluster_status:
                if member["role"] == "standby_leader":
                    if check_whether_is_running and member["state"] not in RUNNING_STATES:
                        logger.warning(f"standby leader {member['name']} is not running")
                        continue
                    standby_leader = member["name"]
                    if unit_name_pattern:
                        # Change the last dash to / in order to match unit name pattern.
                        standby_leader = label2name(standby_leader)
                    return standby_leader
>>>>>>> a86cb171

    def get_sync_standby_names(self) -> list[str]:
        """Get the list of sync standby unit names."""
        sync_standbys = []
        # Request info from cluster endpoint (which returns all members of the cluster).
<<<<<<< HEAD
        for member in self.cluster_status():
            if member["role"] == "sync_standby":
                sync_standbys.append(label2name(member["name"]))
        return sync_standbys

=======
        cluster_status = self.cluster_status()
        if cluster_status:
            for member in cluster_status:
                if member["role"] == "sync_standby":
                    sync_standbys.append(label2name(member["name"]))
        return sync_standbys

    def _get_alternative_patroni_url(
        self, attempt: AttemptManager, alternative_endpoints: list[str] | None = None
    ) -> str:
        """Get an alternative REST API URL from another member each time.

        When the Patroni process is not running in the current unit it's needed
        to use a URL from another cluster member REST API to do some operations.
        """
        if alternative_endpoints is not None:
            return self._patroni_url.replace(
                self.unit_ip, alternative_endpoints[attempt.retry_state.attempt_number - 1]
            )
        attempt_number = attempt.retry_state.attempt_number
        if attempt_number > 1:
            url = self._patroni_url
            if (attempt_number - 1) <= len(self.peers_ips):
                unit_number = attempt_number - 2
            else:
                unit_number = attempt_number - 2 - len(self.peers_ips)
            other_unit_ip = list(self.peers_ips)[unit_number]
            url = url.replace(self.unit_ip, other_unit_ip)
        else:
            url = self._patroni_url
        return url

>>>>>>> a86cb171
    def are_all_members_ready(self) -> bool:
        """Check if all members are correctly running Patroni and PostgreSQL.

        Returns:
            True if all members are ready False otherwise. Retries over a period of 10 seconds
            3 times to allow server time to start up.
        """
        # Request info from cluster endpoint
        # (which returns all members of the cluster and their states).
        try:
            for attempt in Retrying(stop=stop_after_delay(10), wait=wait_fixed(3)):
                with attempt:
                    cluster_status = requests.get(
                        f"{self._patroni_url}/{PATRONI_CLUSTER_STATUS_ENDPOINT}",
                        verify=self.verify,
                        timeout=API_REQUEST_TIMEOUT,
                        auth=self._patroni_auth,
                    )
        except RetryError:
            return False

        # Check if all members are running and one of them is a leader (primary) or
        # a standby leader, because sometimes there may exist (for some period of time)
        # only replicas after a failed switchover.
        return all(
            member["state"] in RUNNING_STATES for member in cluster_status.json()["members"]
        ) and any(
            member["role"] in ["leader", "standby_leader"]
            for member in cluster_status.json()["members"]
        )

    def get_patroni_health(self) -> dict[str, str]:
        """Gets, retires and parses the Patroni health endpoint."""
        for attempt in Retrying(stop=stop_after_delay(60), wait=wait_fixed(7)):
            with attempt:
                r = requests.get(
                    f"{self._patroni_url}/health",
                    verify=self.verify,
                    timeout=API_REQUEST_TIMEOUT,
                    auth=self._patroni_auth,
                )

                return r.json()

    @property
    def is_creating_backup(self) -> bool:
        """Returns whether a backup is being created."""
        # Request info from cluster endpoint (which returns the list of tags from each
        # cluster member; the "is_creating_backup" tag means that the member is creating
        # a backup).
        try:
            for attempt in Retrying(stop=stop_after_delay(10), wait=wait_fixed(3)):
                with attempt:
                    r = requests.get(
                        f"{self._patroni_url}/cluster",
                        verify=self.verify,
                        auth=self._patroni_auth,
                        timeout=PATRONI_TIMEOUT,
                    )
        except RetryError:
            return False

        return any(
            "tags" in member and member["tags"].get("is_creating_backup")
            for member in r.json()["members"]
        )

    def is_replication_healthy(self) -> bool:
        """Return whether the replication is healthy."""
        try:
            for attempt in Retrying(stop=stop_after_delay(60), wait=wait_fixed(3)):
                with attempt:
                    primary = self.get_primary()
                    primary_ip = self.get_member_ip(primary)
                    members_ips = {self.unit_ip}
                    members_ips.update(self.peers_ips)
                    for members_ip in members_ips:
                        endpoint = "leader" if members_ip == primary_ip else "replica?lag=16kB"
                        url = self._patroni_url.replace(self.unit_ip, members_ip)
                        member_status = requests.get(
                            f"{url}/{endpoint}",
                            verify=self.verify,
                            auth=self._patroni_auth,
                            timeout=PATRONI_TIMEOUT,
                        )
                        if member_status.status_code != 200:
                            logger.debug(
                                f"Failed replication check for {members_ip} with code {member_status.status_code}"
                            )
                            raise Exception
        except RetryError:
            logger.exception("replication is not healthy")
            return False

        logger.debug("replication is healthy")
        return True

    @property
    def member_started(self) -> bool:
        """Has the member started Patroni and PostgreSQL.

        Returns:
            True if services is ready False otherwise. Retries over a period of 60 seconds times to
            allow server time to start up.
        """
        try:
            response = self.get_patroni_health()
        except RetryError:
            return False

        return response["state"] in RUNNING_STATES

    @property
    def member_inactive(self) -> bool:
        """Are Patroni and PostgreSQL in inactive state.

        Returns:
            True if services is not running, starting or restarting. Retries over a period of 60
            seconds times to allow server time to start up.
        """
        try:
            response = self.get_patroni_health()
        except RetryError:
            return True

        return response["state"] not in [
            *RUNNING_STATES,
            "creating replica",
            "starting",
            "restarting",
        ]

    @property
    def member_replication_lag(self) -> str:
        """Member replication lag."""
        try:
            for attempt in Retrying(stop=stop_after_delay(60), wait=wait_fixed(3)):
                with attempt:
                    cluster_status = requests.get(
                        f"{self._patroni_url}/{PATRONI_CLUSTER_STATUS_ENDPOINT}",
                        verify=self.verify,
                        timeout=API_REQUEST_TIMEOUT,
                        auth=self._patroni_auth,
                    )
        except RetryError:
            return "unknown"

        for member in cluster_status.json()["members"]:
            if member["name"] == self.member_name:
                return member.get("lag", "unknown")

        return "unknown"

    @property
    def is_member_isolated(self) -> bool:
        """Returns whether the unit is isolated from the cluster."""
        try:
            for attempt in Retrying(stop=stop_after_delay(10), wait=wait_fixed(3)):
                with attempt:
                    cluster_status = requests.get(
                        f"{self._patroni_url}/{PATRONI_CLUSTER_STATUS_ENDPOINT}",
                        verify=self.verify,
                        timeout=API_REQUEST_TIMEOUT,
                        auth=self._patroni_auth,
                    )
        except RetryError:
            # Return False if it was not possible to get the cluster info. Try again later.
            return False

        return len(cluster_status.json()["members"]) == 0

    def online_cluster_members(self) -> list[ClusterMember]:
        """Return list of online cluster members."""
        try:
            cluster_status = self.cluster_status()
        except RetryError:
            logger.exception("Unable to get the state of the cluster")
            return []
        if not cluster_status:
            return []

        return [member for member in cluster_status if member["state"] in RUNNING_STATES]

    def are_replicas_up(self) -> dict[str, bool] | None:
        """Check if cluster members are running or streaming."""
        try:
            response = requests.get(
                f"{self._patroni_url}/cluster",
                verify=self.verify,
                auth=self._patroni_auth,
                timeout=PATRONI_TIMEOUT,
            )
            return {
                member["host"]: member["state"] in ["running", "streaming"]
                for member in response.json()["members"]
            }
        except Exception:
            logger.exception("Unable to get the state of the cluster")
            return

    def promote_standby_cluster(self) -> None:
        """Promote a standby cluster to be a regular cluster."""
        config_response = requests.get(
            f"{self._patroni_url}/config",
            verify=self.verify,
            auth=self._patroni_auth,
            timeout=PATRONI_TIMEOUT,
        )
        if "standby_cluster" not in config_response.json():
            raise StandbyClusterAlreadyPromotedError("standby cluster is already promoted")
        requests.patch(
            f"{self._patroni_url}/config",
            verify=self.verify,
            json={"standby_cluster": None},
            auth=self._patroni_auth,
            timeout=PATRONI_TIMEOUT,
        )
        for attempt in Retrying(stop=stop_after_delay(60), wait=wait_fixed(3)):
            with attempt:
                if self.get_primary() is None:
                    raise ClusterNotPromotedError("cluster not promoted")

    def render_file(self, path: str, content: str, mode: int, change_owner: bool = True) -> None:
        """Write a content rendered from a template to a file.

        Args:
            path: the path to the file.
            content: the data to be written to the file.
            mode: access permission mask applied to the
              file using chmod (e.g. 0o640).
            change_owner: whether to change the file owner
              to the snap_daemon user.
        """
        # TODO: keep this method to use it also for generating replication configuration files and
        # move it to an utils / helpers file.
        # Write the content to the file.
        with open(path, "w+") as file:
            file.write(content)
        # Ensure correct permissions are set on the file.
        os.chmod(path, mode)
        if change_owner:
            self._change_owner(path)

    def render_patroni_yml_file(
        self,
        connectivity: bool = False,
        is_creating_backup: bool = False,
        enable_ldap: bool = False,
        enable_tls: bool = False,
        stanza: str | None = None,
        restore_stanza: str | None = None,
        disable_pgbackrest_archiving: bool = False,
        backup_id: str | None = None,
        pitr_target: str | None = None,
        restore_timeline: str | None = None,
        restore_to_latest: bool = False,
        parameters: dict[str, str] | None = None,
        no_peers: bool = False,
    ) -> None:
        """Render the Patroni configuration file.

        Args:
            connectivity: whether to allow external connections to the database.
            is_creating_backup: whether this unit is creating a backup.
            enable_ldap: whether to enable LDAP authentication.
            enable_tls: whether to enable client TLS.
            stanza: name of the stanza created by pgBackRest.
            restore_stanza: name of the stanza used when restoring a backup.
            disable_pgbackrest_archiving: whether to force disable pgBackRest WAL archiving.
            backup_id: id of the backup that is being restored.
            pitr_target: point-in-time-recovery target for the restore.
            restore_timeline: timeline to restore from.
            restore_to_latest: restore all the WAL transaction logs from the stanza.
            parameters: PostgreSQL parameters to be added to the postgresql.conf file.
            no_peers: Don't include peers.
        """
        # Open the template patroni.yml file.
        with open("templates/patroni.yml.j2") as file:
            template = Template(file.read())

        ldap_params = self.charm.get_ldap_parameters()

        # Render the template file with the correct values.
        rendered = template.render(
            conf_path=PATRONI_CONF_PATH,
            connectivity=connectivity,
            is_creating_backup=is_creating_backup,
            log_path=PATRONI_LOGS_PATH,
            postgresql_log_path=POSTGRESQL_LOGS_PATH,
            data_path=POSTGRESQL_DATA_PATH,
            enable_ldap=enable_ldap,
            enable_tls=enable_tls,
            member_name=self.member_name,
            partner_addrs=self.charm.async_replication.get_partner_addresses()
            if not no_peers
            else [],
            peers_ips=self.peers_ips if not no_peers else set(),
            pgbackrest_configuration_file=PGBACKREST_CONFIGURATION_FILE,
            scope=self.cluster_name,
            self_ip=self.unit_ip,
            listen_ips=self.charm.listen_ips,
            superuser=USER,
            superuser_password=self.superuser_password,
            replication_password=self.replication_password,
            rewind_user=REWIND_USER,
            rewind_password=self.rewind_password,
            enable_pgbackrest_archiving=stanza is not None
            and disable_pgbackrest_archiving is False,
            restoring_backup=backup_id is not None or pitr_target is not None,
            backup_id=backup_id,
            pitr_target=pitr_target if not restore_to_latest else None,
            restore_timeline=restore_timeline,
            restore_to_latest=restore_to_latest,
            stanza=stanza,
            restore_stanza=restore_stanza,
            version=self.get_postgresql_version().split(".")[0],
            synchronous_node_count=self._synchronous_node_count,
            pg_parameters=parameters,
            primary_cluster_endpoint=self.charm.async_replication.get_primary_cluster_endpoint(),
            extra_replication_endpoints=self.charm.async_replication.get_standby_endpoints(),
            raft_password=self.raft_password,
            ldap_parameters=self._dict_to_hba_string(ldap_params),
            patroni_password=self.patroni_password,
        )
        self.render_file(f"{PATRONI_CONF_PATH}/patroni.yaml", rendered, 0o600)

    def start_patroni(self) -> bool:
        """Start Patroni service using snap.

        Returns:
            Whether the service started successfully.
        """
        try:
            cache = snap.SnapCache()
            selected_snap = cache["charmed-postgresql"]
            selected_snap.start(services=["patroni"])
            return selected_snap.services["patroni"]["active"]
        except snap.SnapError as e:
            error_message = "Failed to start patroni snap service"
            logger.exception(error_message, exc_info=e)
            return False

    def patroni_logs(self, num_lines: int | str | None = 10) -> str:
        """Get Patroni snap service logs. Executes only on current unit.

        Args:
            num_lines: number of log last lines being returned.

        Returns:
            Multi-line logs string.
        """
        try:
            cache = snap.SnapCache()
            selected_snap = cache["charmed-postgresql"]
            return selected_snap.logs(services=["patroni"], num_lines=num_lines)
        except snap.SnapError as e:
            error_message = "Failed to get logs from patroni snap service"
            logger.exception(error_message, exc_info=e)
            return ""

    def last_postgresql_logs(self) -> str:
        """Get last log file content of Postgresql service.

        If there is no available log files, empty line will be returned.

        Returns:
            Content of last log file of Postgresql service.
        """
        log_files = glob.glob(f"{POSTGRESQL_LOGS_PATH}/*.log")
        if len(log_files) == 0:
            return ""
        log_files.sort(reverse=True)
        try:
            with open(log_files[0]) as last_log_file:
                return last_log_file.read()
        except OSError as e:
            error_message = "Failed to read last postgresql log file"
            logger.exception(error_message, exc_info=e)
            return ""

    def stop_patroni(self) -> bool:
        """Stop Patroni service using systemd.

        Returns:
            Whether the service stopped successfully.
        """
        try:
            cache = snap.SnapCache()
            selected_snap = cache["charmed-postgresql"]
            selected_snap.stop(services=["patroni"])
            return not selected_snap.services["patroni"]["active"]
        except snap.SnapError as e:
            error_message = "Failed to stop patroni snap service"
            logger.exception(error_message, exc_info=e)
            return False

    def switchover(self, candidate: str | None = None) -> None:
        """Trigger a switchover."""
        # Try to trigger the switchover.
        for attempt in Retrying(stop=stop_after_delay(60), wait=wait_fixed(3)):
            with attempt:
                current_primary = self.get_primary()
                body = {"leader": current_primary}
                if candidate:
                    body["candidate"] = candidate
                r = requests.post(
                    f"{self._patroni_url}/switchover",
                    json=body,
                    verify=self.verify,
                    auth=self._patroni_auth,
                    timeout=PATRONI_TIMEOUT,
                )

        # Check whether the switchover was unsuccessful.
        if r.status_code != 200:
            if (
                r.status_code == 412
                and r.text == "candidate name does not match with sync_standby"
            ):
                logger.debug("Unit is not sync standby")
                raise SwitchoverNotSyncError()
            logger.warning(f"Switchover call failed with code {r.status_code} {r.text}")
            raise SwitchoverFailedError(f"received {r.status_code}")

    @retry(
        retry=retry_if_result(lambda x: not x),
        stop=stop_after_attempt(10),
        wait=wait_exponential(multiplier=1, min=2, max=30),
    )
    def primary_changed(self, old_primary: str) -> bool:
        """Checks whether the primary unit has changed."""
        primary = self.get_primary()
        return primary != old_primary

    def has_raft_quorum(self) -> bool:
        """Check if raft cluster has quorum."""
        # Get the status of the raft cluster.
        syncobj_util = TcpUtility(password=self.raft_password, timeout=3)

        raft_host = "127.0.0.1:2222"
        try:
            raft_status = syncobj_util.executeCommand(raft_host, ["status"])
        except UtilityException:
            logger.warning("Has raft quorum: Cannot connect to raft cluster")
            return False
        return raft_status["has_quorum"]

    def remove_raft_data(self) -> None:
        """Stops Patroni and removes the raft journals."""
        logger.info("Stopping patroni")
        self.stop_patroni()

        logger.info("Wait for postgresql to stop")
        for attempt in Retrying(wait=wait_fixed(5)):
            with attempt:
                for proc in psutil.process_iter(["name"]):
                    if proc.name() == "postgres":
                        raise RaftPostgresqlStillUpError()

        logger.info("Removing raft data")
        try:
            path = Path(f"{PATRONI_CONF_PATH}/raft")
            if path.exists() and path.is_dir():
                shutil.rmtree(path)
        except OSError as e:
            raise Exception(
                f"Failed to remove previous cluster information with error: {e!s}"
            ) from e
        logger.info("Raft ready to reinitialise")

    def reinitialise_raft_data(self) -> None:
        """Reinitialise the raft journals and promoting the unit to leader. Should only be run on sync replicas."""
        logger.info("Rerendering patroni config without peers")
        self.charm.update_config(no_peers=True)
        logger.info("Starting patroni")
        self.start_patroni()

        logger.info("Waiting for new raft cluster to initialise")
        for attempt in Retrying(wait=wait_fixed(5)):
            with attempt:
                health_status = self.get_patroni_health()
                if (
                    health_status["role"] not in ["leader", "master"]
                    or health_status["state"] != "running"
                ):
                    raise RaftNotPromotedError()

        logger.info("Restarting patroni")
        self.restart_patroni()
        for attempt in Retrying(wait=wait_fixed(5)):
            with attempt:
                found_postgres = False
                for proc in psutil.process_iter(["name"]):
                    if proc.name() == "postgres":
                        found_postgres = True
                        break
                if not found_postgres:
                    raise RaftPostgresqlNotUpError()
        logger.info("Raft should be unstuck")

    def get_running_cluster_members(self) -> list[str]:
        """List running patroni members."""
        try:
            members = requests.get(
                f"{self._patroni_url}/{PATRONI_CLUSTER_STATUS_ENDPOINT}",
                verify=self.verify,
                timeout=API_REQUEST_TIMEOUT,
                auth=self._patroni_auth,
            ).json()["members"]
            return [
                member["name"] for member in members if member["state"] in ("streaming", "running")
            ]
        except Exception:
            return []

    def remove_raft_member(self, member_ip: str) -> None:
        """Remove a member from the raft cluster.

        The raft cluster is a different cluster from the Patroni cluster.
        It is responsible for defining which Patroni member can update
        the primary member in the DCS.

        Raises:
            RaftMemberNotFoundError: if the member to be removed
                is not part of the raft cluster.
        """
        if self.charm.has_raft_keys():
            logger.debug("Remove raft member: Raft already in recovery")
            return

        # Get the status of the raft cluster.
        syncobj_util = TcpUtility(password=self.raft_password, timeout=3)

        raft_host = "127.0.0.1:2222"
        try:
            raft_status = syncobj_util.executeCommand(raft_host, ["status"])
        except UtilityException:
            logger.warning("Remove raft member: Cannot connect to raft cluster")
            raise RemoveRaftMemberFailedError() from None

        # Check whether the member is still part of the raft cluster.
        if not member_ip or f"partner_node_status_server_{member_ip}:2222" not in raft_status:
            return

        # If there's no quorum and the leader left raft cluster is stuck
        if not raft_status["has_quorum"] and (
            not raft_status["leader"] or raft_status["leader"].host == member_ip
        ):
            self.charm.set_unit_status(
                BlockedStatus("Raft majority loss, run: promote-to-primary")
            )
            logger.warning("Remove raft member: Stuck raft cluster detected")
            data_flags = {"raft_stuck": "True"}
            self.charm.unit_peer_data.update(data_flags)

            # Leader doesn't always trigger when changing it's own peer data.
            if self.charm.unit.is_leader():
                self.charm.on[PEER].relation_changed.emit(
                    unit=self.charm.unit,
                    app=self.charm.app,
                    relation=self.charm.model.get_relation(PEER),
                )
            return

        # Suppressing since the call will be removed soon
        # Remove the member from the raft cluster.
        try:
            result = syncobj_util.executeCommand(raft_host, ["remove", f"{member_ip}:2222"])
        except UtilityException:
            logger.debug("Remove raft member: Remove call failed")
            raise RemoveRaftMemberFailedError() from None

        if not result.startswith("SUCCESS"):
            logger.debug("Remove raft member: Remove call not successful")
            raise RemoveRaftMemberFailedError()

    @retry(stop=stop_after_attempt(20), wait=wait_exponential(multiplier=1, min=2, max=10))
    def reload_patroni_configuration(self):
        """Reload Patroni configuration after it was changed."""
        requests.post(
            f"{self._patroni_url}/reload",
            verify=self.verify,
            auth=self._patroni_auth,
            timeout=PATRONI_TIMEOUT,
        )

    def restart_patroni(self) -> bool:
        """Restart Patroni.

        Returns:
            Whether the service restarted successfully.
        """
        try:
            cache = snap.SnapCache()
            selected_snap = cache["charmed-postgresql"]
            selected_snap.restart(services=["patroni"])
            return selected_snap.services["patroni"]["active"]
        except snap.SnapError as e:
            error_message = "Failed to start patroni snap service"
            logger.exception(error_message, exc_info=e)
            return False

    @retry(stop=stop_after_attempt(3), wait=wait_exponential(multiplier=1, min=2, max=10))
    def restart_postgresql(self) -> None:
        """Restart PostgreSQL."""
        requests.post(
            f"{self._patroni_url}/restart",
            verify=self.verify,
            auth=self._patroni_auth,
            timeout=PATRONI_TIMEOUT,
        )

    @retry(stop=stop_after_attempt(3), wait=wait_exponential(multiplier=1, min=2, max=10))
    def reinitialize_postgresql(self) -> None:
        """Reinitialize PostgreSQL."""
        requests.post(
            f"{self._patroni_url}/reinitialize",
            verify=self.verify,
            auth=self._patroni_auth,
            timeout=PATRONI_TIMEOUT,
        )

    @retry(stop=stop_after_attempt(3), wait=wait_exponential(multiplier=1, min=2, max=10))
    def bulk_update_parameters_controller_by_patroni(self, parameters: dict[str, Any]) -> None:
        """Update the value of a parameter controller by Patroni.

        For more information, check https://patroni.readthedocs.io/en/latest/patroni_configuration.html#postgresql-parameters-controlled-by-patroni.
        """
        requests.patch(
            f"{self._patroni_url}/config",
            verify=self.verify,
            json={"postgresql": {"parameters": parameters}},
            auth=self._patroni_auth,
            timeout=PATRONI_TIMEOUT,
        )

    @property
    def _synchronous_node_count(self) -> int:
        planned_units = self.charm.app.planned_units()
        if self.charm.config.synchronous_node_count == "all":
            return planned_units - 1
        elif self.charm.config.synchronous_node_count == "majority":
            return planned_units // 2
        # -1 for leader
        return (
            self.charm.config.synchronous_node_count
            if self.charm.config.synchronous_node_count < planned_units - 1
            else planned_units - 1
        )

    def update_synchronous_node_count(self) -> None:
        """Update synchronous_node_count to the minority of the planned cluster."""
        # Try to update synchronous_node_count.
        for attempt in Retrying(stop=stop_after_delay(60), wait=wait_fixed(3)):
            with attempt:
                r = requests.patch(
                    f"{self._patroni_url}/config",
                    json={"synchronous_node_count": self._synchronous_node_count},
                    verify=self.verify,
                    auth=self._patroni_auth,
                    timeout=PATRONI_TIMEOUT,
                )

                # Check whether the update was unsuccessful.
                if r.status_code != 200:
                    raise UpdateSyncNodeCountError(f"received {r.status_code}")

    def get_patroni_restart_condition(self) -> str:
        """Get current restart condition for Patroni systemd service. Executes only on current unit.

        Returns:
            Patroni systemd service restart condition.
        """
        with open(PATRONI_SERVICE_DEFAULT_PATH) as patroni_service_file:
            patroni_service = patroni_service_file.read()
            found_restart = re.findall(r"Restart=(\w+)", patroni_service)
            if len(found_restart) == 1:
                return str(found_restart[0])
        raise RuntimeError("failed to find patroni service restart condition")

    def update_patroni_restart_condition(self, new_condition: str) -> None:
        """Override restart condition for Patroni systemd service by rewriting service file and doing daemon-reload.

        Executes only on current unit.

        Args:
            new_condition: new Patroni systemd service restart condition.
        """
        logger.info(f"setting restart-condition to {new_condition} for patroni service")
        with open(PATRONI_SERVICE_DEFAULT_PATH) as patroni_service_file:
            patroni_service = patroni_service_file.read()
        logger.debug(f"patroni service file: {patroni_service}")
        new_patroni_service = re.sub(r"Restart=\w+", f"Restart={new_condition}", patroni_service)
        logger.debug(f"new patroni service file: {new_patroni_service}")
        with open(PATRONI_SERVICE_DEFAULT_PATH, "w") as patroni_service_file:
            patroni_service_file.write(new_patroni_service)
        subprocess.run(["/bin/systemctl", "daemon-reload"])<|MERGE_RESOLUTION|>--- conflicted
+++ resolved
@@ -255,38 +255,14 @@
             if snp["name"] == charm_refresh.snap_name():
                 return snp["version"]
 
-<<<<<<< HEAD
-    def cluster_status(self, alternative_endpoints: Optional[list] = None) -> list[ClusterMember]:
+    def cluster_status(self, alternative_endpoints: list | None = None) -> list[ClusterMember]:
         """Query the cluster status."""
+        # Request info from cluster endpoint (which returns all members of the cluster).
         if response := self.parallel_patroni_get_request(
             f"/{PATRONI_CLUSTER_STATUS_ENDPOINT}", alternative_endpoints
         ):
             return response["members"]
         return []
-=======
-    def cluster_status(
-        self, alternative_endpoints: list | None = None
-    ) -> list[ClusterMember] | None:
-        """Query the cluster status."""
-        # Request info from cluster endpoint (which returns all members of the cluster).
-        # TODO we don't know the other cluster's ca
-        verify = self.verify if not alternative_endpoints else False
-        for attempt in Retrying(
-            stop=stop_after_attempt(
-                len(alternative_endpoints) if alternative_endpoints else len(self.peers_ips)
-            )
-        ):
-            with attempt:
-                request_url = self._get_alternative_patroni_url(attempt, alternative_endpoints)
-
-                cluster_status = requests.get(
-                    f"{request_url}/{PATRONI_CLUSTER_STATUS_ENDPOINT}",
-                    verify=verify,
-                    timeout=API_REQUEST_TIMEOUT,
-                    auth=self._patroni_auth,
-                )
-                return cluster_status.json()["members"]
->>>>>>> a86cb171
 
     def get_member_ip(self, member_name: str) -> str | None:
         """Get cluster member IP address.
@@ -326,7 +302,7 @@
     async def _aiohttp_get_request(self, url):
         ssl_ctx = ssl.create_default_context()
         with suppress(FileNotFoundError):
-            ssl_ctx.load_verify_locations(cafile=f"{PATRONI_CONF_PATH}/{TLS_CA_FILE}")
+            ssl_ctx.load_verify_locations(cafile=f"{PATRONI_CONF_PATH}/{TLS_CA_BUNDLE_FILE}")
         async with ClientSession(
             auth=self._patroni_async_auth,
             timeout=ClientTimeout(total=API_REQUEST_TIMEOUT),
@@ -394,18 +370,6 @@
             standby leader pod or unit name.
         """
         # Request info from cluster endpoint (which returns all members of the cluster).
-<<<<<<< HEAD
-        for member in self.cluster_status():
-            if member["role"] == "standby_leader":
-                if check_whether_is_running and member["state"] not in RUNNING_STATES:
-                    logger.warning(f"standby leader {member['name']} is not running")
-                    continue
-                standby_leader = member["name"]
-                if unit_name_pattern:
-                    # Change the last dash to / in order to match unit name pattern.
-                    standby_leader = label2name(standby_leader)
-                return standby_leader
-=======
         cluster_status = self.cluster_status()
         if cluster_status:
             for member in cluster_status:
@@ -418,19 +382,11 @@
                         # Change the last dash to / in order to match unit name pattern.
                         standby_leader = label2name(standby_leader)
                     return standby_leader
->>>>>>> a86cb171
 
     def get_sync_standby_names(self) -> list[str]:
         """Get the list of sync standby unit names."""
         sync_standbys = []
         # Request info from cluster endpoint (which returns all members of the cluster).
-<<<<<<< HEAD
-        for member in self.cluster_status():
-            if member["role"] == "sync_standby":
-                sync_standbys.append(label2name(member["name"]))
-        return sync_standbys
-
-=======
         cluster_status = self.cluster_status()
         if cluster_status:
             for member in cluster_status:
@@ -438,32 +394,6 @@
                     sync_standbys.append(label2name(member["name"]))
         return sync_standbys
 
-    def _get_alternative_patroni_url(
-        self, attempt: AttemptManager, alternative_endpoints: list[str] | None = None
-    ) -> str:
-        """Get an alternative REST API URL from another member each time.
-
-        When the Patroni process is not running in the current unit it's needed
-        to use a URL from another cluster member REST API to do some operations.
-        """
-        if alternative_endpoints is not None:
-            return self._patroni_url.replace(
-                self.unit_ip, alternative_endpoints[attempt.retry_state.attempt_number - 1]
-            )
-        attempt_number = attempt.retry_state.attempt_number
-        if attempt_number > 1:
-            url = self._patroni_url
-            if (attempt_number - 1) <= len(self.peers_ips):
-                unit_number = attempt_number - 2
-            else:
-                unit_number = attempt_number - 2 - len(self.peers_ips)
-            other_unit_ip = list(self.peers_ips)[unit_number]
-            url = url.replace(self.unit_ip, other_unit_ip)
-        else:
-            url = self._patroni_url
-        return url
-
->>>>>>> a86cb171
     def are_all_members_ready(self) -> bool:
         """Check if all members are correctly running Patroni and PostgreSQL.
 
