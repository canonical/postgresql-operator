--- conflicted
+++ resolved
@@ -11,12 +11,8 @@
 import re
 import shutil
 import subprocess
-<<<<<<< HEAD
 from pathlib import Path
-from typing import Any, Dict, List, Optional, Set
-=======
 from typing import Any
->>>>>>> 037d1bb1
 
 import psutil
 import requests
@@ -597,12 +593,8 @@
         pitr_target: str | None = None,
         restore_timeline: str | None = None,
         restore_to_latest: bool = False,
-<<<<<<< HEAD
-        parameters: Optional[dict[str, str]] = None,
+        parameters: dict[str, str] | None = None,
         no_peers: bool = False,
-=======
-        parameters: dict[str, str] | None = None,
->>>>>>> 037d1bb1
     ) -> None:
         """Render the Patroni configuration file.
 
@@ -780,7 +772,7 @@
             if path.exists() and path.is_dir():
                 shutil.rmtree(path)
         except OSError as e:
-            raise Exception(f"Failed to remove previous cluster information with error: {str(e)}")
+            raise Exception(f"Failed to remove previous cluster information with error: {e!s}")
         logger.info("Raft ready to reinitialise")
 
     def reinitialise_raft_data(self) -> None:
@@ -824,7 +816,6 @@
             RaftMemberNotFoundError: if the member to be removed
                 is not part of the raft cluster.
         """
-<<<<<<< HEAD
         if self.charm.has_raft_keys():
             logger.debug("Remove raft member: Raft already in recovery")
             return
@@ -838,18 +829,6 @@
         except UtilityException:
             logger.warning("Remove raft member: Cannot connect to raft cluster")
             raise RemoveRaftMemberFailedError()
-=======
-        # Suppressing since the call will be removed soon
-        # Get the status of the raft cluster.
-        raft_status = subprocess.check_output([  # noqa
-            "charmed-postgresql.syncobj-admin",
-            "-conn",
-            "127.0.0.1:2222",
-            "-pass",
-            self.raft_password,
-            "-status",
-        ]).decode("UTF-8")
->>>>>>> 037d1bb1
 
         # Check whether the member is still part of the raft cluster.
         if not member_ip or f"partner_node_status_server_{member_ip}:2222" not in raft_status:
@@ -884,7 +863,6 @@
 
         # Suppressing since the call will be removed soon
         # Remove the member from the raft cluster.
-<<<<<<< HEAD
         try:
             result = syncobj_util.executeCommand(raft_host, ["remove", f"{member_ip}:2222"])
         except UtilityException:
@@ -892,19 +870,6 @@
             raise RemoveRaftMemberFailedError()
 
         if not result.startswith("SUCCESS"):
-=======
-        result = subprocess.check_output([  # noqa
-            "charmed-postgresql.syncobj-admin",
-            "-conn",
-            "127.0.0.1:2222",
-            "-pass",
-            self.raft_password,
-            "-remove",
-            f"{member_ip}:2222",
-        ]).decode("UTF-8")
-
-        if "SUCCESS" not in result:
->>>>>>> 037d1bb1
             raise RemoveRaftMemberFailedError()
 
     @retry(stop=stop_after_attempt(10), wait=wait_exponential(multiplier=1, min=2, max=10))
