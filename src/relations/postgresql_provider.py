# Copyright 2022 Canonical Ltd.
# See LICENSE file for licensing details.

"""Postgres client relation hooks & helpers."""


import logging

from charms.data_platform_libs.v0.database_provides import (
    DatabaseProvides,
    DatabaseRequestedEvent,
)
from charms.postgresql_k8s.v0.postgresql import (
    PostgreSQLCreateDatabaseError,
    PostgreSQLCreateUserError,
    PostgreSQLDeleteUserError,
    PostgreSQLGetPostgreSQLVersionError,
)
from ops.charm import CharmBase, RelationBrokenEvent, RelationDepartedEvent
from ops.framework import Object
from ops.model import BlockedStatus

from constants import DATABASE_PORT
from utils import new_password

logger = logging.getLogger(__name__)


class PostgreSQLProvider(Object):
    """Defines functionality for the 'provides' side of the 'postgresql-client' relation.

    Hook events observed:
        - database-requested
        - relation-broken
    """

    def __init__(self, charm: CharmBase, relation_name: str = "database") -> None:
        """Constructor for PostgreSQLClientProvides object.

        Args:
            charm: the charm for which this relation is provided
            relation_name: the name of the relation
        """
        self.relation_name = relation_name

        super().__init__(charm, self.relation_name)
        self.framework.observe(
            charm.on[self.relation_name].relation_departed, self._on_relation_departed
        )
        self.framework.observe(
            charm.on[self.relation_name].relation_broken, self._on_relation_broken
        )

        self.charm = charm

        # Charm events defined in the database provides charm library.
        self.database_provides = DatabaseProvides(self.charm, relation_name=self.relation_name)
        self.framework.observe(
            self.database_provides.on.database_requested, self._on_database_requested
        )

    def _on_database_requested(self, event: DatabaseRequestedEvent) -> None:
        """Generate password and handle user and database creation for the related application."""
        # Check for some conditions before trying to access the PostgreSQL instance.
        if not self.charm.unit.is_leader():
            return

        if (
            "cluster_initialised" not in self.charm._peers.data[self.charm.app]
            or not self.charm._patroni.member_started
            or not self.charm.primary_endpoint
        ):
            event.defer()
            return

        # Retrieve the database name and extra user roles using the charm library.
        database = event.database
        extra_user_roles = event.extra_user_roles

        try:
            # Creates the user and the database for this specific relation.
            user = f"relation-{event.relation.id}"
            password = new_password()
            self.charm.postgresql.create_user(user, password, extra_user_roles=extra_user_roles)
            self.charm.postgresql.create_database(database, user)

            # Share the credentials with the application.
            self.database_provides.set_credentials(event.relation.id, user, password)

            # Update the read/write and read-only endpoints.
            self.update_endpoints(event)

            # Set the database version.
            self.database_provides.set_version(
                event.relation.id, self.charm.postgresql.get_postgresql_version()
            )
        except (
            PostgreSQLCreateDatabaseError,
            PostgreSQLCreateUserError,
            PostgreSQLGetPostgreSQLVersionError,
        ) as e:
            logger.exception(e)
            self.charm.unit.status = BlockedStatus(
                f"Failed to initialize {self.relation_name} relation"
            )

    def _on_relation_departed(self, event: RelationDepartedEvent) -> None:
        # Set a flag to avoid deleting database users when this unit
        # is removed and receives relation broken events from related applications.
        # This is needed because of https://bugs.launchpad.net/juju/+bug/1979811.
        # Neither peer relation data nor stored state are good solutions,
        # just a temporary solution.
        if event.departing_unit == self.charm.unit:
            self.charm._peers.data[self.charm.unit].update({"departing": "True"})

    def _on_relation_broken(self, event: RelationBrokenEvent) -> None:
        """Remove the user created for this relation."""
        # Check for some conditions before trying to access the PostgreSQL instance.
        if not self.charm.unit.is_leader():
            return

        if (
            "cluster_initialised" not in self.charm._peers.data[self.charm.app]
            or not self.charm._patroni.member_started
            or not self.charm.primary_endpoint
        ):
            event.defer()
            return

<<<<<<< HEAD
        # Run this event only in the leader unit and
        # if this unit isn't being removed while the
        # others from this application are still alive.
        # The second check is needed because of
        # https://bugs.launchpad.net/juju/+bug/1979811.
        # Neither peer relation data nor stored state
        # are good solutions, just a temporary solution.
        if (
            not self.charm.unit.is_leader()
            or "departing" in self.charm._peers.data[self.charm.unit]
        ):
            return

=======
>>>>>>> 2e6d68c5
        # Delete the user.
        user = f"relation-{event.relation.id}"
        try:
            self.charm.postgresql.delete_user(user)
        except PostgreSQLDeleteUserError as e:
            logger.exception(e)
            self.charm.unit.status = BlockedStatus(
                f"Failed to delete user during {self.relation_name} relation broken event"
            )

    def update_endpoints(self, event: DatabaseRequestedEvent = None) -> None:
        """Set the read/write and read-only endpoints."""
        if not self.charm.unit.is_leader():
            return

        # Get the current relation or all the relations
        # if this is triggered by another type of event.
        relations = [event.relation] if event else self.model.relations[self.relation_name]

        # If there are no replicas, remove the read-only endpoint.
        replicas_endpoint = self.charm.members_ips - {self.charm.primary_endpoint}
        read_only_endpoints = (
            ",".join(f"{x}:{DATABASE_PORT}" for x in replicas_endpoint)
            if len(replicas_endpoint) > 0
            else ""
        )

        for relation in relations:
            # Set the read/write endpoint.
            self.database_provides.set_endpoints(
                relation.id,
                f"{self.charm.primary_endpoint}:{DATABASE_PORT}",
            )

            # Set the read-only endpoint.
            self.database_provides.set_read_only_endpoints(
                relation.id,
                read_only_endpoints,
            )<|MERGE_RESOLUTION|>--- conflicted
+++ resolved
@@ -127,7 +127,6 @@
             event.defer()
             return
 
-<<<<<<< HEAD
         # Run this event only in the leader unit and
         # if this unit isn't being removed while the
         # others from this application are still alive.
@@ -141,8 +140,6 @@
         ):
             return
 
-=======
->>>>>>> 2e6d68c5
         # Delete the user.
         user = f"relation-{event.relation.id}"
         try:
