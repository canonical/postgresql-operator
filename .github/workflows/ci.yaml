--- conflicted
+++ resolved
@@ -49,28 +49,16 @@
 
   build:
     name: Build charm
-<<<<<<< HEAD
-    uses: canonical/data-platform-workflows/.github/workflows/build_charm.yaml@lucas/fix-collect-bases
+    uses: canonical/data-platform-workflows/.github/workflows/build_charm.yaml@v29.1.0
     with:
       cache: false
-      charmcraft-snap-channel: 3.x/stable
-=======
-    uses: canonical/data-platform-workflows/.github/workflows/build_charm.yaml@v29.1.0
->>>>>>> 5dd067f8
-
   integration-test:
     strategy:
       fail-fast: false
       matrix:
         juju:
-<<<<<<< HEAD
-          - agent: 3.4.6  # renovate: juju-agent-pin-minor
-=======
-          - agent: 2.9.51  # renovate: juju-agent-pin-minor
-            libjuju: ==2.9.49.1  # renovate: latest libjuju 2
-            allure_on_amd64: false
           - agent: 3.6.2  # renovate: juju-agent-pin-minor
->>>>>>> 5dd067f8
+            libjuju: ==3.6.1.0
             allure_on_amd64: true
         architecture:
           - amd64
@@ -90,11 +78,7 @@
       architecture: ${{ matrix.architecture }}
       cloud: lxd
       juju-agent-version: ${{ matrix.juju.agent }}
-<<<<<<< HEAD
-      juju-snap-channel: ${{ matrix.juju.snap_channel }}
-=======
       libjuju-version-constraint: ${{ matrix.juju.libjuju }}
->>>>>>> 5dd067f8
       _beta_allure_report: ${{ matrix.juju.allure_on_amd64 && matrix.architecture == 'amd64' }}
     secrets:
       integration-test: |
