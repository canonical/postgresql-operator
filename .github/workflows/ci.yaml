--- conflicted
+++ resolved
@@ -45,11 +45,7 @@
 
   build:
     name: Build charm
-<<<<<<< HEAD
     uses: canonical/data-platform-workflows/.github/workflows/build_charm.yaml@lucas/fix-collect-bases
-=======
-    uses: canonical/data-platform-workflows/.github/workflows/build_charm.yaml@v23.1.1
->>>>>>> 769dda2a
     with:
       cache: false
       charmcraft-snap-channel: 3.x/stable
