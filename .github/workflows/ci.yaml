# Copyright 2022 Canonical Ltd.
# See LICENSE file for licensing details.
name: Tests

concurrency:
  group: ${{ github.workflow }}-${{ github.ref }}
  cancel-in-progress: true

on:
  pull_request:
    paths-ignore:
      - '.gitignore'
      - '.jujuignore'
      - 'LICENSE'
      - '**.md'
      - .github/renovate.json5
      - '.github/workflows/sync_docs.yaml'
  schedule:
    - cron: '53 0 * * *'  # Daily at 00:53 UTC
  # Triggered on push to branch "main" by .github/workflows/release.yaml
  workflow_call:
    outputs:
      artifact-prefix:
        description: build_charm.yaml `artifact-prefix` output
        value: ${{ jobs.build.outputs.artifact-prefix }}

jobs:
  lint:
    name: Lint
    uses: canonical/data-platform-workflows/.github/workflows/lint.yaml@v30.2.0

  unit-test:
    name: Unit test charm
    runs-on: ubuntu-latest
    timeout-minutes: 5
    steps:
      - name: Checkout
        uses: actions/checkout@v4
      - name: Install tox & poetry
        run: |
          pipx install tox
          pipx install poetry
      - name: Run tests
        run: tox run -e unit
      - name: Upload Coverage to Codecov
        uses: codecov/codecov-action@v5
        env:
          CODECOV_TOKEN: ${{ secrets.CODECOV_TOKEN }}

  build:
    name: Build charm
<<<<<<< HEAD
    uses: canonical/data-platform-workflows/.github/workflows/build_charm.yaml@v30.1.3
    with:
      cache: false  # TODO remove when 16/edge branch is set up
=======
    uses: canonical/data-platform-workflows/.github/workflows/build_charm.yaml@v30.2.0
>>>>>>> 3779a92d

  integration-test:
    name: Integration test charm
    needs:
      - lint
      - unit-test
      - build
    uses: ./.github/workflows/integration_test.yaml
    with:
      artifact-prefix: ${{ needs.build.outputs.artifact-prefix }}
    secrets: inherit
    permissions:
      contents: write  # Needed for Allure Report<|MERGE_RESOLUTION|>--- conflicted
+++ resolved
@@ -49,13 +49,9 @@
 
   build:
     name: Build charm
-<<<<<<< HEAD
-    uses: canonical/data-platform-workflows/.github/workflows/build_charm.yaml@v30.1.3
+    uses: canonical/data-platform-workflows/.github/workflows/build_charm.yaml@v30.2.0
     with:
       cache: false  # TODO remove when 16/edge branch is set up
-=======
-    uses: canonical/data-platform-workflows/.github/workflows/build_charm.yaml@v30.2.0
->>>>>>> 3779a92d
 
   integration-test:
     name: Integration test charm
