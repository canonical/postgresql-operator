--- conflicted
+++ resolved
@@ -70,11 +70,7 @@
       - lint
       - unit-test
       - build
-<<<<<<< HEAD
     uses: canonical/data-platform-workflows/.github/workflows/integration_test_charm.yaml@dpe-4685-multiple-models-status-and-logs
-=======
-    uses: canonical/data-platform-workflows/.github/workflows/integration_test_charm.yaml@v14.1.0
->>>>>>> 27450703
     with:
       artifact-prefix: ${{ needs.build.outputs.artifact-prefix }}
       architecture: ${{ matrix.architecture }}
