# Copyright 2022 Canonical Ltd.
# See LICENSE file for licensing details.
name: Tests

concurrency:
  group: ${{ github.workflow }}-${{ github.ref }}
  cancel-in-progress: true

on:
  pull_request:
    paths-ignore:
      - '.gitignore'
      - '.jujuignore'
      - 'LICENSE'
      - '**.md'
      - .github/renovate.json5
      - '.github/workflows/sync_docs.yaml'
  schedule:
    - cron: '53 0 * * *' # Daily at 00:53 UTC
  # Triggered on push to branch "main" by .github/workflows/release.yaml
  workflow_call:

jobs:
  lint:
    name: Lint
    uses: canonical/data-platform-workflows/.github/workflows/lint.yaml@v26.0.0

  unit-test:
    name: Unit test charm
    runs-on: ubuntu-latest
    timeout-minutes: 5
    steps:
      - name: Checkout
        uses: actions/checkout@v4
      - name: Install tox & poetry
        run: |
          pipx install tox
          pipx install poetry
      - name: Run tests
        run: tox run -e unit
      - name: Upload Coverage to Codecov
        uses: codecov/codecov-action@v5
        env:
          CODECOV_TOKEN: ${{ secrets.CODECOV_TOKEN }}

  build:
    name: Build charm
    uses: canonical/data-platform-workflows/.github/workflows/build_charm.yaml@v26.0.0
    with:
<<<<<<< HEAD
      cache: false
      artifact-prefix: test-build
=======
      cache: false  # TODO: will change to `true` before merge
      charmcraft-snap-channel: latest/beta/data-platform  # TODO: remove after charmcraft 3.3 stable release
>>>>>>> 7c8d3b14

  integration-test:
    strategy:
      fail-fast: false
      matrix:
        juju:
          - agent: 2.9.51  # renovate: juju-agent-pin-minor
            libjuju: ==2.9.49.1  # renovate: latest libjuju 2
            allure_on_amd64: false
          - agent: 3.6.1  # renovate: juju-agent-pin-minor
            allure_on_amd64: true
        architecture:
          - amd64
        include:
          - juju:
              agent: 3.6.1  # renovate: juju-agent-pin-minor
              allure_on_amd64: true
            architecture: arm64
    name: Integration | ${{ matrix.juju.agent }} | ${{ matrix.architecture }}
    needs:
      - lint
      - unit-test
      - build
    uses: canonical/data-platform-workflows/.github/workflows/integration_test_charm.yaml@v26.0.0
    with:
      artifact-prefix: ${{ needs.build.outputs.artifact-prefix }}
      architecture: ${{ matrix.architecture }}
      cloud: lxd
      juju-agent-version: ${{ matrix.juju.agent }}
      libjuju-version-constraint: ${{ matrix.juju.libjuju }}
      _beta_allure_report: ${{ matrix.juju.allure_on_amd64 && matrix.architecture == 'amd64' }}
    secrets:
      integration-test: |
        {
          "AWS_ACCESS_KEY": "${{ secrets.AWS_ACCESS_KEY }}",
          "AWS_SECRET_KEY": "${{ secrets.AWS_SECRET_KEY }}",
          "GCP_ACCESS_KEY": "${{ secrets.GCP_ACCESS_KEY }}",
          "GCP_SECRET_KEY": "${{ secrets.GCP_SECRET_KEY }}",
          "UBUNTU_PRO_TOKEN" : "${{ secrets.UBUNTU_PRO_TOKEN }}",
          "LANDSCAPE_ACCOUNT_NAME": "${{ secrets.LANDSCAPE_ACCOUNT_NAME }}",
          "LANDSCAPE_REGISTRATION_KEY": "${{ secrets.LANDSCAPE_REGISTRATION_KEY }}",
        }
    permissions:
      contents: write  # Needed for Allure Report beta<|MERGE_RESOLUTION|>--- conflicted
+++ resolved
@@ -47,13 +47,8 @@
     name: Build charm
     uses: canonical/data-platform-workflows/.github/workflows/build_charm.yaml@v26.0.0
     with:
-<<<<<<< HEAD
-      cache: false
-      artifact-prefix: test-build
-=======
       cache: false  # TODO: will change to `true` before merge
       charmcraft-snap-channel: latest/beta/data-platform  # TODO: remove after charmcraft 3.3 stable release
->>>>>>> 7c8d3b14
 
   integration-test:
     strategy:
