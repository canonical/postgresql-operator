--- conflicted
+++ resolved
@@ -49,32 +49,10 @@
 
   build:
     name: Build charm
-<<<<<<< HEAD
-    uses: canonical/data-platform-workflows/.github/workflows/build_charm.yaml@v29.1.0
-    with:
-      cache: false
-  integration-test:
-    strategy:
-      fail-fast: false
-      matrix:
-        juju:
-          - agent: 3.6.2  # renovate: juju-agent-pin-minor
-            libjuju: ==3.6.1.0
-            allure_on_amd64: true
-        architecture:
-          - amd64
-        include:
-          - juju:
-              agent: 3.6.2  # renovate: juju-agent-pin-minor
-              allure_on_amd64: true
-            architecture: arm64
-    name: Integration | ${{ matrix.juju.agent }} | ${{ matrix.architecture }}
-=======
     uses: canonical/data-platform-workflows/.github/workflows/build_charm.yaml@v30.1.3
 
   integration-test:
     name: Integration test charm
->>>>>>> 220aafb6
     needs:
       - lint
       - unit-test
