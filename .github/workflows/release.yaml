# Copyright 2023 Canonical Ltd.
# See LICENSE file for licensing details.
name: Release to Charmhub edge

on:
  push:
    branches:
      - '*/edge'
    paths-ignore:
      - 'tests/**'
      - 'docs/**'
      - .github/renovate.json5
      - pyproject.toml
      - '.github/workflows/ci.yaml'
      - '.github/workflows/lib-check.yaml'
      - '.github/workflows/sync_docs.yaml'

jobs:
  tag:
    name: Create charm refresh compatibility version git tag
    uses: canonical/data-platform-workflows/.github/workflows/tag_charm_edge.yaml@v35.0.2
    with:
      track: '16'
    permissions:
      contents: write  # Needed to create git tag

  ci-tests:
    name: Tests
    needs:
      - tag
    uses: ./.github/workflows/ci.yaml
    secrets: inherit
    permissions:
      contents: write  # Needed for Allure Report

  release:
    name: Release charm
    needs:
      - tag
      - ci-tests
    uses: canonical/data-platform-workflows/.github/workflows/release_charm_edge.yaml@v35.0.2
    with:
<<<<<<< HEAD
      track: ${{ needs.tag.outputs.track }}
=======
      track: 14
>>>>>>> 5870ee71
      artifact-prefix: ${{ needs.ci-tests.outputs.artifact-prefix }}
    secrets:
      charmhub-token: ${{ secrets.CHARMHUB_TOKEN }}
    permissions:
      contents: write  # Needed to create git tags<|MERGE_RESOLUTION|>--- conflicted
+++ resolved
@@ -40,11 +40,7 @@
       - ci-tests
     uses: canonical/data-platform-workflows/.github/workflows/release_charm_edge.yaml@v35.0.2
     with:
-<<<<<<< HEAD
-      track: ${{ needs.tag.outputs.track }}
-=======
-      track: 14
->>>>>>> 5870ee71
+      track: 16
       artifact-prefix: ${{ needs.ci-tests.outputs.artifact-prefix }}
     secrets:
       charmhub-token: ${{ secrets.CHARMHUB_TOKEN }}
