name: Release to latest/edge

on:
  push:
    branches:
      - main

jobs:
  lib-check:
    name: Check libraries
    runs-on: ubuntu-latest
    timeout-minutes: 5
    steps:
      - name: Checkout
        uses: actions/checkout@v2
        with:
          fetch-depth: 0
      - name: Check libs
        uses: canonical/charming-actions/check-libraries@1.0.3
        with:
          credentials: "${{ secrets.CHARMHUB_TOKEN }}" # FIXME: current token will expire in 2023-07-04
          github-token: "${{ secrets.GITHUB_TOKEN }}"

  ci-tests:
    uses: ./.github/workflows/ci.yaml

  release-to-charmhub:
    name: Release to CharmHub
    needs:
      - lib-check
      - ci-tests
<<<<<<< HEAD
    runs-on: ubuntu-latest
=======
    runs-on: ubuntu-20.04
    timeout-minutes: 60
>>>>>>> b806b821
    steps:
      - name: Checkout
        uses: actions/checkout@v2
        with:
          fetch-depth: 0
      - name: Select charmhub channel
        uses: canonical/charming-actions/channel@2.2.0
        id: channel
      - name: Upload charm to charmhub
        uses: canonical/charming-actions/upload-charm@2.2.0
        with:
          credentials: "${{ secrets.CHARMHUB_TOKEN }}"
          github-token: "${{ secrets.GITHUB_TOKEN }}"
          channel: "${{ steps.channel.outputs.name }}"<|MERGE_RESOLUTION|>--- conflicted
+++ resolved
@@ -29,12 +29,8 @@
     needs:
       - lib-check
       - ci-tests
-<<<<<<< HEAD
     runs-on: ubuntu-latest
-=======
-    runs-on: ubuntu-20.04
     timeout-minutes: 60
->>>>>>> b806b821
     steps:
       - name: Checkout
         uses: actions/checkout@v2
