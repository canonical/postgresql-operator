on:
  workflow_call:
    inputs:
      artifact-prefix:
        description: |
          Prefix for charm package GitHub artifact(s)
          
          Use canonical/data-platform-workflows build_charm.yaml to build the charm(s)
        required: true
        type: string

jobs:
  collect-integration-tests:
    name: Collect integration test spread jobs
    runs-on: ubuntu-latest
    timeout-minutes: 5
    steps:
      - name: Checkout
        uses: actions/checkout@v5
      - name: Set up environment
        run: |
          sudo snap install charmcraft --classic
          pipx install tox poetry
      - name: Collect spread jobs
        id: collect-jobs
        shell: python
        run: |
          import json
          import os
          import subprocess

          spread_jobs = (
              subprocess.run(
                  ["charmcraft", "test", "--list", "github-ci"], capture_output=True, check=True, text=True
              )
              .stdout.strip()
              .split("\n")
          )
          jobs = []
          for job in spread_jobs:
              # Example `job`: "github-ci:ubuntu-24.04:tests/spread/test_charm.py:juju36"
              _, runner, task, variant = job.split(":")
              # Example: "test_charm.py"
              task = task.removeprefix("tests/spread/")
              if runner.endswith("-arm"):
                  architecture = "arm64"
              else:
                  architecture = "amd64"
              # Example: "test_charm.py:juju36 | amd64"
              name = f"{task}:{variant} | {architecture}"
              # ":" character not valid in GitHub Actions artifact
              name_in_artifact = f"{task}-{variant}-{architecture}"
              jobs.append({
                  "spread_job": job,
                  "name": name,
                  "name_in_artifact": name_in_artifact,
                  "runner": runner,
              })
          output = f"jobs={json.dumps(jobs)}"
          print(output)
          with open(os.environ["GITHUB_OUTPUT"], "a") as file:
              file.write(output)
      - name: Generate Allure default test results
        if: ${{ github.event_name == 'schedule' && github.run_attempt == '1' }}
        run: tox run -e integration -- tests/integration --allure-default-dir=allure-default-results
      - name: Upload Allure default results
        # Default test results in case the integration tests time out or runner set up fails
        # (So that Allure report will show "unknown"/"failed" test result, instead of omitting the test)
        if: ${{ github.event_name == 'schedule' && github.run_attempt == '1' }}
        uses: actions/upload-artifact@v4
        with:
          name: allure-default-results-integration-test
          path: allure-default-results/
          if-no-files-found: error
    outputs:
      jobs: ${{ steps.collect-jobs.outputs.jobs }}

  integration-test:
    strategy:
      fail-fast: false
      matrix:
        job: ${{ fromJSON(needs.collect-integration-tests.outputs.jobs) }}
    name: ${{ matrix.job.name }}
    needs:
      - collect-integration-tests
    runs-on: ${{ matrix.job.runner }}
<<<<<<< HEAD
    timeout-minutes: 226  # Sum of steps `timeout-minutes` + 5
    steps:
      - name: Free up disk space
        timeout-minutes: 10
        run: |
          printf '\nDisk usage before cleanup\n'
          df --human-readable
          # Based on https://github.com/actions/runner-images/issues/2840#issuecomment-790492173
          rm -r /opt/hostedtoolcache/
          printf '\nDisk usage after cleanup\n'
          df --human-readable
=======
    timeout-minutes: 216  # Sum of steps `timeout-minutes` + 5
    steps:
>>>>>>> 5870ee71
      - name: Checkout
        timeout-minutes: 3
        uses: actions/checkout@v5
      - name: Set up environment
        timeout-minutes: 5
        run: sudo snap install charmcraft --classic
      # TODO: remove when https://github.com/canonical/charmcraft/issues/2105 and
      # https://github.com/canonical/charmcraft/issues/2130 fixed
      - run: |
          sudo snap install go --classic
          go install github.com/snapcore/spread/cmd/spread@latest
      - name: Download packed charm(s)
        timeout-minutes: 5
        uses: actions/download-artifact@v5
        with:
          pattern: ${{ inputs.artifact-prefix }}-*
          merge-multiple: true
      - name: Run spread job
        timeout-minutes: 180
        id: spread
        # TODO: replace with `charmcraft test` when
        # https://github.com/canonical/charmcraft/issues/2105 and
        # https://github.com/canonical/charmcraft/issues/2130 fixed
        run: ~/go/bin/spread -vv -artifacts=artifacts '${{ matrix.job.spread_job }}'
        env:
          AWS_ACCESS_KEY: ${{ secrets.AWS_ACCESS_KEY }}
          AWS_SECRET_KEY: ${{ secrets.AWS_SECRET_KEY }}
          GCP_ACCESS_KEY: ${{ secrets.GCP_ACCESS_KEY }}
          GCP_SECRET_KEY: ${{ secrets.GCP_SECRET_KEY }}
          UBUNTU_PRO_TOKEN: ${{ secrets.UBUNTU_PRO_TOKEN }}
          LANDSCAPE_ACCOUNT_NAME: ${{ secrets.LANDSCAPE_ACCOUNT_NAME }}
          LANDSCAPE_REGISTRATION_KEY: ${{ secrets.LANDSCAPE_REGISTRATION_KEY }}
      - name: Upload Allure results
        timeout-minutes: 3
        # Only upload results from one spread system & one spread variant
        # Allure can only process one result per pytest test ID. If parameterization is done via
        # spread instead of pytest, there will be overlapping pytest test IDs.
        if: ${{ (success() || (failure() && steps.spread.outcome == 'failure')) && startsWith(matrix.job.spread_job, 'github-ci:ubuntu-24.04:') && endsWith(matrix.job.spread_job, ':juju36') && github.event_name == 'schedule' && github.run_attempt == '1' }}
        uses: actions/upload-artifact@v4
        with:
          name: allure-results-integration-test-${{ matrix.job.name_in_artifact }}
          path: artifacts/${{ matrix.job.spread_job }}/allure-results/
          if-no-files-found: error
      - timeout-minutes: 1
        if: ${{ success() || (failure() && steps.spread.outcome == 'failure') }}
        run: snap list
      - name: Select model
        timeout-minutes: 1
        # `!contains(matrix.job.spread_job, 'juju29')` workaround for juju 2 error:
        # "ERROR cannot acquire lock file to read controller concierge-microk8s: unable to open
        # /tmp/juju-store-lock-3635383939333230: permission denied"
        # Unable to workaround error with `sudo rm /tmp/juju-*`
        if: ${{ !contains(matrix.job.spread_job, 'juju29') && (success() || (failure() && steps.spread.outcome == 'failure')) }}
        id: juju-switch
        run: |
          # sudo needed since spread runs scripts as root
          # "testing" is default model created by concierge
          sudo juju switch testing
          mkdir ~/logs/
      - name: juju status
        timeout-minutes: 1
        if: ${{ !contains(matrix.job.spread_job, 'juju29') && (success() || (failure() && steps.spread.outcome == 'failure')) }}
        run: sudo juju status --color --relations --storage | tee ~/logs/juju-status.txt
      - name: juju debug-log
        timeout-minutes: 3
        if: ${{ !contains(matrix.job.spread_job, 'juju29') && (success() || (failure() && steps.spread.outcome == 'failure')) }}
        run: sudo juju debug-log --color --replay --no-tail | tee ~/logs/juju-debug-log.txt
      - name: jhack tail
        timeout-minutes: 3
        if: ${{ !contains(matrix.job.spread_job, 'juju29') && (success() || (failure() && steps.spread.outcome == 'failure')) }}
        run: sudo jhack tail --printer raw --replay --no-watch | tee ~/logs/jhack-tail.txt
      - name: Upload logs
        timeout-minutes: 5
        if: ${{ !contains(matrix.job.spread_job, 'juju29') && (success() || (failure() && steps.spread.outcome == 'failure')) }}
        uses: actions/upload-artifact@v4
        with:
          name: logs-integration-test-${{ matrix.job.name_in_artifact }}
          path: ~/logs/
          if-no-files-found: error
      - name: Disk usage
        timeout-minutes: 1
        if: ${{ success() || (failure() && steps.spread.outcome == 'failure') }}
        run: df --human-readable

  allure-report:
    # TODO future improvement: use concurrency group for job
    name: Publish Allure report
    if: ${{ !cancelled() && github.event_name == 'schedule' && github.run_attempt == '1' }}
    needs:
      - integration-test
    runs-on: ubuntu-latest
    timeout-minutes: 5
    steps:
      - name: Download Allure
        # Following instructions from https://allurereport.org/docs/install-for-linux/#install-from-a-deb-package
        run: gh release download --repo allure-framework/allure2 --pattern 'allure_*.deb'
        env:
          GH_TOKEN: ${{ secrets.GITHUB_TOKEN }}
      - name: Install Allure
        run: |
          sudo apt-get update
          sudo apt-get install ./allure_*.deb -y
      # For first run, manually create branch with no history
      # (e.g.
      # git checkout --orphan gh-pages-beta
      # git rm -rf .
      # touch .nojekyll
      # git add .nojekyll
      # git commit -m "Initial commit"
      # git push origin gh-pages-beta
      # )
      - name: Checkout GitHub pages branch
        uses: actions/checkout@v5
        with:
          ref: gh-pages-beta
          path: repo/
      - name: Download default test results
        # Default test results in case the integration tests time out or runner set up fails
        # (So that Allure report will show "unknown"/"failed" test result, instead of omitting the test)
        uses: actions/download-artifact@v5
        with:
          path: allure-default-results/
          name: allure-default-results-integration-test
      - name: Download test results
        uses: actions/download-artifact@v5
        with:
          path: allure-results/
          pattern: allure-results-integration-test-*
          merge-multiple: true
      - name: Combine Allure default results & actual results
        # For every test: if actual result available, use that. Otherwise, use default result
        # So that, if actual result not available, Allure report will show "unknown"/"failed" test result
        # instead of omitting the test
        shell: python
        run: |
          import dataclasses
          import json
          import pathlib


          @dataclasses.dataclass(frozen=True)
          class Result:
              test_case_id: str
              path: pathlib.Path

              def __eq__(self, other):
                  if not isinstance(other, type(self)):
                      return False
                  return self.test_case_id == other.test_case_id


          actual_results = pathlib.Path("allure-results")
          default_results = pathlib.Path("allure-default-results")

          results: dict[pathlib.Path, set[Result]] = {
              actual_results: set(),
              default_results: set(),
          }
          for directory, results_ in results.items():
              for path in directory.glob("*-result.json"):
                  with path.open("r") as file:
                      id_ = json.load(file)["testCaseId"]
                  results_.add(Result(id_, path))

          actual_results.mkdir(exist_ok=True)

          missing_results = results[default_results] - results[actual_results]
          for default_result in missing_results:
              # Move to `actual_results` directory
              default_result.path.rename(actual_results / default_result.path.name)
      - name: Load test report history
        run: |
          if [[ -d repo/_latest/history/ ]]
          then
            echo 'Loading history'
            cp -r repo/_latest/history/ allure-results/
          fi
      - name: Create executor.json
        shell: python
        run: |
          # Reverse engineered from https://github.com/simple-elf/allure-report-action/blob/eca283b643d577c69b8e4f048dd6cd8eb8457cfd/entrypoint.sh
          import json

          DATA = {
              "name": "GitHub Actions",
              "type": "github",
              "buildOrder": ${{ github.run_number }},  # TODO future improvement: use run ID
              "buildName": "Run ${{ github.run_id }}",
              "buildUrl": "https://github.com/${{ github.repository }}/actions/runs/${{ github.run_id }}",
              "reportUrl": "../${{ github.run_number }}/",
          }
          with open("allure-results/executor.json", "w") as file:
              json.dump(DATA, file)
      - name: Generate Allure report
        run: allure generate
      - name: Create index.html
        shell: python
        run: |
          DATA = f"""<!DOCTYPE html>
          <meta charset="utf-8">
          <meta http-equiv="cache-control" content="no-cache">
          <meta http-equiv="refresh" content="0; url=${{ github.run_number }}">
          """
          with open("repo/index.html", "w") as file:
              file.write(DATA)
      - name: Update GitHub pages branch
        working-directory: repo/
        # TODO future improvement: commit message
        run: |
          mkdir '${{ github.run_number }}'
          rm -f _latest
          ln -s '${{ github.run_number }}' _latest
          cp -r ../allure-report/. _latest/
          git add .
          git config user.name "GitHub Actions"
          git config user.email "41898282+github-actions[bot]@users.noreply.github.com"
          git commit -m "Allure report ${{ github.run_number }}"
          # Uses token set in checkout step
          git push origin gh-pages-beta<|MERGE_RESOLUTION|>--- conflicted
+++ resolved
@@ -84,22 +84,8 @@
     needs:
       - collect-integration-tests
     runs-on: ${{ matrix.job.runner }}
-<<<<<<< HEAD
-    timeout-minutes: 226  # Sum of steps `timeout-minutes` + 5
-    steps:
-      - name: Free up disk space
-        timeout-minutes: 10
-        run: |
-          printf '\nDisk usage before cleanup\n'
-          df --human-readable
-          # Based on https://github.com/actions/runner-images/issues/2840#issuecomment-790492173
-          rm -r /opt/hostedtoolcache/
-          printf '\nDisk usage after cleanup\n'
-          df --human-readable
-=======
     timeout-minutes: 216  # Sum of steps `timeout-minutes` + 5
     steps:
->>>>>>> 5870ee71
       - name: Checkout
         timeout-minutes: 3
         uses: actions/checkout@v5
