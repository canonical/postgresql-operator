#########################################################################################
# [ WARNING ]
# patroni configuration file maintained by the postgres-operator
# local changes may be overwritten.
#########################################################################################
# For a complete reference of all the options for this configuration file,
# please refer to https://patroni.readthedocs.io/en/latest/SETTINGS.html.

# Name of the cluster.
scope: {{ scope }}
namespace: /db/
name: {{ member_name }}

log:
  dir: {{ log_path }}
  dateformat: "%Y-%m-%d %H:%M:%S %Z"
  format: "%(asctime)s [%(process)d]: %(levelname)s: %(message)s "
  file_num: 10080
  file_size: 600

restapi:
  listen: '{{ self_ip }}:8008'
  connect_address: '{{ self_ip }}:8008'
  {%- if patroni_password %}
  authentication:
    username: patroni
    password: {{ patroni_password }}
  {%- endif %}
  cafile: {{ conf_path }}/peer_ca.pem
  certfile: {{ conf_path }}/peer_cert.pem
  keyfile: {{ conf_path }}/peer_key.pem

ctl:
  cacert: {{ conf_path }}/peer_ca.pem

raft:
  data_dir: {{ conf_path }}/raft
  self_addr: '{{ self_ip }}:2222'
  password: {{ raft_password }}
  {% if partner_addrs -%}
  partner_addrs:
  {% endif -%}
  {% for partner_addr in partner_addrs -%}
  - {{ partner_addr }}:2222
  {% endfor %}

bootstrap:
  dcs:
    # Settings related to the time without communication
    # to the leader before triggering a failover.
    ttl: 30
    loop_wait: 10
    retry_timeout: 10
    maximum_lag_on_failover: 1048576
    synchronous_mode: true
    synchronous_mode_strict: false
    synchronous_node_count: {{ synchronous_node_count }}
    postgresql:
      use_pg_rewind: true
      remove_data_directory_on_rewind_failure: false
      remove_data_directory_on_diverged_timelines: false
      parameters:
        synchronous_standby_names: "*"
        {%- if enable_pgbackrest_archiving %}
        archive_command: 'pgbackrest {{ pgbackrest_configuration_file }} --stanza={{ stanza }} archive-push %p'
        {% else %}
        archive_command: /bin/true
        {%- endif %}
        archive_mode: on
        autovacuum: true
        debug_print_plan: 'off'
        debug_print_parse: 'off'
        debug_print_rewritten: 'off'
        fsync: true
        full_page_writes: true
        lc_messages: 'en_US.UTF8'
        log_autovacuum_min_duration: 60000
        log_checkpoints: 'on'
        log_destination: 'stderr'
        log_directory: '{{ postgresql_log_path }}'
        log_error_verbosity: 'verbose'
        log_file_mode: '0600'
        log_filename: 'postgresql-%w_%H%M.log'
        log_hostname: 'off'
        log_line_prefix: '%t [%p]: user=%u,db=%d,app=%a,client=%h,line=%l '
        log_min_duration_sample: -1
        log_min_error_statement: 'warning'
        log_recovery_conflict_waits: 'on'
        log_replication_commands: 'on'
        log_rotation_age: 1
        log_rotation_size: 0
        log_statement: ddl
        log_statement_sample_rate: 1
        log_statement_stats: 'off'
        log_temp_files: 1
        log_timezone: 'UTC'
        log_truncate_on_rotation: 'on'
        logging_collector: 'on'
        wal_level: logical
        shared_preload_libraries: 'timescaledb,pgaudit,set_user'
        session_preload_libraries: 'login_hook'
        set_user.block_log_statement: 'on'
        set_user.exit_on_error: 'on'
        set_user.superuser_allowlist: '+charmed_dba'
    slots:
    {%- for slot, database in slots.items() %}
      {{slot}}:
        database: {{database}}
        plugin: pgoutput
        type: logical
    {%- endfor -%}

  {%- if restoring_backup %}
  method: pgbackrest
  pgbackrest:
    command: >
      pgbackrest {{ pgbackrest_configuration_file }} --stanza={{ restore_stanza }} --pg1-path={{ data_path }}
      {%- if backup_id %} --set={{ backup_id }} {%- endif %}
      {%- if restore_timeline %} --target-timeline="0x{{ restore_timeline }}" {% endif %}
      {%- if restore_to_latest %} --type=default {%- else %}
      --target-action=promote {%- if pitr_target %} --target="{{ pitr_target }}" --type=time {%- else %} --type=immediate {%- endif %}
      {%- endif %}
      restore
    no_params: True
    keep_existing_recovery_conf: True
  {% elif primary_cluster_endpoint %}
    standby_cluster:
      host: {{ primary_cluster_endpoint }}
      port: 5432
      create_replica_methods: ["basebackup"]
  {% else %}
  initdb:
  - encoding: UTF8
  - data-checksums
  - waldir: /var/snap/charmed-postgresql/common/data/logs
  {%- endif %}

postgresql:
  listen: {% for ip in listen_ips %}{{ ip }}{%- if not loop.last %},{% endif %}{% endfor %}:5432
  basebackup:
    - waldir: /var/snap/charmed-postgresql/common/data/logs
  connect_address: '{{ self_ip }}:5432'
  # Path to PostgreSQL binaries used in the database bootstrap process.
  bin_dir: /snap/charmed-postgresql/current/usr/lib/postgresql/{{ version }}/bin
  data_dir: {{ data_path }}
  parameters:
    shared_preload_libraries: 'timescaledb,pgaudit,set_user'
    session_preload_libraries: 'login_hook'
    set_user.block_log_statement: 'on'
    set_user.exit_on_error: 'on'
    set_user.superuser_allowlist: '+charmed_dba'
    {%- if enable_pgbackrest_archiving %}
    archive_command: 'pgbackrest {{ pgbackrest_configuration_file }} --stanza={{ stanza }} archive-push %p'
    {% else %}
    archive_command: /bin/true
    {%- endif %}
    {%- if enable_tls %}
    ssl: on
    ssl_ca_file: {{ conf_path }}/ca.pem
    ssl_cert_file: {{ conf_path }}/cert.pem
    ssl_key_file: {{ conf_path }}/key.pem
    {%- endif %}
    temp_tablespaces: temp
    unix_socket_directories: /tmp
    {%- if pg_parameters %}
    {%- for key, value in pg_parameters.items() %}
    {{key}}: {{value}}
    {%- endfor -%}
    {% endif %}
  pgpass: /tmp/pgpass
  pg_hba:
    - local all backup peer map=operator
    - local all operator scram-sha-256
    - local all monitoring password
    - {{ 'hostssl' if enable_tls else 'host' }} all +charmed_stats 0.0.0.0/0 scram-sha-256
    - {{ 'hostssl' if enable_tls else 'host' }} all +charmed_read 0.0.0.0/0 scram-sha-256
    - {{ 'hostssl' if enable_tls else 'host' }} all +charmed_dml 0.0.0.0/0 scram-sha-256
    - {{ 'hostssl' if enable_tls else 'host' }} all +charmed_backup 0.0.0.0/0 scram-sha-256
    - {{ 'hostssl' if enable_tls else 'host' }} all +charmed_dba 0.0.0.0/0 scram-sha-256
    - {{ 'hostssl' if enable_tls else 'host' }} all +charmed_admin 0.0.0.0/0 scram-sha-256
    - {{ 'hostssl' if enable_tls else 'host' }} all +charmed_databases_owner 0.0.0.0/0 scram-sha-256
    {%- if not connectivity %}
<<<<<<< HEAD
    - {{ 'hostssl' if enable_tls else 'host' }} all all {{ self_ip }} {{ instance_password_encryption }}
    - {{ 'hostssl' if enable_tls else 'host' }} all all 0.0.0.0/0 reject
    {%- elif enable_ldap %}
    - {{ 'hostssl' if enable_tls else 'host' }} all +identity_access 0.0.0.0/0 ldap {{ ldap_parameters }}
    - {{ 'hostssl' if enable_tls else 'host' }} all +internal_access 0.0.0.0/0 {{ instance_password_encryption }}
    {%-   for user, databases in user_databases_map.items() %}
    - {{ 'hostssl' if enable_tls else 'host' }} {{ databases }} {{ user }} 0.0.0.0/0 {{ instance_password_encryption }}
    {%-   endfor %}
    {%- else %}
    - {{ 'hostssl' if enable_tls else 'host' }} all +internal_access 0.0.0.0/0 {{ instance_password_encryption }}
    {%-   for user, databases in user_databases_map.items() %}
    {%-     if 'pgbouncer_auth_relation_' in user %}
    - {{ 'hostssl' if enable_tls else 'host' }} {{ databases }} {{ user }} 0.0.0.0/0 md5
    {%-     else %}
    - {{ 'hostssl' if enable_tls else 'host' }} {{ databases }} {{ user }} 0.0.0.0/0 {{ instance_password_encryption }}
    {%-     endif %}
    {%-   endfor %}
    {%- endif %}
    - {{ 'hostssl' if enable_tls else 'host' }} replication replication 127.0.0.1/32 scram-sha-256
=======
    - {{ 'hostssl' if enable_tls else 'host' }} all all {{ self_ip }} md5
    - {{ 'hostssl' if enable_tls else 'host' }} all all 0.0.0.0/0 reject
    {%- elif enable_ldap %}
    - {{ 'hostssl' if enable_tls else 'host' }} all +identity_access 0.0.0.0/0 ldap {{ ldap_parameters }}
    - {{ 'hostssl' if enable_tls else 'host' }} all +internal_access 0.0.0.0/0 md5
    {%- for user, databases in user_databases_map.items() %}
    - {{ 'hostssl' if enable_tls else 'host' }} {{ databases }} {{ user }} 0.0.0.0/0 md5
    {%- endfor %}
    {%- else %}
    - {{ 'hostssl' if enable_tls else 'host' }} all +internal_access 0.0.0.0/0 md5
    {%- for user, databases in user_databases_map.items() %}
    - {{ 'hostssl' if enable_tls else 'host' }} {{ databases }} {{ user }} 0.0.0.0/0 md5
    {%- endfor %}
    {%- endif %}
    - {{ 'hostssl' if enable_tls else 'host' }} replication replication 127.0.0.1/32 md5
>>>>>>> 5870ee71
    # Allow replications connections from other cluster members.
    {%- for endpoint in extra_replication_endpoints %}
    - {{ 'hostssl' if enable_tls else 'host' }} replication replication {{ endpoint }}/32 scram-sha-256
    {%- endfor %}
    {%- for peer_ip in peers_ips %}
    - {{ 'hostssl' if enable_tls else 'host' }} replication replication {{ peer_ip }}/0 scram-sha-256
    {%- endfor %}

  pg_ident:
  - operator _daemon_ backup
  authentication:
    replication:
      username: replication
      password: {{ replication_password }}
      {%- if enable_tls %}
      sslrootcert: {{ conf_path }}/ca.pem
      {%- endif %}
      sslcert: {{ conf_path }}/nonexistent_cert.pem
      sslkey: {{ conf_path }}/nonexistent_key.pem
    rewind:
      username: {{ rewind_user }}
      password: {{ rewind_password }}
      {%- if enable_tls %}
      sslrootcert: {{ conf_path }}/ca.pem
      {%- endif %}
      sslcert: {{ conf_path }}/nonexistent_cert.pem
      sslkey: {{ conf_path }}/nonexistent_key.pem
    superuser:
      username: {{ superuser }}
      password: {{ superuser_password }}
      {%- if enable_tls %}
      sslrootcert: {{ conf_path }}/ca.pem
      {%- endif %}
      sslcert: {{ conf_path }}/nonexistent_cert.pem
      sslkey: {{ conf_path }}/nonexistent_key.pem
use_unix_socket: true
{%- if is_creating_backup %}
tags:
  is_creating_backup: {{ is_creating_backup }}
{%- endif %}<|MERGE_RESOLUTION|>--- conflicted
+++ resolved
@@ -180,7 +180,6 @@
     - {{ 'hostssl' if enable_tls else 'host' }} all +charmed_admin 0.0.0.0/0 scram-sha-256
     - {{ 'hostssl' if enable_tls else 'host' }} all +charmed_databases_owner 0.0.0.0/0 scram-sha-256
     {%- if not connectivity %}
-<<<<<<< HEAD
     - {{ 'hostssl' if enable_tls else 'host' }} all all {{ self_ip }} {{ instance_password_encryption }}
     - {{ 'hostssl' if enable_tls else 'host' }} all all 0.0.0.0/0 reject
     {%- elif enable_ldap %}
@@ -200,23 +199,6 @@
     {%-   endfor %}
     {%- endif %}
     - {{ 'hostssl' if enable_tls else 'host' }} replication replication 127.0.0.1/32 scram-sha-256
-=======
-    - {{ 'hostssl' if enable_tls else 'host' }} all all {{ self_ip }} md5
-    - {{ 'hostssl' if enable_tls else 'host' }} all all 0.0.0.0/0 reject
-    {%- elif enable_ldap %}
-    - {{ 'hostssl' if enable_tls else 'host' }} all +identity_access 0.0.0.0/0 ldap {{ ldap_parameters }}
-    - {{ 'hostssl' if enable_tls else 'host' }} all +internal_access 0.0.0.0/0 md5
-    {%- for user, databases in user_databases_map.items() %}
-    - {{ 'hostssl' if enable_tls else 'host' }} {{ databases }} {{ user }} 0.0.0.0/0 md5
-    {%- endfor %}
-    {%- else %}
-    - {{ 'hostssl' if enable_tls else 'host' }} all +internal_access 0.0.0.0/0 md5
-    {%- for user, databases in user_databases_map.items() %}
-    - {{ 'hostssl' if enable_tls else 'host' }} {{ databases }} {{ user }} 0.0.0.0/0 md5
-    {%- endfor %}
-    {%- endif %}
-    - {{ 'hostssl' if enable_tls else 'host' }} replication replication 127.0.0.1/32 md5
->>>>>>> 5870ee71
     # Allow replications connections from other cluster members.
     {%- for endpoint in extra_replication_endpoints %}
     - {{ 'hostssl' if enable_tls else 'host' }} replication replication {{ endpoint }}/32 scram-sha-256
