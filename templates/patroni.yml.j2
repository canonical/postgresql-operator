--- conflicted
+++ resolved
@@ -12,11 +12,7 @@
 name: {{ member_name }}
 
 log:
-<<<<<<< HEAD
-  dir: /var/snap/charmed-postgresql/common/logs
-=======
   dir: {{ log_path }}
->>>>>>> 27e71079
 
 restapi:
   listen: '{{ self_ip }}:8008'
@@ -86,11 +82,7 @@
   connect_address: '{{ self_ip }}:5432'
   # Path to PostgreSQL binaries used in the database bootstrap process.
   bin_dir: /snap/charmed-postgresql/current/usr/lib/postgresql/{{ version }}/bin
-<<<<<<< HEAD
-  data_dir: {{ conf_path }}/pgdata
-=======
   data_dir: {{ data_path }}
->>>>>>> 27e71079
   parameters:
     {%- if enable_pgbackrest %}
     archive_command: 'pgbackrest {{ pgbackrest_configuration_file }} --stanza={{ stanza }} archive-push %p'
@@ -103,11 +95,7 @@
     ssl_cert_file: {{ conf_path }}/cert.pem
     ssl_key_file: {{ conf_path }}/key.pem
     {%- endif %}
-<<<<<<< HEAD
-    unix_socket_directories: /var/snap/charmed-postgresql/common/postgresql
-=======
     unix_socket_directories: /tmp
->>>>>>> 27e71079
   pgpass: /tmp/pgpass
   pg_hba:
     - local all backup peer map=operator
