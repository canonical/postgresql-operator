# Copyright 2022 Canonical Ltd.
# See LICENSE file for licensing details.

type: charm
<<<<<<< HEAD
base: ubuntu@24.04

platforms:
  amd64:
    build-on: amd64
    build-for: amd64
  arm64:
    build-on: arm64
    build-for: arm64
=======
platforms:
  ubuntu@22.04:amd64:
  ubuntu@22.04:arm64:
# Files implicitly created by charmcraft without a part:
# - dispatch (https://github.com/canonical/charmcraft/pull/1898)
# - manifest.yaml
#   (https://github.com/canonical/charmcraft/blob/9ff19c328e23b50cc06f04e8a5ad4835740badf4/charmcraft/services/package.py#L259)
# Files implicitly copied/"staged" by charmcraft without a part:
# - actions.yaml, config.yaml, metadata.yaml
#   (https://github.com/canonical/charmcraft/blob/9ff19c328e23b50cc06f04e8a5ad4835740badf4/charmcraft/services/package.py#L290-L293
#   https://github.com/canonical/charmcraft/blob/9ff19c328e23b50cc06f04e8a5ad4835740badf4/charmcraft/services/package.py#L156-L157)
>>>>>>> 5dd067f8
parts:
  # "poetry-deps" part name is a magic constant
  # https://github.com/canonical/craft-parts/pull/901
  poetry-deps:
    plugin: nil
    build-packages:
      - curl
    override-build: |
      # Use environment variable instead of `--break-system-packages` to avoid failing on older
      # versions of pip that do not recognize `--break-system-packages`
      # `--user` needed (in addition to `--break-system-packages`) for Ubuntu >=24.04
      PIP_BREAK_SYSTEM_PACKAGES=true python3 -m pip install --user --upgrade pip==25.0  # renovate: charmcraft-pip-latest

      # Use uv to install poetry so that a newer version of Python can be installed if needed by poetry
      curl --proto '=https' --tlsv1.2 -LsSf https://github.com/astral-sh/uv/releases/download/0.5.29/uv-installer.sh | sh  # renovate: charmcraft-uv-latest
      # poetry 2.0.0 requires Python >=3.9
      if ! "$HOME/.local/bin/uv" python find '>=3.9'
      then
        # Use first Python version that is >=3.9 and available in an Ubuntu LTS
        # (to reduce the number of Python versions we use)
        "$HOME/.local/bin/uv" python install 3.10.12  # renovate: charmcraft-python-ubuntu-22.04
      fi
      "$HOME/.local/bin/uv" tool install --no-python-downloads --python '>=3.9' poetry==2.0.1 --with poetry-plugin-export==1.9.0  # renovate: charmcraft-poetry-latest

      ln -sf "$HOME/.local/bin/poetry" /usr/local/bin/poetry
  # "charm-poetry" part name is arbitrary; use for consistency
  # Avoid using "charm" part name since that has special meaning to charmcraft
  charm-poetry:
    # By default, the `poetry` plugin creates/stages these directories:
    # - lib, src
    #   (https://github.com/canonical/charmcraft/blob/9ff19c328e23b50cc06f04e8a5ad4835740badf4/charmcraft/parts/plugins/_poetry.py#L76-L78)
    # - venv
    #   (https://github.com/canonical/charmcraft/blob/9ff19c328e23b50cc06f04e8a5ad4835740badf4/charmcraft/parts/plugins/_poetry.py#L95
    #   https://github.com/canonical/craft-parts/blob/afb0d652eb330b6aaad4f40fbd6e5357d358de47/craft_parts/plugins/base.py#L270)
    plugin: poetry
    source: .
    after:
      - poetry-deps
    poetry-export-extra-args: ['--only', 'main,charm-libs']
    build-packages:
      - libffi-dev  # Needed to build Python dependencies with Rust from source
      - libssl-dev  # Needed to build Python dependencies with Rust from source
      - pkg-config  # Needed to build Python dependencies with Rust from source
      - libpq-dev
    override-build: |
      # Workaround for https://github.com/canonical/charmcraft/issues/2068
      # rustup used to install rustc and cargo, which are needed to build Python dependencies with Rust from source
      if [[ "$CRAFT_PLATFORM" == ubuntu@20.04:* || "$CRAFT_PLATFORM" == ubuntu@22.04:* ]]
      then
        snap install rustup --classic
      else
        apt-get install rustup -y
      fi

      # If Ubuntu version < 24.04, rustup was installed from snap instead of from the Ubuntu
      # archive—which means the rustup version could be updated at any time. Print rustup version
      # to build log to make changes to the snap's rustup version easier to track
      rustup --version

      # rpds-py (Python package) >=0.19.0 requires rustc >=1.76, which is not available in the
      # Ubuntu 22.04 archive. Install rustc and cargo using rustup instead of the Ubuntu archive
      rustup set profile minimal
      rustup default 1.84.1  # renovate: charmcraft-rust-latest

      craftctl default
      # Include requirements.txt in *.charm artifact for easier debugging
      cp requirements.txt "$CRAFT_PART_INSTALL/requirements.txt"
  # "files" part name is arbitrary; use for consistency
  files:
    plugin: dump
    source: .
    stage:
      - LICENSE
      - scripts
      - templates
  libpq:
    build-packages:
      - libpq-dev
    plugin: dump
    source: /usr/lib/
    source-type: local
    stage:
      - lib/
    organize:
      "*-linux-gnu/libpq.so*": lib/<|MERGE_RESOLUTION|>--- conflicted
+++ resolved
@@ -2,20 +2,9 @@
 # See LICENSE file for licensing details.
 
 type: charm
-<<<<<<< HEAD
-base: ubuntu@24.04
-
 platforms:
-  amd64:
-    build-on: amd64
-    build-for: amd64
-  arm64:
-    build-on: arm64
-    build-for: arm64
-=======
-platforms:
-  ubuntu@22.04:amd64:
-  ubuntu@22.04:arm64:
+  ubuntu@24.04:amd64:
+  ubuntu@24.04:arm64:
 # Files implicitly created by charmcraft without a part:
 # - dispatch (https://github.com/canonical/charmcraft/pull/1898)
 # - manifest.yaml
@@ -24,7 +13,6 @@
 # - actions.yaml, config.yaml, metadata.yaml
 #   (https://github.com/canonical/charmcraft/blob/9ff19c328e23b50cc06f04e8a5ad4835740badf4/charmcraft/services/package.py#L290-L293
 #   https://github.com/canonical/charmcraft/blob/9ff19c328e23b50cc06f04e8a5ad4835740badf4/charmcraft/services/package.py#L156-L157)
->>>>>>> 5dd067f8
 parts:
   # "poetry-deps" part name is a magic constant
   # https://github.com/canonical/craft-parts/pull/901
