--- conflicted
+++ resolved
@@ -78,16 +78,6 @@
       rustup default 1.83.0  # renovate: charmcraft-rust-latest
 
       craftctl default
-<<<<<<< HEAD
-    charm-strict-dependencies: true
-    charm-requirements: [requirements.txt]
-  files:
-    plugin: dump
-    source: .
-    stage:
-      - LICENSE
-      - scripts
-=======
       # Include requirements.txt in *.charm artifact for easier debugging
       cp requirements.txt "$CRAFT_PART_INSTALL/requirements.txt"
   # "files" part name is arbitrary; use for consistency
@@ -96,8 +86,8 @@
     source: .
     prime:
       - LICENSE
->>>>>>> 7c8d3b14
       - templates
+      - scripts
   libpq:
     build-packages:
       - libpq-dev
