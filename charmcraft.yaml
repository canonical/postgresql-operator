# Copyright 2021 Canonical Ltd.
# See LICENSE file for licensing details.

type: charm
bases:
  - build-on:
      - name: "ubuntu"
        channel: "20.04"
    run-on:
      - name: "ubuntu"
        channel: "20.04"
parts:
  charm:
<<<<<<< HEAD
    charm-binary-python-packages: [psycopg2-binary==2.9.3]
    # pip==21.3.1 needed to install Patroni with raft support on bionic.
    charm-python-packages: [pip==21.3.1]
=======
    charm-binary-python-packages: [psycopg2-binary==2.9.3]
>>>>>>> 2e6241eb
<|MERGE_RESOLUTION|>--- conflicted
+++ resolved
@@ -11,10 +11,4 @@
         channel: "20.04"
 parts:
   charm:
-<<<<<<< HEAD
-    charm-binary-python-packages: [psycopg2-binary==2.9.3]
-    # pip==21.3.1 needed to install Patroni with raft support on bionic.
-    charm-python-packages: [pip==21.3.1]
-=======
-    charm-binary-python-packages: [psycopg2-binary==2.9.3]
->>>>>>> 2e6241eb
+    charm-binary-python-packages: [psycopg2-binary==2.9.3]