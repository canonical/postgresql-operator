# Copyright 2022 Canonical Ltd.
#
# Licensed under the Apache License, Version 2.0 (the "License");
# you may not use this file except in compliance with the License.
# You may obtain a copy of the License at
#
# http://www.apache.org/licenses/LICENSE-2.0
#
# Unless required by applicable law or agreed to in writing, software
# distributed under the License is distributed on an "AS IS" BASIS,
# WITHOUT WARRANTIES OR CONDITIONS OF ANY KIND, either express or implied.
# See the License for the specific language governing permissions and
# limitations under the License.

"""PostgreSQL helper class.

The `postgresql` module provides methods for interacting with the PostgreSQL instance.

Any charm using this library should import the `psycopg2` or `psycopg2-binary` dependency.
"""

import logging
from collections import OrderedDict
from typing import Dict, List, Optional, Set, Tuple

import psycopg2
from psycopg2.sql import SQL, Identifier, Literal

from constants import BACKUP_USER, SYSTEM_USERS

# The unique Charmhub library identifier, never change it
LIBID = "24ee217a54e840a598ff21a079c3e678"

# Increment this major API version when introducing breaking changes
LIBAPI = 1

# Increment this PATCH version before using `charmcraft publish-lib` or reset
# to 0 if you are raising the major API version
LIBPATCH = 0

# Groups to distinguish HBA access
ACCESS_GROUP_IDENTITY = "identity_access"
ACCESS_GROUP_INTERNAL = "internal_access"
ACCESS_GROUP_RELATION = "relation_access"

# List of access groups to filter role assignments by
ACCESS_GROUPS = [
    ACCESS_GROUP_IDENTITY,
    ACCESS_GROUP_INTERNAL,
    ACCESS_GROUP_RELATION,
]

ROLE_STATS = "charmed_stats"
ROLE_READ = "charmed_read"
ROLE_DML = "charmed_dml"
ROLE_BACKUP = "charmed_backup"
ROLE_DBA = "charmed_dba"
ROLE_ADMIN = "charmed_admin"
ROLE_DATABASES_OWNER = "charmed_databases_owner"
ALLOWED_ROLES = {
    ROLE_STATS,
    ROLE_READ,
    ROLE_DML,
    ROLE_ADMIN,
}

INVALID_DATABASE_NAME_BLOCKING_MESSAGE = "invalid database name"
INVALID_EXTRA_USER_ROLE_BLOCKING_MESSAGE = "invalid role(s) for extra user roles"

REQUIRED_PLUGINS = {
    "address_standardizer": ["postgis"],
    "address_standardizer_data_us": ["postgis"],
    "jsonb_plperl": ["plperl"],
    "postgis_raster": ["postgis"],
    "postgis_tiger_geocoder": ["postgis", "fuzzystrmatch"],
    "postgis_topology": ["postgis"],
}
DEPENDENCY_PLUGINS = set()
for dependencies in REQUIRED_PLUGINS.values():
    DEPENDENCY_PLUGINS |= set(dependencies)

logger = logging.getLogger(__name__)


class PostgreSQLAssignGroupError(Exception):
    """Exception raised when assigning to a group fails."""


class PostgreSQLCreateDatabaseError(Exception):
    """Exception raised when creating a database fails."""

    def __init__(self, message: Optional[str] = None):
        super().__init__(message)
        self.message = message


class PostgreSQLCreateGroupError(Exception):
    """Exception raised when creating a group fails."""


class PostgreSQLCreateUserError(Exception):
    """Exception raised when creating a user fails."""

    def __init__(self, message: Optional[str] = None):
        super().__init__(message)
        self.message = message


class PostgreSQLDatabasesSetupError(Exception):
    """Exception raised when the databases setup fails."""


class PostgreSQLDeleteUserError(Exception):
    """Exception raised when deleting a user fails."""


class PostgreSQLEnableDisableExtensionError(Exception):
    """Exception raised when enabling/disabling an extension fails."""


class PostgreSQLGetLastArchivedWALError(Exception):
    """Exception raised when retrieving last archived WAL fails."""


class PostgreSQLGetCurrentTimelineError(Exception):
    """Exception raised when retrieving current timeline id for the PostgreSQL unit fails."""


class PostgreSQLGetPostgreSQLVersionError(Exception):
    """Exception raised when retrieving PostgreSQL version fails."""


class PostgreSQLListAccessibleDatabasesForUserError(Exception):
    """Exception raised when retrieving the accessible databases for a user fails."""


class PostgreSQLListGroupsError(Exception):
    """Exception raised when retrieving PostgreSQL groups list fails."""


class PostgreSQLListUsersError(Exception):
    """Exception raised when retrieving PostgreSQL users list fails."""


class PostgreSQLUpdateUserPasswordError(Exception):
    """Exception raised when updating a user password fails."""


class PostgreSQLCreatePredefinedRolesError(Exception):
    """Exception raised when creating predefined roles."""


class PostgreSQLGrantDatabasePrivilegesToUserError(Exception):
    """Exception raised when granting database privileges to user."""


class PostgreSQL:
    """Class to encapsulate all operations related to interacting with PostgreSQL instance."""

    def __init__(
        self,
        primary_host: str,
        current_host: str,
        user: str,
        password: str,
        database: str,
        system_users: Optional[List[str]] = None,
    ):
        self.primary_host = primary_host
        self.current_host = current_host
        self.user = user
        self.password = password
        self.database = database
        self.system_users = system_users if system_users else []

    def _configure_pgaudit(self, enable: bool) -> None:
        connection = None
        try:
            connection = self._connect_to_database()
            connection.autocommit = True
            with connection.cursor() as cursor:
                cursor.execute("RESET ROLE;")
                if enable:
                    cursor.execute("ALTER SYSTEM SET pgaudit.log = 'ROLE,DDL,MISC,MISC_SET';")
                    cursor.execute("ALTER SYSTEM SET pgaudit.log_client TO off;")
                    cursor.execute("ALTER SYSTEM SET pgaudit.log_parameter TO off;")
                else:
                    cursor.execute("ALTER SYSTEM RESET pgaudit.log;")
                    cursor.execute("ALTER SYSTEM RESET pgaudit.log_client;")
                    cursor.execute("ALTER SYSTEM RESET pgaudit.log_parameter;")
                cursor.execute("SELECT pg_reload_conf();")
        finally:
            if connection is not None:
                connection.close()

    def _connect_to_database(
        self, database: Optional[str] = None, database_host: Optional[str] = None
    ) -> psycopg2.extensions.connection:
        """Creates a connection to the database.

        Args:
            database: database to connect to (defaults to the database
                provided when the object for this class was created).
            database_host: host to connect to instead of the primary host.

        Returns:
             psycopg2 connection object.
        """
        host = database_host if database_host is not None else self.primary_host
        connection = psycopg2.connect(
            f"dbname='{database if database else self.database}' user='{self.user}' host='{host}'"
            f"password='{self.password}' connect_timeout=1"
        )
        connection.autocommit = True
        return connection

    def create_access_groups(self) -> None:
        """Create access groups to distinguish HBA authentication methods."""
        connection = None
        try:
            with self._connect_to_database() as connection, connection.cursor() as cursor:
                for group in ACCESS_GROUPS:
                    cursor.execute(
                        SQL("SELECT TRUE FROM pg_roles WHERE rolname={};").format(Literal(group))
                    )
                    if cursor.fetchone() is not None:
                        continue
                    cursor.execute(
                        SQL("CREATE ROLE {} NOLOGIN;").format(
                            Identifier(group),
                        )
                    )
        except psycopg2.Error as e:
            logger.error(f"Failed to create access groups: {e}")
            raise PostgreSQLCreateGroupError() from e
        finally:
            if connection is not None:
                connection.close()

    def create_database(
        self,
        database: str,
        plugins: Optional[List[str]] = None,
    ) -> None:
        """Creates a new database and grant privileges to a user on it.

        Args:
            database: database to be created.
            plugins: extensions to enable in the new database.
        """
        if database in ["postgres", "template0", "template1"]:
            logger.error(f"Invalid database name: {database}.")
            raise PostgreSQLCreateDatabaseError(INVALID_DATABASE_NAME_BLOCKING_MESSAGE)
        plugins = plugins if plugins else []
        try:
            connection = self._connect_to_database()
            cursor = connection.cursor()
            cursor.execute(
                SQL("SELECT datname FROM pg_database WHERE datname={};").format(Literal(database))
            )
            if cursor.fetchone() is None:
                cursor.execute(SQL("SET ROLE {};").format(Identifier(ROLE_DATABASES_OWNER)))
                cursor.execute(SQL("CREATE DATABASE {};").format(Identifier(database)))
                cursor.execute(
                    SQL("REVOKE ALL PRIVILEGES ON DATABASE {} FROM PUBLIC;").format(
                        Identifier(database)
                    )
                )
            with self._connect_to_database(database=database) as conn, conn.cursor() as curs:
                curs.execute(SQL("SELECT set_up_predefined_catalog_roles();"))
        except psycopg2.Error as e:
            logger.error(f"Failed to create database: {e}")
            raise PostgreSQLCreateDatabaseError() from e

        # Enable preset extensions
        self.enable_disable_extensions(dict.fromkeys(plugins, True), database)

    def create_user(
        self,
        user: str,
        password: Optional[str] = None,
        admin: bool = False,
        extra_user_roles: Optional[List[str]] = None,
        database: Optional[str] = None,
        can_create_database: bool = False,
    ) -> None:
        """Creates a database user.

        Args:
            user: user to be created.
            password: password to be assigned to the user.
            admin: whether the user should have additional admin privileges.
            extra_user_roles: additional privileges and/or roles to be assigned to the user.
            database: optional database to allow the user to connect to.
            can_create_database: whether the user should be able to create databases.
        """
        try:
            # Separate roles and privileges from the provided extra user roles.
            roles = privileges = None
            if extra_user_roles:
                if len(extra_user_roles) > 2 and sorted(extra_user_roles) != [ROLE_ADMIN, "createdb", ACCESS_GROUP_RELATION]:
                    extra_user_roles.remove(ACCESS_GROUP_RELATION)
                    logger.error(
                        "Invalid extra user roles: "
                        f"{', '.join(extra_user_roles)}. "
                        f"Only 'createdb' and '{ROLE_ADMIN}' are allowed together."
                    )
                    raise PostgreSQLCreateUserError(INVALID_EXTRA_USER_ROLE_BLOCKING_MESSAGE)
                valid_privileges, valid_roles = self.list_valid_privileges_and_roles()
                roles = [role for role in extra_user_roles if (user == BACKUP_USER or user in SYSTEM_USERS or role in valid_roles or role == ACCESS_GROUP_RELATION or role == "createdb")]
                if "createdb" in extra_user_roles:
                    extra_user_roles.remove("createdb")
                    roles.remove("createdb")
                    extra_user_roles.append(ROLE_DATABASES_OWNER)
                    roles.append(ROLE_DATABASES_OWNER)
                privileges = {
                    extra_user_role
                    for extra_user_role in extra_user_roles
                    if extra_user_role not in roles
                }
                invalid_privileges = [
                    privilege for privilege in privileges if privilege not in valid_privileges
                ]
                if len(invalid_privileges) > 0:
                    logger.error(f"Invalid extra user roles: {', '.join(privileges)}")
                    raise PostgreSQLCreateUserError(INVALID_EXTRA_USER_ROLE_BLOCKING_MESSAGE)

            with self._connect_to_database() as connection, connection.cursor() as cursor:
                # Create or update the user.
                cursor.execute(
                    SQL("SELECT TRUE FROM pg_roles WHERE rolname={};").format(Literal(user))
                )
                if cursor.fetchone() is not None:
                    user_definition = "ALTER ROLE {} "
                else:
                    user_definition = "CREATE ROLE {} "
                user_definition += (
                    f"WITH LOGIN{' SUPERUSER' if admin else ''} ENCRYPTED PASSWORD '{password}'"
                )
<<<<<<< HEAD
                connect_statements = []
                if database:
                    if not any(True for role in roles if role in [ROLE_STATS, ROLE_READ, ROLE_DML, ROLE_BACKUP, ROLE_DBA]):
                        user_definition += f" IN ROLE \"charmed_{database}_admin\", \"charmed_{database}_dml\""
                    else:
                        connect_statements.append(SQL("GRANT CONNECT ON DATABASE {} TO {};").format(
                            Identifier(database), Identifier(user)
                        ))
                if any(True for role in roles if role in [ROLE_STATS, ROLE_READ, ROLE_DML, ROLE_BACKUP, ROLE_DBA, ROLE_ADMIN, ROLE_DATABASES_OWNER]):
                    for system_database in ["postgres", "template1"]:
                        connect_statements.append(SQL("GRANT CONNECT ON DATABASE {} TO {};").format(
                            Identifier(system_database), Identifier(user)
                        ))
=======
                if in_role:
                    user_definition += f' IN ROLE "{in_role}"'
>>>>>>> c8a49ae7
                if can_create_database:
                    user_definition += " CREATEDB"
                if privileges:
                    user_definition += f" {' '.join(privileges)}"
                cursor.execute(SQL("RESET ROLE;"))
                cursor.execute(SQL("BEGIN;"))
                cursor.execute(SQL("SET LOCAL log_statement = 'none';"))
                cursor.execute(SQL(f"{user_definition};").format(Identifier(user)))
                cursor.execute(SQL("COMMIT;"))
                if len(connect_statements) > 0:
                    for connect_statement in connect_statements:
                        cursor.execute(connect_statement)

                # Add extra user roles to the new user.
                if roles:
                    for role in roles:
                        cursor.execute(
                            SQL("GRANT {} TO {};").format(Identifier(role), Identifier(user))
                        )
        except psycopg2.Error as e:
            logger.error(f"Failed to create user: {e}")
            raise PostgreSQLCreateUserError() from e

    def create_predefined_instance_roles(self) -> None:
        """Create predefined instance roles."""
        connection = None
        try:
            for database in self._get_existing_databases():
                with self._connect_to_database(
                    database=database,
                ) as connection, connection.cursor() as cursor:
                    cursor.execute(SQL("CREATE EXTENSION IF NOT EXISTS set_user;"))
        finally:
            if connection is not None:
                connection.close()
            connection = None

        role_to_queries = {
            ROLE_STATS: [
                f"CREATE ROLE {ROLE_STATS} NOSUPERUSER NOCREATEDB NOCREATEROLE NOREPLICATION NOLOGIN IN ROLE pg_monitor",
            ],
            ROLE_READ: [
                f"CREATE ROLE {ROLE_READ} NOSUPERUSER NOCREATEDB NOCREATEROLE NOREPLICATION NOLOGIN IN ROLE pg_read_all_data, {ROLE_STATS}",
            ],
            ROLE_DML: [
                f"CREATE ROLE {ROLE_DML} NOSUPERUSER NOCREATEDB NOCREATEROLE NOREPLICATION NOLOGIN IN ROLE pg_write_all_data, {ROLE_READ}",
            ],
            ROLE_BACKUP: [
                f"CREATE ROLE {ROLE_BACKUP} NOSUPERUSER NOCREATEDB NOCREATEROLE NOREPLICATION NOLOGIN IN ROLE pg_checkpoint",
                f"GRANT {ROLE_STATS} TO {ROLE_BACKUP}",
                f"GRANT execute ON FUNCTION pg_backup_start TO {ROLE_BACKUP}",
                f"GRANT execute ON FUNCTION pg_backup_stop TO {ROLE_BACKUP}",
                f"GRANT execute ON FUNCTION pg_create_restore_point TO {ROLE_BACKUP}",
                f"GRANT execute ON FUNCTION pg_switch_wal TO {ROLE_BACKUP}",
            ],
            ROLE_DBA: [
                f"CREATE ROLE {ROLE_DBA} NOSUPERUSER CREATEDB NOCREATEROLE NOREPLICATION NOLOGIN IN ROLE {ROLE_DML};"
            ],
            ROLE_ADMIN: [
                f"CREATE ROLE {ROLE_ADMIN} NOSUPERUSER NOCREATEDB NOCREATEROLE NOREPLICATION NOLOGIN IN ROLE {ROLE_DML}",
            ]
        }

        try:
            for database in ["postgres", "template1"]:
                with self._connect_to_database(
                    database=database,
                ) as connection, connection.cursor() as cursor:
                    existing_roles = self.list_existing_roles()
                    for role, queries in role_to_queries.items():
                        for index, query in enumerate(queries):
                            if index == 0:
                                if role in existing_roles:
                                    logger.debug(f"Role {role} already exists")
                                    continue
                                else:
                                    logger.info(f"Creating predefined role {role}")
                            cursor.execute(SQL(query))
        except psycopg2.Error as e:
            logger.error(f"Failed to create predefined instance roles: {e}")
            raise PostgreSQLCreatePredefinedRolesError() from e
        finally:
            if connection is not None:
                connection.close()

    def grant_database_privileges_to_user(
        self, user: str, database: str, privileges: List[str]
    ) -> None:
        """Grant the specified privileges on the provided database for the user."""
        try:
            with self._connect_to_database() as connection, connection.cursor() as cursor:
                cursor.execute(
                    SQL("GRANT {} ON DATABASE {} TO {};").format(
                        Identifier(", ".join(privileges)), Identifier(database), Identifier(user)
                    )
                )
        except psycopg2.Error as e:
            logger.error(f"Failed to grant privileges to user: {e}")
            raise PostgreSQLGrantDatabasePrivilegesToUserError() from e

    def delete_user(self, user: str) -> None:
        """Deletes a database user.

        Args:
            user: user to be deleted.
        """
        # First of all, check whether the user exists. Otherwise, do nothing.
        users = self.list_users()
        if user not in users:
            return

        # List all databases.
        try:
            with self._connect_to_database() as connection, connection.cursor() as cursor:
                cursor.execute("SELECT datname FROM pg_database WHERE datistemplate = false;")
                databases = [row[0] for row in cursor.fetchall()]

            # Existing objects need to be reassigned in each database
            # before the user can be deleted.
            for database in databases:
                with self._connect_to_database(
                    database
                ) as connection, connection.cursor() as cursor:
                    cursor.execute(
                        SQL("REASSIGN OWNED BY {} TO {};").format(
                            Identifier(user), Identifier(self.user)
                        )
                    )
                    cursor.execute(SQL("DROP OWNED BY {};").format(Identifier(user)))

            # Delete the user.
            with self._connect_to_database() as connection, connection.cursor() as cursor:
                cursor.execute(SQL("DROP ROLE {};").format(Identifier(user)))
        except psycopg2.Error as e:
            logger.error(f"Failed to delete user: {e}")
            raise PostgreSQLDeleteUserError() from e

    def grant_internal_access_group_memberships(self) -> None:
        """Grant membership to the internal access-group to existing internal users."""
        connection = None
        try:
            with self._connect_to_database() as connection, connection.cursor() as cursor:
                for user in self.system_users:
                    cursor.execute(
                        SQL("GRANT {} TO {};").format(
                            Identifier(ACCESS_GROUP_INTERNAL),
                            Identifier(user),
                        )
                    )
        except psycopg2.Error as e:
            logger.error(f"Failed to grant internal access group memberships: {e}")
            raise PostgreSQLAssignGroupError() from e
        finally:
            if connection is not None:
                connection.close()

    def grant_relation_access_group_memberships(self) -> None:
        """Grant membership to the relation access-group to existing relation users."""
        rel_users = self.list_users_from_relation()
        if not rel_users:
            return

        connection = None
        try:
            with self._connect_to_database() as connection, connection.cursor() as cursor:
                rel_groups = SQL(",").join(Identifier(group) for group in [ACCESS_GROUP_RELATION])
                rel_users = SQL(",").join(Identifier(user) for user in rel_users)

                cursor.execute(
                    SQL("GRANT {groups} TO {users};").format(
                        groups=rel_groups,
                        users=rel_users,
                    )
                )
        except psycopg2.Error as e:
            logger.error(f"Failed to grant relation access group memberships: {e}")
            raise PostgreSQLAssignGroupError() from e
        finally:
            if connection is not None:
                connection.close()

    def enable_disable_extensions(
        self, extensions: Dict[str, bool], database: Optional[str] = None
    ) -> None:
        """Enables or disables a PostgreSQL extension.

        Args:
            extensions: the name of the extensions.
            database: optional database where to enable/disable the extension.

        Raises:
            PostgreSQLEnableDisableExtensionError if the operation fails.
        """
        connection = None
        try:
            if database is not None:
                databases = [database]
            else:
                # Retrieve all the databases.
                with self._connect_to_database() as connection, connection.cursor() as cursor:
                    cursor.execute("SELECT datname FROM pg_database WHERE NOT datistemplate;")
                    databases = {database[0] for database in cursor.fetchall()}

            ordered_extensions = OrderedDict()
            for plugin in DEPENDENCY_PLUGINS:
                ordered_extensions[plugin] = extensions.get(plugin, False)
            for extension, enable in extensions.items():
                ordered_extensions[extension] = enable

            self._configure_pgaudit(False)

            # Enable/disabled the extension in each database.
            for database in databases:
                with self._connect_to_database(
                    database=database
                ) as connection, connection.cursor() as cursor:
                    for extension, enable in ordered_extensions.items():
                        cursor.execute(
                            f"CREATE EXTENSION IF NOT EXISTS {extension};"
                            if enable
                            else f"DROP EXTENSION IF EXISTS {extension};"
                        )
            self._configure_pgaudit(ordered_extensions.get("pgaudit", False))
        except psycopg2.errors.UniqueViolation:
            pass
        except psycopg2.errors.DependentObjectsStillExist:
            raise
        except psycopg2.Error as e:
            raise PostgreSQLEnableDisableExtensionError() from e
        finally:
            if connection is not None:
                connection.close()

    def get_last_archived_wal(self) -> str:
        """Get the name of the last archived wal for the current PostgreSQL cluster."""
        try:
            with self._connect_to_database() as connection, connection.cursor() as cursor:
                cursor.execute("SELECT last_archived_wal FROM pg_stat_archiver;")
                return cursor.fetchone()[0]
        except psycopg2.Error as e:
            logger.error(f"Failed to get PostgreSQL last archived WAL: {e}")
            raise PostgreSQLGetLastArchivedWALError() from e

    def get_current_timeline(self) -> str:
        """Get the timeline id for the current PostgreSQL unit."""
        try:
            with self._connect_to_database() as connection, connection.cursor() as cursor:
                cursor.execute("SELECT timeline_id FROM pg_control_checkpoint();")
                return cursor.fetchone()[0]
        except psycopg2.Error as e:
            logger.error(f"Failed to get PostgreSQL current timeline id: {e}")
            raise PostgreSQLGetCurrentTimelineError() from e

    def get_postgresql_text_search_configs(self) -> Set[str]:
        """Returns the PostgreSQL available text search configs.

        Returns:
            Set of PostgreSQL text search configs.
        """
        with self._connect_to_database(
            database_host=self.current_host
        ) as connection, connection.cursor() as cursor:
            cursor.execute("SELECT CONCAT('pg_catalog.', cfgname) FROM pg_ts_config;")
            text_search_configs = cursor.fetchall()
            return {text_search_config[0] for text_search_config in text_search_configs}

    def get_postgresql_timezones(self) -> Set[str]:
        """Returns the PostgreSQL available timezones.

        Returns:
            Set of PostgreSQL timezones.
        """
        with self._connect_to_database(
            database_host=self.current_host
        ) as connection, connection.cursor() as cursor:
            cursor.execute("SELECT name FROM pg_timezone_names;")
            timezones = cursor.fetchall()
            return {timezone[0] for timezone in timezones}

    def get_postgresql_default_table_access_methods(self) -> Set[str]:
        """Returns the PostgreSQL available table access methods.

        Returns:
            Set of PostgreSQL table access methods.
        """
        with self._connect_to_database(
            database_host=self.current_host
        ) as connection, connection.cursor() as cursor:
            cursor.execute("SELECT amname FROM pg_am WHERE amtype = 't';")
            access_methods = cursor.fetchall()
            return {access_method[0] for access_method in access_methods}

    def get_postgresql_version(self, current_host=True) -> str:
        """Returns the PostgreSQL version.

        Returns:
            PostgreSQL version number.
        """
        host = self.current_host if current_host else None
        try:
            with self._connect_to_database(
                database_host=host
            ) as connection, connection.cursor() as cursor:
                cursor.execute("SELECT version();")
                # Split to get only the version number.
                return cursor.fetchone()[0].split(" ")[1]
        except psycopg2.Error as e:
            logger.error(f"Failed to get PostgreSQL version: {e}")
            raise PostgreSQLGetPostgreSQLVersionError() from e

    def is_tls_enabled(self, check_current_host: bool = False) -> bool:
        """Returns whether TLS is enabled.

        Args:
            check_current_host: whether to check the current host
                instead of the primary host.

        Returns:
            whether TLS is enabled.
        """
        try:
            with self._connect_to_database(
                database_host=self.current_host if check_current_host else None
            ) as connection, connection.cursor() as cursor:
                cursor.execute("SHOW ssl;")
                return "on" in cursor.fetchone()[0]
        except psycopg2.Error:
            # Connection errors happen when PostgreSQL has not started yet.
            return False

    def list_access_groups(self, current_host=False) -> Set[str]:
        """Returns the list of PostgreSQL database access groups.

        Args:
            current_host: whether to check the current host
                instead of the primary host.

        Returns:
            List of PostgreSQL database access groups.
        """
        connection = None
        host = self.current_host if current_host else None
        try:
            with self._connect_to_database(
                database_host=host
            ) as connection, connection.cursor() as cursor:
                cursor.execute(
                    "SELECT groname FROM pg_catalog.pg_group WHERE groname LIKE '%_access';"
                )
                access_groups = cursor.fetchall()
                return {group[0] for group in access_groups}
        except psycopg2.Error as e:
            logger.error(f"Failed to list PostgreSQL database access groups: {e}")
            raise PostgreSQLListGroupsError() from e
        finally:
            if connection is not None:
                connection.close()

    def list_accessible_databases_for_user(self, user: str, current_host=False) -> Set[str]:
        """Returns the list of accessible databases for a specific user.

        Args:
            user: the user to check.
            current_host: whether to check the current host
                instead of the primary host.

        Returns:
            List of accessible database (the ones where
                the user has the CONNECT privilege).
        """
        connection = None
        host = self.current_host if current_host else None
        try:
            with self._connect_to_database(
                database_host=host
            ) as connection, connection.cursor() as cursor:
                cursor.execute(
                    SQL(
                        "SELECT TRUE FROM pg_catalog.pg_user WHERE usename = {} AND usesuper;"
                    ).format(Literal(user))
                )
                if cursor.fetchone() is not None:
                    return {"all"}
                cursor.execute(
                    SQL(
                        "SELECT datname FROM pg_catalog.pg_database WHERE has_database_privilege({}, datname, 'CONNECT') AND NOT datistemplate;"
                    ).format(Literal(user))
                )
                databases = cursor.fetchall()
                return {database[0] for database in databases}
        except psycopg2.Error as e:
            logger.error(f"Failed to list accessible databases for user {user}: {e}")
            raise PostgreSQLListAccessibleDatabasesForUserError() from e
        finally:
            if connection is not None:
                connection.close()

    def list_users(self, group: Optional[str] = None, current_host=False) -> Set[str]:
        """Returns the list of PostgreSQL database users.

        Args:
            group: optional group to filter the users.
            current_host: whether to check the current host
                instead of the primary host.

        Returns:
            List of PostgreSQL database users.
        """
        connection = None
        host = self.current_host if current_host else None
        try:
            with self._connect_to_database(
                database_host=host
            ) as connection, connection.cursor() as cursor:
                if group:
                    query = SQL(
                        "SELECT usename FROM (SELECT UNNEST(grolist) AS user_id FROM pg_catalog.pg_group WHERE groname = {}) AS g JOIN pg_catalog.pg_user AS u ON g.user_id = u.usesysid;"
                    ).format(Literal(group))
                else:
                    query = "SELECT usename FROM pg_catalog.pg_user;"
                cursor.execute(query)
                usernames = cursor.fetchall()
                return {username[0] for username in usernames}
        except psycopg2.Error as e:
            logger.error(f"Failed to list PostgreSQL database users: {e}")
            raise PostgreSQLListUsersError() from e
        finally:
            if connection is not None:
                connection.close()

    def list_users_from_relation(self, current_host=False) -> Set[str]:
        """Returns the list of PostgreSQL database users that were created by a relation.

        Args:
            current_host: whether to check the current host
                instead of the primary host.

        Returns:
            List of PostgreSQL database users.
        """
        connection = None
        host = self.current_host if current_host else None
        try:
            with self._connect_to_database(
                database_host=host
            ) as connection, connection.cursor() as cursor:
                cursor.execute(
                    "SELECT usename "
                    "FROM pg_catalog.pg_user "
                    "WHERE usename LIKE 'relation_id_%' OR usename LIKE 'relation-%' "
                    "OR usename LIKE 'pgbouncer_auth_relation_%' OR usename LIKE '%_user_%_%';"
                )
                usernames = cursor.fetchall()
                return {username[0] for username in usernames}
        except psycopg2.Error as e:
            logger.error(f"Failed to list PostgreSQL database users: {e}")
            raise PostgreSQLListUsersError() from e
        finally:
            if connection is not None:
                connection.close()

    def list_existing_roles(self) -> Set[str]:
        """Returns a set containing the existing roles.

        Returns:
            Set containing the existing roles.
        """
        with self._connect_to_database() as connection, connection.cursor() as cursor:
            cursor.execute("SELECT rolname FROM pg_roles;")
            return {role[0] for role in cursor.fetchall() if role[0]}


    def list_valid_privileges_and_roles(self) -> Tuple[Set[str], Set[str]]:
        """Returns two sets with valid privileges and roles.

        Returns:
            Tuple containing two sets: the first with valid privileges
                and the second with valid roles.
        """
        return {
            "superuser",
        }, ALLOWED_ROLES

    def _get_existing_databases(self) -> List[str]:
        # Template1 should go first
        databases = ["template1"]
        connection = None
        cursor = None
        try:
            with self._connect_to_database() as connection, connection.cursor() as cursor:
                cursor.execute(
                    "SELECT datname FROM pg_database WHERE datname <> 'template0' AND datname <> 'template1';"
                )
                db = cursor.fetchone()
                while db:
                    databases.append(db[0])
                    db = cursor.fetchone()
        finally:
            if cursor:
                cursor.close()
            if connection:
                connection.close()
        return databases

    def set_up_database(self, temp_location: Optional[str] = None) -> None:
        """Set up postgres database with the right permissions."""
        connection = None
        cursor = None
        try:
            connection = self._connect_to_database()
            cursor = connection.cursor()

            if temp_location is not None:
                cursor.execute("SELECT TRUE FROM pg_tablespace WHERE spcname='temp';")
                if cursor.fetchone() is None:
                    cursor.execute(f"CREATE TABLESPACE temp LOCATION '{temp_location}';")
                    cursor.execute("GRANT CREATE ON TABLESPACE temp TO public;")

            cursor.close()
            cursor = None
            connection.close()
            connection = None

            with self._connect_to_database(
                database="template1"
            ) as connection, connection.cursor() as cursor:
                cursor.execute(
                    f"SELECT TRUE FROM pg_roles WHERE rolname='{ROLE_DATABASES_OWNER}';"
                )
                if cursor.fetchone() is None:
                    self.create_user(
                        ROLE_DATABASES_OWNER,
                        can_create_database=True,
                        extra_user_roles=[ROLE_DML],
                    )

                self.set_up_login_hook_function()
                self.set_up_predefined_catalog_roles_function()

                # Create database function and event trigger to identify users created by PgBouncer.
                cursor.execute(
                    "SELECT TRUE FROM pg_event_trigger WHERE evtname = 'update_pg_hba_on_create_schema';"
                )
                if cursor.fetchone() is None:
                    cursor.execute("""
CREATE OR REPLACE FUNCTION update_pg_hba()
    RETURNS event_trigger
    LANGUAGE plpgsql
    AS $$
        DECLARE
          hba_file TEXT;
          copy_command TEXT;
          connection_type TEXT;
          rec record;
          insert_value TEXT;
          changes INTEGER = 0;
        BEGIN
          -- Don't execute on replicas.
          IF NOT pg_is_in_recovery() THEN
            -- Load the current authorisation rules.
            PERFORM TRUE FROM pg_tables WHERE schemaname = 'public' AND tablename = 'pg_hba';
            IF FOUND THEN
                DROP TABLE pg_hba;
            END IF;
            CREATE TEMPORARY TABLE pg_hba (lines TEXT);
            SELECT setting INTO hba_file FROM pg_settings WHERE name = 'hba_file';
            IF hba_file IS NOT NULL THEN
                copy_command='COPY pg_hba FROM ''' || hba_file || '''' ;
                EXECUTE copy_command;
                -- Build a list of the relation users and the databases they can access.
                PERFORM TRUE FROM pg_tables WHERE schemaname = 'public' AND tablename = 'relation_users';
                IF FOUND THEN
                    DROP TABLE relation_users;
                END IF;
                CREATE TEMPORARY TABLE relation_users AS
                  SELECT t.user, STRING_AGG(DISTINCT t.database, ',') AS databases FROM( SELECT u.usename AS user, CASE WHEN u.usesuper THEN 'all' ELSE d.datname END AS database FROM ( SELECT usename, usesuper FROM pg_catalog.pg_user WHERE usename NOT IN ('backup', 'monitoring', 'operator', 'postgres', 'replication', 'rewind')) AS u JOIN ( SELECT datname FROM pg_catalog.pg_database WHERE NOT datistemplate ) AS d ON has_database_privilege(u.usename, d.datname, 'CONNECT') ) AS t GROUP BY 1;
                IF (SELECT COUNT(lines) FROM pg_hba WHERE lines LIKE 'hostssl %') > 0 THEN
                  connection_type := 'hostssl';
                ELSE
                  connection_type := 'host';
                END IF;
                -- Add the new users to the pg_hba file.
                FOR rec IN SELECT * FROM relation_users
                LOOP
                  insert_value := connection_type || ' ' || rec.databases || ' ' || rec.user || ' 0.0.0.0/0 md5';
                  IF (SELECT COUNT(lines) FROM pg_hba WHERE lines = insert_value) = 0 THEN
                    INSERT INTO pg_hba (lines) VALUES (insert_value);
                    changes := changes + 1;
                  END IF;
                END LOOP;
                -- Remove users that don't exist anymore from the pg_hba file.
                FOR rec IN SELECT h.lines FROM pg_hba AS h LEFT JOIN relation_users AS r ON SPLIT_PART(h.lines, ' ', 3) = r.user WHERE r.user IS NULL AND (SPLIT_PART(h.lines, ' ', 3) LIKE 'relation_id_%' OR SPLIT_PART(h.lines, ' ', 3) LIKE 'pgbouncer_auth_relation_%' OR SPLIT_PART(h.lines, ' ', 3) LIKE '%_user_%_%')
                LOOP
                  DELETE FROM pg_hba WHERE lines = rec.lines;
                  changes := changes + 1;
                END LOOP;
                -- Apply the changes to the pg_hba file.
                IF changes > 0 THEN
                  copy_command='COPY pg_hba TO ''' || hba_file || '''' ;
                  EXECUTE copy_command;
                  PERFORM pg_reload_conf();
                END IF;
            END IF;
          END IF;
        END;
    $$ SECURITY DEFINER;
                    """)
                    cursor.execute("""
CREATE EVENT TRIGGER update_pg_hba_on_create_schema
    ON ddl_command_end
    WHEN TAG IN ('CREATE SCHEMA')
    EXECUTE FUNCTION update_pg_hba();
                    """)
                    cursor.execute("""
CREATE EVENT TRIGGER update_pg_hba_on_drop_schema
    ON ddl_command_end
    WHEN TAG IN ('DROP SCHEMA')
    EXECUTE FUNCTION update_pg_hba();
                    """)

            connection.close()
            connection = None

            with self._connect_to_database() as connection, connection.cursor() as cursor:
                cursor.execute("REVOKE ALL PRIVILEGES ON DATABASE postgres FROM PUBLIC;")
                cursor.execute("REVOKE CREATE ON SCHEMA public FROM PUBLIC;")
                for user in self.system_users:
                    cursor.execute(
                        SQL("GRANT ALL PRIVILEGES ON DATABASE postgres TO {};").format(
                            Identifier(user)
                        )
                    )
        except psycopg2.Error as e:
            logger.error(f"Failed to set up databases: {e}")
            raise PostgreSQLDatabasesSetupError() from e
        finally:
            if cursor is not None:
                cursor.close()
            if connection is not None:
                connection.close()

    def set_up_login_hook_function(self) -> None:
        """Create a login hook function to set the user for the current session."""
        function_creation_statement = f"""CREATE OR REPLACE FUNCTION login_hook.login() RETURNS VOID AS $$
DECLARE
	ex_state TEXT;
	ex_message TEXT;
	ex_detail TEXT;
	ex_hint TEXT;
	ex_context TEXT;
	cur_user TEXT;
	db_admin_role TEXT;
	db_name TEXT;
	db_owner_role TEXT;
	is_user_admin BOOLEAN;
    user_has_createdb BOOLEAN;
BEGIN
	IF NOT login_hook.is_executing_login_hook()
	THEN
		RAISE EXCEPTION 'The login_hook.login() function should only be invoked by the login_hook code';
	END IF;

	cur_user := (SELECT current_user);

	EXECUTE 'SELECT current_database()' INTO db_name;
	db_admin_role = 'charmed_' || db_name || '_admin';

	EXECUTE format('SELECT EXISTS(SELECT * FROM pg_auth_members a, pg_roles b, pg_roles c WHERE a.roleid = b.oid AND a.member = c.oid AND (b.rolname = %L OR b.rolname = %L) and c.rolname = %L)', db_admin_role, '{ROLE_ADMIN}', cur_user) INTO is_user_admin;

    EXECUTE format('SELECT EXISTS(SELECT * FROM pg_auth_members a, pg_roles b, pg_roles c WHERE a.roleid = b.oid AND a.member = c.oid AND b.rolname = %L and c.rolname = %L)', '{ROLE_DATABASES_OWNER}', cur_user) INTO user_has_createdb;

	BEGIN
	    IF is_user_admin = true THEN
			db_owner_role = 'charmed_' || db_name || '_owner';
			EXECUTE format('SET ROLE %L', db_owner_role);
		ELSE
            IF user_has_createdb = true THEN
			    EXECUTE format('SET ROLE %L', '{ROLE_DATABASES_OWNER}');
		    END IF;
		END IF;
	EXCEPTION
		WHEN OTHERS THEN
			GET STACKED DIAGNOSTICS ex_state = RETURNED_SQLSTATE, ex_message = MESSAGE_TEXT, ex_detail = PG_EXCEPTION_DETAIL, ex_hint = PG_EXCEPTION_HINT, ex_context = PG_EXCEPTION_CONTEXT;
			RAISE LOG e'Error in login_hook.login()\nsqlstate %\nmessage: %\ndetail: %\nhint: %\ncontext: %', ex_state, ex_message, ex_detail, ex_hint, ex_context;
	END;
END;
$$ LANGUAGE plpgsql;"""
        connection = None
        try:
            for database in self._get_existing_databases():
                with self._connect_to_database(
                    database=database
                ) as connection, connection.cursor() as cursor:
                    cursor.execute(SQL("CREATE EXTENSION IF NOT EXISTS login_hook;"))
                    cursor.execute(SQL("CREATE SCHEMA IF NOT EXISTS login_hook;"))
                    cursor.execute(SQL(function_creation_statement))
                    cursor.execute(SQL("GRANT EXECUTE ON FUNCTION login_hook.login() TO PUBLIC;"))
        except psycopg2.Error as e:
            logger.error(f"Failed to create login hook function: {e}")
            raise e
        finally:
            if connection:
                connection.close()

    def set_up_predefined_catalog_roles_function(self) -> None:
        """Create predefined catalog roles function."""
        function_creation_statement = f"""CREATE OR REPLACE FUNCTION set_up_predefined_catalog_roles() RETURNS VOID AS $$
DECLARE
    database TEXT;
    current_session_user TEXT;
    owner_user TEXT;
    admin_user TEXT;
    dml_user TEXT;
    statements TEXT[];
    statement TEXT;
BEGIN
	database := (SELECT current_database());
	current_session_user := (SELECT session_user);
<<<<<<< HEAD
    owner_user := quote_ident('charmed_' || database || '_owner');
    admin_user := quote_ident('charmed_' || database || '_admin');
    dml_user := quote_ident('charmed_' || database || '_dml');
    
    IF (SELECT COUNT(rolname) FROM pg_roles WHERE rolname=FORMAT('%s', 'charmed_' || database || '_owner')) = 0 THEN
=======
    owner_user := quote_ident(database || '_owner');
    admin_user := quote_ident(database || '_admin');
    database := quote_ident(database);

    IF (SELECT COUNT(rolname) FROM pg_roles WHERE rolname=admin_user) = 0 THEN
>>>>>>> c8a49ae7
        statements := ARRAY[
            'CREATE ROLE ' || owner_user || ' NOSUPERUSER NOCREATEDB NOCREATEROLE NOLOGIN NOREPLICATION;',
            'CREATE ROLE ' || admin_user || ' NOSUPERUSER NOCREATEDB NOCREATEROLE NOLOGIN NOREPLICATION NOINHERIT IN ROLE ' || owner_user || ';',
            'CREATE ROLE ' || dml_user || ' NOSUPERUSER NOCREATEDB NOCREATEROLE NOLOGIN NOREPLICATION;',
            'GRANT ' || owner_user || ' TO {ROLE_ADMIN} WITH INHERIT FALSE;'
        ];
        FOREACH statement IN ARRAY statements
        LOOP
            EXECUTE statement;
        END LOOP;
    END IF;
    
    database := quote_ident(database);

    statements := ARRAY[
        'REVOKE CREATE ON DATABASE ' || database || ' FROM {ROLE_DATABASES_OWNER};',
        'ALTER SCHEMA public OWNER TO ' || owner_user || ';',
        'GRANT CONNECT ON DATABASE ' || database || ' TO ' || admin_user || ';',
        'GRANT CONNECT ON DATABASE ' || database || ' TO {ROLE_STATS};',
        'GRANT CONNECT ON DATABASE ' || database || ' TO {ROLE_READ};',
        'GRANT CONNECT ON DATABASE ' || database || ' TO {ROLE_DML};',
        'GRANT CONNECT ON DATABASE ' || database || ' TO {ROLE_DBA};',
        'GRANT CONNECT ON DATABASE ' || database || ' TO {ROLE_ADMIN};',
        'GRANT ' || admin_user || ' TO {ROLE_ADMIN} WITH INHERIT FALSE;',
        'GRANT CONNECT ON DATABASE ' || database || ' TO {ROLE_DATABASES_OWNER};'
    ];
    FOREACH statement IN ARRAY statements
    LOOP
        EXECUTE statement;
    END LOOP;

    IF current_session_user LIKE 'relation-%' OR current_session_user LIKE 'relation_id_%' THEN
        RAISE NOTICE 'Granting % to %', admin_user, current_session_user;
        statements := ARRAY[
            'GRANT ' || admin_user || ' TO "' || current_session_user || '" WITH INHERIT FALSE;',
            'GRANT ' || dml_user || ' TO "' || current_session_user || '" WITH INHERIT TRUE;'
        ];
        FOREACH statement IN ARRAY statements
        LOOP
            EXECUTE statement;
        END LOOP;
    END IF;

    statements := ARRAY[
        'GRANT CREATE ON DATABASE ' || database || ' TO ' || owner_user || ';',
        'GRANT TEMPORARY ON DATABASE ' || database || ' TO ' || owner_user || ';',
        'ALTER DEFAULT PRIVILEGES FOR ROLE ' || owner_user || ' GRANT SELECT ON TABLES TO ' || admin_user || ';',
        'ALTER DEFAULT PRIVILEGES FOR ROLE ' || owner_user || ' GRANT EXECUTE ON FUNCTIONS TO ' || admin_user || ';',
        'ALTER DEFAULT PRIVILEGES FOR ROLE ' || owner_user || ' GRANT SELECT ON SEQUENCES TO ' || admin_user || ';',
        'GRANT EXECUTE ON FUNCTION set_user_u(text) TO charmed_dba;',
        'REVOKE EXECUTE ON FUNCTION set_user_u(text) FROM ' || owner_user || ';',
        'REVOKE EXECUTE ON FUNCTION set_user_u(text) FROM ' || admin_user || ';',
        'GRANT EXECUTE ON FUNCTION set_user(text) TO charmed_dba;',
        'REVOKE EXECUTE ON FUNCTION set_user(text) FROM ' || owner_user || ';',
        'REVOKE EXECUTE ON FUNCTION set_user(text) FROM ' || admin_user || ';',
        'GRANT EXECUTE ON FUNCTION set_user(text, text) TO charmed_dba;',
        'REVOKE EXECUTE ON FUNCTION set_user(text, text) FROM ' || owner_user || ';',
        'REVOKE EXECUTE ON FUNCTION set_user(text, text) FROM ' || admin_user || ';',
        'GRANT EXECUTE ON FUNCTION reset_user() TO charmed_dba;',
        'REVOKE EXECUTE ON FUNCTION reset_user() FROM ' || owner_user || ';',
        'REVOKE EXECUTE ON FUNCTION reset_user() FROM ' || admin_user || ';',
        'GRANT EXECUTE ON FUNCTION reset_user(text) TO charmed_dba;',
        'REVOKE EXECUTE ON FUNCTION reset_user(text) FROM ' || owner_user || ';',
        'REVOKE EXECUTE ON FUNCTION reset_user(text) FROM ' || admin_user || ';'
    ];
    FOREACH statement IN ARRAY statements
    LOOP
        EXECUTE statement;
    END LOOP;
END;
$$ LANGUAGE plpgsql security definer;"""
        connection = None
        try:
<<<<<<< HEAD
            with self._connect_to_database(
                database="template1"
            ) as connection, connection.cursor() as cursor:
                cursor.execute(SQL(function_creation_statement))
                cursor.execute(
                    SQL("ALTER FUNCTION set_up_predefined_catalog_roles OWNER TO operator;")
                )
                cursor.execute(
                    SQL("REVOKE EXECUTE ON FUNCTION set_up_predefined_catalog_roles FROM PUBLIC;")
                )
                cursor.execute(
                    SQL(
                        "GRANT EXECUTE ON FUNCTION set_up_predefined_catalog_roles TO {};"
                    ).format(Identifier(ROLE_DATABASES_OWNER))
                )
                cursor.execute(
                    SQL(
                        "REVOKE CREATE ON DATABASE {} FROM {};"
                    ).format(Identifier("template1"), Identifier(ROLE_DATABASES_OWNER))
                )
=======
            for database in self._get_existing_databases():
                with self._connect_to_database(
                    database=database
                ) as connection, connection.cursor() as cursor:
                    cursor.execute(SQL(function_creation_statement))
                    cursor.execute(
                        SQL("ALTER FUNCTION set_up_predefined_catalog_roles OWNER TO operator;")
                    )
                    cursor.execute(
                        SQL(
                            "GRANT execute ON FUNCTION set_up_predefined_catalog_roles TO charmed_databases_owner;"
                        )
                    )
>>>>>>> c8a49ae7
        except psycopg2.Error as e:
            logger.error(f"Failed to set up predefined catalog roles function: {e}")
            raise PostgreSQLCreatePredefinedRolesError() from e
        finally:
            if connection:
                connection.close()

    def update_user_password(
        self, username: str, password: str, database_host: Optional[str] = None
    ) -> None:
        """Update a user password.

        Args:
            username: the user to update the password.
            password: the new password for the user.
            database_host: the host to connect to.

        Raises:
            PostgreSQLUpdateUserPasswordError if the password couldn't be changed.
        """
        connection = None
        try:
            with self._connect_to_database(
                database_host=database_host
            ) as connection, connection.cursor() as cursor:
                cursor.execute(SQL("RESET ROLE;"))
                cursor.execute(SQL("BEGIN;"))
                cursor.execute(SQL("SET LOCAL log_statement = 'none';"))
                cursor.execute(
                    SQL("ALTER USER {} WITH ENCRYPTED PASSWORD '" + password + "';").format(
                        Identifier(username)
                    )
                )
                cursor.execute(SQL("COMMIT;"))
        except psycopg2.Error as e:
            logger.error(f"Failed to update user password: {e}")
            raise PostgreSQLUpdateUserPasswordError() from e
        finally:
            if connection is not None:
                connection.close()

    def is_restart_pending(self) -> bool:
        """Query pg_settings for pending restart."""
        connection = None
        try:
            with self._connect_to_database() as connection, connection.cursor() as cursor:
                cursor.execute("SELECT COUNT(*) FROM pg_settings WHERE pending_restart=True;")
                return cursor.fetchone()[0] > 0
        except psycopg2.OperationalError:
            logger.warning("Failed to connect to PostgreSQL.")
            return False
        except psycopg2.Error as e:
            logger.error(f"Failed to check if restart is pending: {e}")
            return False
        finally:
            if connection:
                connection.close()

    @staticmethod
    def build_postgresql_group_map(group_map: Optional[str]) -> List[Tuple]:
        """Build the PostgreSQL authorization group-map.

        Args:
            group_map: serialized group-map with the following format:
                <ldap_group_1>=<psql_group_1>,
                <ldap_group_2>=<psql_group_2>,
                ...

        Returns:
            List of LDAP group to PostgreSQL group tuples.
        """
        if group_map is None:
            return []

        group_mappings = group_map.split(",")
        group_mappings = (mapping.strip() for mapping in group_mappings)
        group_map_list = []

        for mapping in group_mappings:
            mapping_parts = mapping.split("=")
            if len(mapping_parts) != 2:
                raise ValueError("The group-map must contain value pairs split by commas")

            ldap_group = mapping_parts[0]
            psql_group = mapping_parts[1]

            if psql_group in ACCESS_GROUPS:
                logger.warning(f"Tried to assign LDAP users to forbidden group: {psql_group}")
                continue

            group_map_list.append((ldap_group, psql_group))

        return group_map_list

    @staticmethod
    def build_postgresql_parameters(
        config_options: dict, available_memory: int, limit_memory: Optional[int] = None
    ) -> Optional[dict]:
        """Builds the PostgreSQL parameters.

        Args:
            config_options: charm config options containing profile and PostgreSQL parameters.
            available_memory: available memory to use in calculation in bytes.
            limit_memory: (optional) limit memory to use in calculation in bytes.

        Returns:
            Dictionary with the PostgreSQL parameters.
        """
        if limit_memory:
            available_memory = min(available_memory, limit_memory)
        profile = config_options["profile"]
        logger.debug(f"Building PostgreSQL parameters for {profile=} and {available_memory=}")
        parameters = {}
        for config, value in config_options.items():
            # Filter config option not related to PostgreSQL parameters.
            if not config.startswith((
                "connection",
                "cpu",
                "durability",
                "instance",
                "logging",
                "memory",
                "optimizer",
                "request",
                "response",
                "session",
                "storage",
                "vacuum",
            )):
                continue
            parameter = "_".join(config.split("_")[1:])
            if parameter in ["date_style", "time_zone"]:
                parameter = "".join(x.capitalize() for x in parameter.split("_"))
            parameters[parameter] = value
        shared_buffers_max_value_in_mb = int(available_memory * 0.4 / 10**6)
        shared_buffers_max_value = int(shared_buffers_max_value_in_mb * 10**3 / 8)
        if parameters.get("shared_buffers", 0) > shared_buffers_max_value:
            raise Exception(
                f"Shared buffers config option should be at most 40% of the available memory, which is {shared_buffers_max_value_in_mb}MB"
            )
        if profile == "production":
            if "shared_buffers" in parameters:
                # Convert to bytes to use in the calculation.
                shared_buffers = parameters["shared_buffers"] * 8 * 10**3
            else:
                # Use 25% of the available memory for shared_buffers.
                # and the remaining as cache memory.
                shared_buffers = int(available_memory * 0.25)
                parameters["shared_buffers"] = f"{int(shared_buffers * 128 / 10**6)}"
            effective_cache_size = int(available_memory - shared_buffers)
            parameters.update({
                "effective_cache_size": f"{int(effective_cache_size / 10**6) * 128}"
            })
        return parameters

    def validate_date_style(self, date_style: str) -> bool:
        """Validate a date style against PostgreSQL.

        Returns:
            Whether the date style is valid.
        """
        try:
            with self._connect_to_database(
                database_host=self.current_host
            ) as connection, connection.cursor() as cursor:
                cursor.execute(
                    SQL(
                        "SET DateStyle to {};",
                    ).format(Identifier(date_style))
                )
            return True
        except psycopg2.Error:
            return False

    def validate_group_map(self, group_map: Optional[str]) -> bool:
        """Validate the PostgreSQL authorization group-map.

        Args:
            group_map: serialized group-map with the following format:
                <ldap_group_1>=<psql_group_1>,
                <ldap_group_2>=<psql_group_2>,
                ...

        Returns:
            Whether the group-map is valid.
        """
        if group_map is None:
            return True

        try:
            group_map = self.build_postgresql_group_map(group_map)
        except ValueError:
            return False

        for _, psql_group in group_map:
            with self._connect_to_database() as connection, connection.cursor() as cursor:
                query = SQL("SELECT TRUE FROM pg_roles WHERE rolname={};")
                query = query.format(Literal(psql_group))
                cursor.execute(query)

                if cursor.fetchone() is None:
                    return False

        return True

    def is_user_in_hba(self, username: str) -> bool:
        """Check if user was added in pg_hba."""
        connection = None
        try:
            with self._connect_to_database() as connection, connection.cursor() as cursor:
                cursor.execute(
                    SQL(
                        "SELECT COUNT(*) FROM pg_hba_file_rules WHERE {} = ANY(user_name);"
                    ).format(Literal(username))
                )
                return cursor.fetchone()[0] > 0
        except psycopg2.Error as e:
            logger.debug(f"Failed to check pg_hba: {e}")
            return False
        finally:
            if connection:
                connection.close()<|MERGE_RESOLUTION|>--- conflicted
+++ resolved
@@ -337,11 +337,10 @@
                 user_definition += (
                     f"WITH LOGIN{' SUPERUSER' if admin else ''} ENCRYPTED PASSWORD '{password}'"
                 )
-<<<<<<< HEAD
                 connect_statements = []
                 if database:
                     if not any(True for role in roles if role in [ROLE_STATS, ROLE_READ, ROLE_DML, ROLE_BACKUP, ROLE_DBA]):
-                        user_definition += f" IN ROLE \"charmed_{database}_admin\", \"charmed_{database}_dml\""
+                        user_definition += f' IN ROLE "charmed_{database}_admin", "charmed_{database}_dml"'
                     else:
                         connect_statements.append(SQL("GRANT CONNECT ON DATABASE {} TO {};").format(
                             Identifier(database), Identifier(user)
@@ -351,10 +350,6 @@
                         connect_statements.append(SQL("GRANT CONNECT ON DATABASE {} TO {};").format(
                             Identifier(system_database), Identifier(user)
                         ))
-=======
-                if in_role:
-                    user_definition += f' IN ROLE "{in_role}"'
->>>>>>> c8a49ae7
                 if can_create_database:
                     user_definition += " CREATEDB"
                 if privileges:
@@ -1073,19 +1068,11 @@
 BEGIN
 	database := (SELECT current_database());
 	current_session_user := (SELECT session_user);
-<<<<<<< HEAD
     owner_user := quote_ident('charmed_' || database || '_owner');
     admin_user := quote_ident('charmed_' || database || '_admin');
     dml_user := quote_ident('charmed_' || database || '_dml');
     
     IF (SELECT COUNT(rolname) FROM pg_roles WHERE rolname=FORMAT('%s', 'charmed_' || database || '_owner')) = 0 THEN
-=======
-    owner_user := quote_ident(database || '_owner');
-    admin_user := quote_ident(database || '_admin');
-    database := quote_ident(database);
-
-    IF (SELECT COUNT(rolname) FROM pg_roles WHERE rolname=admin_user) = 0 THEN
->>>>>>> c8a49ae7
         statements := ARRAY[
             'CREATE ROLE ' || owner_user || ' NOSUPERUSER NOCREATEDB NOCREATEROLE NOLOGIN NOREPLICATION;',
             'CREATE ROLE ' || admin_user || ' NOSUPERUSER NOCREATEDB NOCREATEROLE NOLOGIN NOREPLICATION NOINHERIT IN ROLE ' || owner_user || ';',
@@ -1159,42 +1146,27 @@
 $$ LANGUAGE plpgsql security definer;"""
         connection = None
         try:
-<<<<<<< HEAD
-            with self._connect_to_database(
-                database="template1"
-            ) as connection, connection.cursor() as cursor:
-                cursor.execute(SQL(function_creation_statement))
-                cursor.execute(
-                    SQL("ALTER FUNCTION set_up_predefined_catalog_roles OWNER TO operator;")
-                )
-                cursor.execute(
-                    SQL("REVOKE EXECUTE ON FUNCTION set_up_predefined_catalog_roles FROM PUBLIC;")
-                )
-                cursor.execute(
-                    SQL(
-                        "GRANT EXECUTE ON FUNCTION set_up_predefined_catalog_roles TO {};"
-                    ).format(Identifier(ROLE_DATABASES_OWNER))
-                )
-                cursor.execute(
-                    SQL(
-                        "REVOKE CREATE ON DATABASE {} FROM {};"
-                    ).format(Identifier("template1"), Identifier(ROLE_DATABASES_OWNER))
-                )
-=======
             for database in self._get_existing_databases():
                 with self._connect_to_database(
-                    database=database
+                        database=database
                 ) as connection, connection.cursor() as cursor:
                     cursor.execute(SQL(function_creation_statement))
                     cursor.execute(
                         SQL("ALTER FUNCTION set_up_predefined_catalog_roles OWNER TO operator;")
                     )
                     cursor.execute(
+                        SQL("REVOKE EXECUTE ON FUNCTION set_up_predefined_catalog_roles FROM PUBLIC;")
+                    )
+                    cursor.execute(
                         SQL(
-                            "GRANT execute ON FUNCTION set_up_predefined_catalog_roles TO charmed_databases_owner;"
-                        )
-                    )
->>>>>>> c8a49ae7
+                            "GRANT EXECUTE ON FUNCTION set_up_predefined_catalog_roles TO {};"
+                        ).format(Identifier(ROLE_DATABASES_OWNER))
+                    )
+                    cursor.execute(
+                        SQL(
+                            "REVOKE CREATE ON DATABASE {} FROM {};"
+                        ).format(Identifier("template1"), Identifier(ROLE_DATABASES_OWNER))
+                    )
         except psycopg2.Error as e:
             logger.error(f"Failed to set up predefined catalog roles function: {e}")
             raise PostgreSQLCreatePredefinedRolesError() from e
