--- conflicted
+++ resolved
@@ -24,10 +24,9 @@
 from typing import Dict, List, Optional, Set, Tuple
 
 import psycopg2
+from constants import BACKUP_USER, SYSTEM_USERS
 from ops import ConfigData
 from psycopg2.sql import SQL, Identifier, Literal
-
-from constants import BACKUP_USER, SYSTEM_USERS
 
 # The unique Charmhub library identifier, never change it
 LIBID = "24ee217a54e840a598ff21a079c3e678"
@@ -161,60 +160,56 @@
     """Exception raised when updating a user password fails."""
 
 
-<<<<<<< HEAD
 class PostgreSQLCreatePredefinedRolesError(PostgreSQLBaseError):
-=======
-class PostgreSQLDatabaseExistsError(Exception):
+    """Exception raised when creating predefined roles."""
+
+
+class PostgreSQLDatabaseExistsError(PostgreSQLBaseError):
     """Exception raised during database existence check."""
 
 
-class PostgreSQLTableExistsError(Exception):
+class PostgreSQLTableExistsError(PostgreSQLBaseError):
     """Exception raised during table existence check."""
 
 
-class PostgreSQLIsTableEmptyError(Exception):
+class PostgreSQLIsTableEmptyError(PostgreSQLBaseError):
     """Exception raised during table emptiness check."""
 
 
-class PostgreSQLCreatePublicationError(Exception):
+class PostgreSQLCreatePublicationError(PostgreSQLBaseError):
     """Exception raised when creating PostgreSQL publication."""
 
 
-class PostgreSQLPublicationExistsError(Exception):
+class PostgreSQLPublicationExistsError(PostgreSQLBaseError):
     """Exception raised during PostgreSQL publication existence check."""
 
 
-class PostgreSQLAlterPublicationError(Exception):
+class PostgreSQLAlterPublicationError(PostgreSQLBaseError):
     """Exception raised when altering PostgreSQL publication."""
 
 
-class PostgreSQLDropPublicationError(Exception):
+class PostgreSQLDropPublicationError(PostgreSQLBaseError):
     """Exception raised when dropping PostgreSQL publication."""
 
 
-class PostgreSQLCreateSubscriptionError(Exception):
+class PostgreSQLCreateSubscriptionError(PostgreSQLBaseError):
     """Exception raised when creating PostgreSQL subscription."""
 
 
-class PostgreSQLSubscriptionExistsError(Exception):
+class PostgreSQLSubscriptionExistsError(PostgreSQLBaseError):
     """Exception raised during PostgreSQL subscription existence check."""
 
 
-class PostgreSQLUpdateSubscriptionError(Exception):
+class PostgreSQLUpdateSubscriptionError(PostgreSQLBaseError):
     """Exception raised when updating PostgreSQL subscription."""
 
 
-class PostgreSQLRefreshSubscriptionError(Exception):
+class PostgreSQLRefreshSubscriptionError(PostgreSQLBaseError):
     """Exception raised when refreshing PostgreSQL subscription."""
 
 
-class PostgreSQLDropSubscriptionError(Exception):
+class PostgreSQLDropSubscriptionError(PostgreSQLBaseError):
     """Exception raised when dropping PostgreSQL subscription."""
-
-
-class PostgreSQLCreatePredefinedRolesError(Exception):
->>>>>>> 823e0a0b
-    """Exception raised when creating predefined roles."""
 
 
 class PostgreSQLGrantDatabasePrivilegesToUserError(PostgreSQLBaseError):
@@ -430,18 +425,37 @@
                     user_definition = "ALTER ROLE {} "
                 else:
                     user_definition = "CREATE ROLE {} "
-                user_definition += (
-                    f"WITH LOGIN{' SUPERUSER' if admin else ''}{' REPLICATION' if replication else ''} ENCRYPTED PASSWORD '{password}'"
-                )
+                user_definition += f"WITH LOGIN{' SUPERUSER' if admin else ''}{' REPLICATION' if replication else ''} ENCRYPTED PASSWORD '{password}'"
                 connect_statements = []
                 if database:
-                    if roles is not None and not any(True for role in roles if role in [ROLE_STATS, ROLE_READ, ROLE_DML, ROLE_BACKUP, ROLE_DBA]):
-                        user_definition += f' IN ROLE "charmed_{database}_admin", "charmed_{database}_dml"'
+                    if roles is not None and not any(
+                        True
+                        for role in roles
+                        if role in [ROLE_STATS, ROLE_READ, ROLE_DML, ROLE_BACKUP, ROLE_DBA]
+                    ):
+                        user_definition += (
+                            f' IN ROLE "charmed_{database}_admin", "charmed_{database}_dml"'
+                        )
                     else:
-                        connect_statements.append(SQL("GRANT CONNECT ON DATABASE {} TO {};").format(
-                            Identifier(database), Identifier(user)
-                        ))
-                if roles is not None and any(True for role in roles if role in [ROLE_STATS, ROLE_READ, ROLE_DML, ROLE_BACKUP, ROLE_DBA, ROLE_ADMIN, ROLE_DATABASES_OWNER]):
+                        connect_statements.append(
+                            SQL("GRANT CONNECT ON DATABASE {} TO {};").format(
+                                Identifier(database), Identifier(user)
+                            )
+                        )
+                if roles is not None and any(
+                    True
+                    for role in roles
+                    if role
+                    in [
+                        ROLE_STATS,
+                        ROLE_READ,
+                        ROLE_DML,
+                        ROLE_BACKUP,
+                        ROLE_DBA,
+                        ROLE_ADMIN,
+                        ROLE_DATABASES_OWNER,
+                    ]
+                ):
                     for system_database in ["postgres", "template1"]:
                         connect_statements.append(
                             SQL("GRANT CONNECT ON DATABASE {} TO {};").format(
