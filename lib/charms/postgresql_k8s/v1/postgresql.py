# Copyright 2022 Canonical Ltd.
#
# Licensed under the Apache License, Version 2.0 (the "License");
# you may not use this file except in compliance with the License.
# You may obtain a copy of the License at
#
# http://www.apache.org/licenses/LICENSE-2.0
#
# Unless required by applicable law or agreed to in writing, software
# distributed under the License is distributed on an "AS IS" BASIS,
# WITHOUT WARRANTIES OR CONDITIONS OF ANY KIND, either express or implied.
# See the License for the specific language governing permissions and
# limitations under the License.

"""PostgreSQL helper class.

The `postgresql` module provides methods for interacting with the PostgreSQL instance.

Any charm using this library should import the `psycopg2` or `psycopg2-binary` dependency.
"""

import logging
from collections import OrderedDict
from typing import Dict, List, Optional, Set, Tuple

import psycopg2
from ops.model import Relation
from psycopg2.sql import SQL, Composed, Identifier, Literal

# The unique Charmhub library identifier, never change it
LIBID = "24ee217a54e840a598ff21a079c3e678"

# Increment this major API version when introducing breaking changes
LIBAPI = 1

# Increment this PATCH version before using `charmcraft publish-lib` or reset
# to 0 if you are raising the major API version
LIBPATCH = 0

# Groups to distinguish HBA access
ACCESS_GROUP_IDENTITY = "identity_access"
ACCESS_GROUP_INTERNAL = "internal_access"
ACCESS_GROUP_RELATION = "relation_access"

# List of access groups to filter role assignments by
ACCESS_GROUPS = [
    ACCESS_GROUP_IDENTITY,
    ACCESS_GROUP_INTERNAL,
    ACCESS_GROUP_RELATION,
]

ROLE_STATS = "charmed_stats"
ROLE_READ = "charmed_read"
ROLE_DML = "charmed_dml"
ROLE_BACKUP = "charmed_backup"
ROLE_DBA = "charmed_dba"

INVALID_EXTRA_USER_ROLE_BLOCKING_MESSAGE = "invalid role(s) for extra user roles"

REQUIRED_PLUGINS = {
    "address_standardizer": ["postgis"],
    "address_standardizer_data_us": ["postgis"],
    "jsonb_plperl": ["plperl"],
    "postgis_raster": ["postgis"],
    "postgis_tiger_geocoder": ["postgis", "fuzzystrmatch"],
    "postgis_topology": ["postgis"],
}
DEPENDENCY_PLUGINS = set()
for dependencies in REQUIRED_PLUGINS.values():
    DEPENDENCY_PLUGINS |= set(dependencies)

logger = logging.getLogger(__name__)


class PostgreSQLAssignGroupError(Exception):
    """Exception raised when assigning to a group fails."""


class PostgreSQLCreateDatabaseError(Exception):
    """Exception raised when creating a database fails."""


class PostgreSQLCreateGroupError(Exception):
    """Exception raised when creating a group fails."""


class PostgreSQLCreateUserError(Exception):
    """Exception raised when creating a user fails."""

    def __init__(self, message: Optional[str] = None):
        super().__init__(message)
        self.message = message


class PostgreSQLDatabasesSetupError(Exception):
    """Exception raised when the databases setup fails."""


class PostgreSQLDeleteUserError(Exception):
    """Exception raised when deleting a user fails."""


class PostgreSQLEnableDisableExtensionError(Exception):
    """Exception raised when enabling/disabling an extension fails."""


class PostgreSQLGetLastArchivedWALError(Exception):
    """Exception raised when retrieving last archived WAL fails."""


class PostgreSQLGetCurrentTimelineError(Exception):
    """Exception raised when retrieving current timeline id for the PostgreSQL unit fails."""


class PostgreSQLGetPostgreSQLVersionError(Exception):
    """Exception raised when retrieving PostgreSQL version fails."""


class PostgreSQLListAccessibleDatabasesForUserError(Exception):
    """Exception raised when retrieving the accessible databases for a user fails."""


class PostgreSQLListGroupsError(Exception):
    """Exception raised when retrieving PostgreSQL groups list fails."""


class PostgreSQLListUsersError(Exception):
    """Exception raised when retrieving PostgreSQL users list fails."""


class PostgreSQLUpdateUserPasswordError(Exception):
    """Exception raised when updating a user password fails."""


class PostgreSQLCreatePredefinedRolesError(Exception):
    """Exception raised when creating predefined roles."""


class PostgreSQLGrantDatabasePrivilegesToUserError(Exception):
    """Exception raised when granting database privileges to user."""


class PostgreSQL:
    """Class to encapsulate all operations related to interacting with PostgreSQL instance."""

    def __init__(
        self,
        primary_host: str,
        current_host: str,
        user: str,
        password: str,
        database: str,
        system_users: Optional[List[str]] = None,
    ):
        self.primary_host = primary_host
        self.current_host = current_host
        self.user = user
        self.password = password
        self.database = database
        self.system_users = system_users if system_users else []

    def _configure_pgaudit(self, enable: bool) -> None:
        connection = None
        try:
            connection = self._connect_to_database()
            connection.autocommit = True
            with connection.cursor() as cursor:
                if enable:
                    cursor.execute("ALTER SYSTEM SET pgaudit.log = 'ROLE,DDL,MISC,MISC_SET';")
                    cursor.execute("ALTER SYSTEM SET pgaudit.log_client TO off;")
                    cursor.execute("ALTER SYSTEM SET pgaudit.log_parameter TO off;")
                else:
                    cursor.execute("ALTER SYSTEM RESET pgaudit.log;")
                    cursor.execute("ALTER SYSTEM RESET pgaudit.log_client;")
                    cursor.execute("ALTER SYSTEM RESET pgaudit.log_parameter;")
                cursor.execute("SELECT pg_reload_conf();")
        finally:
            if connection is not None:
                connection.close()

    def _connect_to_database(
        self, database: Optional[str] = None, database_host: Optional[str] = None
    ) -> psycopg2.extensions.connection:
        """Creates a connection to the database.

        Args:
            database: database to connect to (defaults to the database
                provided when the object for this class was created).
            database_host: host to connect to instead of the primary host.

        Returns:
             psycopg2 connection object.
        """
        host = database_host if database_host is not None else self.primary_host
        connection = psycopg2.connect(
            f"dbname='{database if database else self.database}' user='{self.user}' host='{host}'"
            f"password='{self.password}' connect_timeout=1"
        )
        connection.autocommit = True
        return connection

    def create_access_groups(self) -> None:
        """Create access groups to distinguish HBA authentication methods."""
        connection = None
        try:
            with self._connect_to_database() as connection, connection.cursor() as cursor:
                for group in ACCESS_GROUPS:
                    cursor.execute(
                        SQL("SELECT TRUE FROM pg_roles WHERE rolname={};").format(Literal(group))
                    )
                    if cursor.fetchone() is not None:
                        continue
                    cursor.execute(
                        SQL("CREATE ROLE {} NOLOGIN;").format(
                            Identifier(group),
                        )
                    )
        except psycopg2.Error as e:
            logger.error(f"Failed to create access groups: {e}")
            raise PostgreSQLCreateGroupError() from e
        finally:
            if connection is not None:
                connection.close()

    def create_database(
        self,
        database: str,
        user: str,
        plugins: Optional[List[str]] = None,
        client_relations: Optional[List[Relation]] = None,
    ) -> None:
        """Creates a new database and grant privileges to a user on it.

        Args:
            database: database to be created.
            user: user that will have access to the database.
            plugins: extensions to enable in the new database.
            client_relations: current established client relations.
        """
        plugins = plugins if plugins else []
        client_relations = client_relations if client_relations else []
        try:
            connection = self._connect_to_database()
            cursor = connection.cursor()
            cursor.execute(
                SQL("SELECT datname FROM pg_database WHERE datname={};").format(Literal(database))
            )
            if cursor.fetchone() is None:
                cursor.execute(SQL("CREATE DATABASE {};").format(Identifier(database)))
            cursor.execute(
                SQL("REVOKE ALL PRIVILEGES ON DATABASE {} FROM PUBLIC;").format(
                    Identifier(database)
                )
            )
            for user_to_grant_access in [user, *self.system_users]:
                cursor.execute(
                    SQL("GRANT ALL PRIVILEGES ON DATABASE {} TO {};").format(
                        Identifier(database), Identifier(user_to_grant_access)
                    )
                )
            relations_accessing_this_database = 0
            for relation in client_relations:
                for data in relation.data.values():
                    if data.get("database") == database:
                        relations_accessing_this_database += 1
            with self._connect_to_database(database=database) as conn, conn.cursor() as curs:
                curs.execute(
                    "SELECT schema_name FROM information_schema.schemata WHERE schema_name NOT LIKE 'pg_%' and schema_name <> 'information_schema';"
                )
                schemas = [row[0] for row in curs.fetchall()]
                statements = self._generate_database_privileges_statements(
                    relations_accessing_this_database, schemas, user
                )
                for statement in statements:
                    curs.execute(statement)
        except psycopg2.Error as e:
            logger.error(f"Failed to create database: {e}")
            raise PostgreSQLCreateDatabaseError() from e

        # Enable preset extensions
        self.enable_disable_extensions(dict.fromkeys(plugins, True), database)

    def create_user(
        self,
        user: str,
        password: Optional[str] = None,
        admin: bool = False,
        extra_user_roles: Optional[List[str]] = None,
    ) -> None:
        """Creates a database user.

        Args:
            user: user to be created.
            password: password to be assigned to the user.
            admin: whether the user should have additional admin privileges.
            extra_user_roles: additional privileges and/or roles to be assigned to the user.
        """
        try:
            # Separate roles and privileges from the provided extra user roles.
            roles = privileges = None
            if extra_user_roles:
                valid_privileges, valid_roles = self.list_valid_privileges_and_roles()
                roles = [
                    role
                    for role in extra_user_roles
                    if role in valid_roles
                ]
                privileges = {
                    extra_user_role
                    for extra_user_role in extra_user_roles
                    if extra_user_role not in roles
                }
                invalid_privileges = [
                    privilege for privilege in privileges if privilege not in valid_privileges
                ]
                if len(invalid_privileges) > 0:
                    logger.error(f"Invalid extra user roles: {', '.join(privileges)}")
                    raise PostgreSQLCreateUserError(INVALID_EXTRA_USER_ROLE_BLOCKING_MESSAGE)

            with self._connect_to_database() as connection, connection.cursor() as cursor:
                # Create or update the user.
                cursor.execute(
                    SQL("SELECT TRUE FROM pg_roles WHERE rolname={};").format(Literal(user))
                )
                if cursor.fetchone() is not None:
                    user_definition = "ALTER ROLE {}"
                else:
                    user_definition = "CREATE ROLE {} "
                user_definition += f"WITH LOGIN{' SUPERUSER' if admin else ''} ENCRYPTED PASSWORD '{password}'"
                if privileges:
                    user_definition += f" {' '.join(privileges)}"
                cursor.execute(SQL("BEGIN;"))
                cursor.execute(SQL("SET LOCAL log_statement = 'none';"))
                cursor.execute(SQL(f"{user_definition};").format(Identifier(user)))
                cursor.execute(SQL("COMMIT;"))

                # Add extra user roles to the new user.
                if roles:
                    for role in roles:
                        cursor.execute(
                            SQL("GRANT {} TO {};").format(Identifier(role), Identifier(user))
                        )
        except psycopg2.Error as e:
            logger.error(f"Failed to create user: {e}")
            raise PostgreSQLCreateUserError() from e

    def create_predefined_roles(self) -> None:
        """Create predefined roles."""
        connection = None
        try:
            for database in ["postgres", "template1"]:
                with self._connect_to_database(
                    database=database,
                ) as connection, connection.cursor() as cursor:
                    cursor.execute(SQL("CREATE EXTENSION IF NOT EXISTS set_user;"))
        finally:
            if connection is not None:
                connection.close()
            connection = None
        role_to_queries = {
            ROLE_STATS: [
                f"CREATE ROLE {ROLE_STATS} NOSUPERUSER NOCREATEDB NOCREATEROLE NOREPLICATION NOLOGIN IN ROLE pg_monitor",
            ],
            ROLE_READ: [
                f"CREATE ROLE {ROLE_READ} NOSUPERUSER NOCREATEDB NOCREATEROLE NOREPLICATION NOLOGIN IN ROLE pg_read_all_data",
            ],
            ROLE_DML: [
                f"CREATE ROLE {ROLE_DML} NOSUPERUSER NOCREATEDB NOCREATEROLE NOREPLICATION NOLOGIN IN ROLE pg_write_all_data",
            ],
            ROLE_BACKUP: [
                f"CREATE ROLE {ROLE_BACKUP} NOSUPERUSER NOCREATEDB NOCREATEROLE NOREPLICATION NOLOGIN IN ROLE pg_checkpoint",
                f"GRANT {ROLE_STATS} TO {ROLE_BACKUP}",
                f"GRANT execute ON FUNCTION pg_backup_start TO {ROLE_BACKUP}",
                f"GRANT execute ON FUNCTION pg_backup_stop TO {ROLE_BACKUP}",
                f"GRANT execute ON FUNCTION pg_create_restore_point TO {ROLE_BACKUP}",
                f"GRANT execute ON FUNCTION pg_switch_wal TO {ROLE_BACKUP}",
            ],
            ROLE_DBA: [
                f"CREATE ROLE {ROLE_DBA} NOSUPERUSER CREATEDB NOCREATEROLE NOLOGIN NOREPLICATION;",
                f"GRANT execute ON FUNCTION set_user(text) TO {ROLE_DBA};",
                f"GRANT execute ON FUNCTION set_user(text, text) TO {ROLE_DBA};",
                f"GRANT execute ON FUNCTION set_user_u(text) TO {ROLE_DBA};"
                f"GRANT execute ON FUNCTION reset_user() TO {ROLE_DBA};"
                f"GRANT execute ON FUNCTION reset_user(text) TO {ROLE_DBA};"
            ]
        }

        _, existing_roles = self.list_valid_privileges_and_roles()

        try:
            with self._connect_to_database() as connection, connection.cursor() as cursor:
                for role, queries in role_to_queries.items():
                    if role in existing_roles:
                        logger.debug(f"Role {role} already exists")
                        continue

                    logger.info(f"Creating predefined role {role}")

                    for query in queries:
                        cursor.execute(SQL(query))
        except psycopg2.Error as e:
            logger.error(f"Failed to create predefined roles: {e}")
            raise PostgreSQLCreatePredefinedRolesError() from e
        finally:
            if connection is not None:
                connection.close()

    def grant_database_privileges_to_user(
        self, user: str, database: str, privileges: list[str]
    ) -> None:
        """Grant the specified privileges on the provided database for the user."""
        try:
            with self._connect_to_database() as connection, connection.cursor() as cursor:
                cursor.execute(
                    SQL("GRANT {} ON DATABASE {} TO {};").format(
                        Identifier(", ".join(privileges)), Identifier(database), Identifier(user)
                    )
                )
        except psycopg2.Error as e:
            logger.error(f"Failed to grant privileges to user: {e}")
            raise PostgreSQLGrantDatabasePrivilegesToUserError() from e

    def delete_user(self, user: str) -> None:
        """Deletes a database user.

        Args:
            user: user to be deleted.
        """
        # First of all, check whether the user exists. Otherwise, do nothing.
        users = self.list_users()
        if user not in users:
            return

        # List all databases.
        try:
            with self._connect_to_database() as connection, connection.cursor() as cursor:
                cursor.execute("SELECT datname FROM pg_database WHERE datistemplate = false;")
                databases = [row[0] for row in cursor.fetchall()]

            # Existing objects need to be reassigned in each database
            # before the user can be deleted.
            for database in databases:
                with self._connect_to_database(
                    database
                ) as connection, connection.cursor() as cursor:
                    cursor.execute(
                        SQL("REASSIGN OWNED BY {} TO {};").format(
                            Identifier(user), Identifier(self.user)
                        )
                    )
                    cursor.execute(SQL("DROP OWNED BY {};").format(Identifier(user)))

            # Delete the user.
            with self._connect_to_database() as connection, connection.cursor() as cursor:
                cursor.execute(SQL("DROP ROLE {};").format(Identifier(user)))
        except psycopg2.Error as e:
            logger.error(f"Failed to delete user: {e}")
            raise PostgreSQLDeleteUserError() from e

    def grant_internal_access_group_memberships(self) -> None:
        """Grant membership to the internal access-group to existing internal users."""
        connection = None
        try:
            with self._connect_to_database() as connection, connection.cursor() as cursor:
                for user in self.system_users:
                    cursor.execute(
                        SQL("GRANT {} TO {};").format(
                            Identifier(ACCESS_GROUP_INTERNAL),
                            Identifier(user),
                        )
                    )
        except psycopg2.Error as e:
            logger.error(f"Failed to grant internal access group memberships: {e}")
            raise PostgreSQLAssignGroupError() from e
        finally:
            if connection is not None:
                connection.close()

    def grant_relation_access_group_memberships(self) -> None:
        """Grant membership to the relation access-group to existing relation users."""
        rel_users = self.list_users_from_relation()
        if not rel_users:
            return

        connection = None
        try:
            with self._connect_to_database() as connection, connection.cursor() as cursor:
                rel_groups = SQL(",").join(Identifier(group) for group in [ACCESS_GROUP_RELATION])
                rel_users = SQL(",").join(Identifier(user) for user in rel_users)

                cursor.execute(
                    SQL("GRANT {groups} TO {users};").format(
                        groups=rel_groups,
                        users=rel_users,
                    )
                )
        except psycopg2.Error as e:
            logger.error(f"Failed to grant relation access group memberships: {e}")
            raise PostgreSQLAssignGroupError() from e
        finally:
            if connection is not None:
                connection.close()

    def enable_disable_extensions(
        self, extensions: Dict[str, bool], database: Optional[str] = None
    ) -> None:
        """Enables or disables a PostgreSQL extension.

        Args:
            extensions: the name of the extensions.
            database: optional database where to enable/disable the extension.

        Raises:
            PostgreSQLEnableDisableExtensionError if the operation fails.
        """
        connection = None
        try:
            if database is not None:
                databases = [database]
            else:
                # Retrieve all the databases.
                with self._connect_to_database() as connection, connection.cursor() as cursor:
                    cursor.execute("SELECT datname FROM pg_database WHERE NOT datistemplate;")
                    databases = {database[0] for database in cursor.fetchall()}

            ordered_extensions = OrderedDict()
            for plugin in DEPENDENCY_PLUGINS:
                ordered_extensions[plugin] = extensions.get(plugin, False)
            for extension, enable in extensions.items():
                ordered_extensions[extension] = enable

            self._configure_pgaudit(False)

            # Enable/disabled the extension in each database.
            for database in databases:
                with self._connect_to_database(
                    database=database
                ) as connection, connection.cursor() as cursor:
                    for extension, enable in ordered_extensions.items():
                        cursor.execute(
                            f"CREATE EXTENSION IF NOT EXISTS {extension};"
                            if enable
                            else f"DROP EXTENSION IF EXISTS {extension};"
                        )
            self._configure_pgaudit(ordered_extensions.get("pgaudit", False))
        except psycopg2.errors.UniqueViolation:
            pass
        except psycopg2.errors.DependentObjectsStillExist:
            raise
        except psycopg2.Error as e:
            raise PostgreSQLEnableDisableExtensionError() from e
        finally:
            if connection is not None:
                connection.close()

    def _generate_database_privileges_statements(
        self, relations_accessing_this_database: int, schemas: List[str], user: str
    ) -> List[Composed]:
        """Generates a list of databases privileges statements."""
        statements = []
        if relations_accessing_this_database == 1:
            statements.append(
                SQL(
                    """DO $$
DECLARE r RECORD;
BEGIN
  FOR r IN (SELECT statement FROM (SELECT 1 AS index,'ALTER TABLE '|| schemaname || '."' || tablename ||'" OWNER TO {};' AS statement
FROM pg_tables WHERE NOT schemaname IN ('pg_catalog', 'information_schema')
UNION SELECT 2 AS index,'ALTER SEQUENCE '|| sequence_schema || '."' || sequence_name ||'" OWNER TO {};' AS statement
FROM information_schema.sequences WHERE NOT sequence_schema IN ('pg_catalog', 'information_schema')
UNION SELECT 3 AS index,'ALTER FUNCTION '|| nsp.nspname || '."' || p.proname ||'"('||pg_get_function_identity_arguments(p.oid)||') OWNER TO {};' AS statement
FROM pg_proc p JOIN pg_namespace nsp ON p.pronamespace = nsp.oid WHERE NOT nsp.nspname IN ('pg_catalog', 'information_schema') AND p.prokind = 'f'
UNION SELECT 4 AS index,'ALTER PROCEDURE '|| nsp.nspname || '."' || p.proname ||'"('||pg_get_function_identity_arguments(p.oid)||') OWNER TO {};' AS statement
FROM pg_proc p JOIN pg_namespace nsp ON p.pronamespace = nsp.oid WHERE NOT nsp.nspname IN ('pg_catalog', 'information_schema') AND p.prokind = 'p'
UNION SELECT 5 AS index,'ALTER AGGREGATE '|| nsp.nspname || '."' || p.proname ||'"('||pg_get_function_identity_arguments(p.oid)||') OWNER TO {};' AS statement
FROM pg_proc p JOIN pg_namespace nsp ON p.pronamespace = nsp.oid WHERE NOT nsp.nspname IN ('pg_catalog', 'information_schema') AND p.prokind = 'a'
UNION SELECT 6 AS index,'ALTER VIEW '|| schemaname || '."' || viewname ||'" OWNER TO {};' AS statement
FROM pg_catalog.pg_views WHERE NOT schemaname IN ('pg_catalog', 'information_schema')) AS statements ORDER BY index) LOOP
      EXECUTE format(r.statement);
  END LOOP;
END; $$;"""
                ).format(
                    Identifier(user),
                    Identifier(user),
                    Identifier(user),
                    Identifier(user),
                    Identifier(user),
                    Identifier(user),
                )
            )
            statements.append(
                SQL(
                    "UPDATE pg_catalog.pg_largeobject_metadata\n"
                    "SET lomowner = (SELECT oid FROM pg_roles WHERE rolname = {})\n"
                    "WHERE lomowner = (SELECT oid FROM pg_roles WHERE rolname = {});"
                ).format(Literal(user), Literal(self.user))
            )
            for schema in schemas:
                statements.append(
                    SQL("ALTER SCHEMA {} OWNER TO {};").format(
                        Identifier(schema), Identifier(user)
                    )
                )
        else:
            for schema in schemas:
                schema = Identifier(schema)
                statements.extend([
                    SQL("GRANT ALL PRIVILEGES ON ALL TABLES IN SCHEMA {} TO {};").format(
                        schema, Identifier(user)
                    ),
                    SQL("GRANT ALL PRIVILEGES ON ALL SEQUENCES IN SCHEMA {} TO {};").format(
                        schema, Identifier(user)
                    ),
                    SQL("GRANT ALL PRIVILEGES ON ALL FUNCTIONS IN SCHEMA {} TO {};").format(
                        schema, Identifier(user)
                    ),
                    SQL("GRANT USAGE ON SCHEMA {} TO {};").format(schema, Identifier(user)),
                    SQL("GRANT CREATE ON SCHEMA {} TO {};").format(schema, Identifier(user)),
                ])
        return statements

    def get_last_archived_wal(self) -> str:
        """Get the name of the last archived wal for the current PostgreSQL cluster."""
        try:
            with self._connect_to_database() as connection, connection.cursor() as cursor:
                cursor.execute("SELECT last_archived_wal FROM pg_stat_archiver;")
                return cursor.fetchone()[0]
        except psycopg2.Error as e:
            logger.error(f"Failed to get PostgreSQL last archived WAL: {e}")
            raise PostgreSQLGetLastArchivedWALError() from e

    def get_current_timeline(self) -> str:
        """Get the timeline id for the current PostgreSQL unit."""
        try:
            with self._connect_to_database() as connection, connection.cursor() as cursor:
                cursor.execute("SELECT timeline_id FROM pg_control_checkpoint();")
                return cursor.fetchone()[0]
        except psycopg2.Error as e:
            logger.error(f"Failed to get PostgreSQL current timeline id: {e}")
            raise PostgreSQLGetCurrentTimelineError() from e

    def get_postgresql_text_search_configs(self) -> Set[str]:
        """Returns the PostgreSQL available text search configs.

        Returns:
            Set of PostgreSQL text search configs.
        """
        with self._connect_to_database(
            database_host=self.current_host
        ) as connection, connection.cursor() as cursor:
            cursor.execute("SELECT CONCAT('pg_catalog.', cfgname) FROM pg_ts_config;")
            text_search_configs = cursor.fetchall()
            return {text_search_config[0] for text_search_config in text_search_configs}

    def get_postgresql_timezones(self) -> Set[str]:
        """Returns the PostgreSQL available timezones.

        Returns:
            Set of PostgreSQL timezones.
        """
        with self._connect_to_database(
            database_host=self.current_host
        ) as connection, connection.cursor() as cursor:
            cursor.execute("SELECT name FROM pg_timezone_names;")
            timezones = cursor.fetchall()
            return {timezone[0] for timezone in timezones}

    def get_postgresql_default_table_access_methods(self) -> Set[str]:
        """Returns the PostgreSQL available table access methods.

        Returns:
            Set of PostgreSQL table access methods.
        """
        with self._connect_to_database(
            database_host=self.current_host
        ) as connection, connection.cursor() as cursor:
            cursor.execute("SELECT amname FROM pg_am WHERE amtype = 't';")
            access_methods = cursor.fetchall()
            return {access_method[0] for access_method in access_methods}

    def get_postgresql_version(self, current_host=True) -> str:
        """Returns the PostgreSQL version.

        Returns:
            PostgreSQL version number.
        """
        host = self.current_host if current_host else None
        try:
            with self._connect_to_database(
                database_host=host
            ) as connection, connection.cursor() as cursor:
                cursor.execute("SELECT version();")
                # Split to get only the version number.
                return cursor.fetchone()[0].split(" ")[1]
        except psycopg2.Error as e:
            logger.error(f"Failed to get PostgreSQL version: {e}")
            raise PostgreSQLGetPostgreSQLVersionError() from e

    def is_tls_enabled(self, check_current_host: bool = False) -> bool:
        """Returns whether TLS is enabled.

        Args:
            check_current_host: whether to check the current host
                instead of the primary host.

        Returns:
            whether TLS is enabled.
        """
        try:
            with self._connect_to_database(
                database_host=self.current_host if check_current_host else None
            ) as connection, connection.cursor() as cursor:
                cursor.execute("SHOW ssl;")
                return "on" in cursor.fetchone()[0]
        except psycopg2.Error:
            # Connection errors happen when PostgreSQL has not started yet.
            return False

    def list_access_groups(self, current_host=False) -> Set[str]:
        """Returns the list of PostgreSQL database access groups.

        Args:
            current_host: whether to check the current host
                instead of the primary host.

        Returns:
            List of PostgreSQL database access groups.
        """
        connection = None
        host = self.current_host if current_host else None
        try:
            with self._connect_to_database(
                database_host=host
            ) as connection, connection.cursor() as cursor:
                cursor.execute(
                    "SELECT groname FROM pg_catalog.pg_group WHERE groname LIKE '%_access';"
                )
                access_groups = cursor.fetchall()
                return {group[0] for group in access_groups}
        except psycopg2.Error as e:
            logger.error(f"Failed to list PostgreSQL database access groups: {e}")
            raise PostgreSQLListGroupsError() from e
        finally:
            if connection is not None:
                connection.close()

    def list_accessible_databases_for_user(self, user: str, current_host=False) -> Set[str]:
        """Returns the list of accessible databases for a specific user.

        Args:
            user: the user to check.
            current_host: whether to check the current host
                instead of the primary host.

        Returns:
            List of accessible database (the ones where
                the user has the CONNECT privilege).
        """
        connection = None
        host = self.current_host if current_host else None
        try:
            with self._connect_to_database(
                database_host=host
            ) as connection, connection.cursor() as cursor:
                cursor.execute(
                    SQL(
                        "SELECT TRUE FROM pg_catalog.pg_user WHERE usename = {} AND usesuper;"
                    ).format(Literal(user))
                )
                if cursor.fetchone() is not None:
                    return {"all"}
                cursor.execute(
                    SQL(
                        "SELECT datname FROM pg_catalog.pg_database WHERE has_database_privilege({}, datname, 'CONNECT') AND NOT datistemplate;"
                    ).format(Literal(user))
                )
                databases = cursor.fetchall()
                return {database[0] for database in databases}
        except psycopg2.Error as e:
            logger.error(f"Failed to list accessible databases for user {user}: {e}")
            raise PostgreSQLListAccessibleDatabasesForUserError() from e
        finally:
            if connection is not None:
                connection.close()

    def list_users(self, group: Optional[str] = None, current_host=False) -> Set[str]:
        """Returns the list of PostgreSQL database users.

        Args:
            group: optional group to filter the users.
            current_host: whether to check the current host
                instead of the primary host.

        Returns:
            List of PostgreSQL database users.
        """
        connection = None
        host = self.current_host if current_host else None
        try:
            with self._connect_to_database(
                database_host=host
            ) as connection, connection.cursor() as cursor:
                if group:
                    query = SQL(
                        "SELECT usename FROM (SELECT UNNEST(grolist) AS user_id FROM pg_catalog.pg_group WHERE groname = {}) AS g JOIN pg_catalog.pg_user AS u ON g.user_id = u.usesysid;"
                    ).format(Literal(group))
                else:
                    query = "SELECT usename FROM pg_catalog.pg_user;"
                cursor.execute(query)
                usernames = cursor.fetchall()
                return {username[0] for username in usernames}
        except psycopg2.Error as e:
            logger.error(f"Failed to list PostgreSQL database users: {e}")
            raise PostgreSQLListUsersError() from e
        finally:
            if connection is not None:
                connection.close()

    def list_users_from_relation(self, current_host=False) -> Set[str]:
        """Returns the list of PostgreSQL database users that were created by a relation.

        Args:
            current_host: whether to check the current host
                instead of the primary host.

        Returns:
            List of PostgreSQL database users.
        """
        connection = None
        host = self.current_host if current_host else None
        try:
            with self._connect_to_database(
                database_host=host
            ) as connection, connection.cursor() as cursor:
                cursor.execute(
                    "SELECT usename "
                    "FROM pg_catalog.pg_user "
                    "WHERE usename LIKE 'relation_id_%' OR usename LIKE 'relation-%' "
                    "OR usename LIKE 'pgbouncer_auth_relation_id_%' OR usename LIKE '%_user_%_%';"
                )
                usernames = cursor.fetchall()
                return {username[0] for username in usernames}
        except psycopg2.Error as e:
            logger.error(f"Failed to list PostgreSQL database users: {e}")
            raise PostgreSQLListUsersError() from e
        finally:
            if connection is not None:
                connection.close()

    def list_valid_privileges_and_roles(self) -> Tuple[Set[str], Set[str]]:
        """Returns two sets with valid privileges and roles.

        Returns:
            Tuple containing two sets: the first with valid privileges
                and the second with valid roles.
        """
        with self._connect_to_database() as connection, connection.cursor() as cursor:
            cursor.execute("SELECT rolname FROM pg_roles;")
            return {
                "createdb",
                "createrole",
                "superuser",
            }, {role[0] for role in cursor.fetchall() if role[0]}

    def set_up_database(self, temp_location: Optional[str] = None) -> None:
        """Set up postgres database with the right permissions."""
        connection = None
        cursor = None
        try:
            with self._connect_to_database(
                database="template1"
            ) as connection, connection.cursor() as cursor:
                if temp_location is not None:
                    cursor.execute("SELECT TRUE FROM pg_tablespace WHERE spcname='temp';")
                # Create database function and event trigger to identify users created by PgBouncer.
                cursor.execute(
                    "SELECT TRUE FROM pg_event_trigger WHERE evtname = 'update_pg_hba_on_create_schema';"
                )
                if cursor.fetchone() is None:
<<<<<<< HEAD
                    cursor.execute("""
CREATE OR REPLACE FUNCTION update_pg_hba()
    RETURNS event_trigger
    LANGUAGE plpgsql
    AS $$
        DECLARE
          hba_file TEXT;
          copy_command TEXT;
          connection_type TEXT;
          rec record;
          insert_value TEXT;
          changes INTEGER = 0;
        BEGIN
          -- Don't execute on replicas.
          IF NOT pg_is_in_recovery() THEN
            -- Load the current authorisation rules.
            DROP TABLE IF EXISTS pg_hba;
            CREATE TEMPORARY TABLE pg_hba (lines TEXT);
            SELECT setting INTO hba_file FROM pg_settings WHERE name = 'hba_file';
            IF hba_file IS NOT NULL THEN
                copy_command='COPY pg_hba FROM ''' || hba_file || '''' ;
                EXECUTE copy_command;
                -- Build a list of the relation users and the databases they can access.
                DROP TABLE IF EXISTS relation_users;
                CREATE TEMPORARY TABLE relation_users AS
                  SELECT t.user, STRING_AGG(DISTINCT t.database, ',') AS databases FROM( SELECT u.usename AS user, CASE WHEN u.usesuper THEN 'all' ELSE d.datname END AS database FROM ( SELECT usename, usesuper FROM pg_catalog.pg_user WHERE usename NOT IN ('backup', 'monitoring', 'operator', 'postgres', 'replication', 'rewind')) AS u JOIN ( SELECT datname FROM pg_catalog.pg_database WHERE NOT datistemplate ) AS d ON has_database_privilege(u.usename, d.datname, 'CONNECT') ) AS t GROUP BY 1;
                IF (SELECT COUNT(lines) FROM pg_hba WHERE lines LIKE 'hostssl %') > 0 THEN
                  connection_type := 'hostssl';
                ELSE
                  connection_type := 'host';
                END IF;
                -- Add the new users to the pg_hba file.
                FOR rec IN SELECT * FROM relation_users
                LOOP
                  insert_value := connection_type || ' ' || rec.databases || ' ' || rec.user || ' 0.0.0.0/0 md5';
                  IF (SELECT COUNT(lines) FROM pg_hba WHERE lines = insert_value) = 0 THEN
                    INSERT INTO pg_hba (lines) VALUES (insert_value);
                    changes := changes + 1;
                  END IF;
                END LOOP;
                -- Remove users that don't exist anymore from the pg_hba file.
                FOR rec IN SELECT h.lines FROM pg_hba AS h LEFT JOIN relation_users AS r ON SPLIT_PART(h.lines, ' ', 3) = r.user WHERE r.user IS NULL AND (SPLIT_PART(h.lines, ' ', 3) LIKE 'relation_id_%' OR SPLIT_PART(h.lines, ' ', 3) LIKE 'pgbouncer_auth_relation_id_%' OR SPLIT_PART(h.lines, ' ', 3) LIKE '%_user_%_%')
                LOOP
                  DELETE FROM pg_hba WHERE lines = rec.lines;
                  changes := changes + 1;
                END LOOP;
                -- Apply the changes to the pg_hba file.
                IF changes > 0 THEN
                  copy_command='COPY pg_hba TO ''' || hba_file || '''' ;
                  EXECUTE copy_command;
                  PERFORM pg_reload_conf();
                END IF;
            END IF;
          END IF;
        END;
    $$;
                    """)
                    cursor.execute("""
CREATE EVENT TRIGGER update_pg_hba_on_create_schema
    ON ddl_command_end
    WHEN TAG IN ('CREATE SCHEMA')
    EXECUTE FUNCTION update_pg_hba();
                    """)
                    cursor.execute("""
CREATE EVENT TRIGGER update_pg_hba_on_drop_schema
    ON ddl_command_end
    WHEN TAG IN ('DROP SCHEMA')
    EXECUTE FUNCTION update_pg_hba();
                    """)
            with self._connect_to_database() as connection, connection.cursor() as cursor:
                cursor.execute("SELECT TRUE FROM pg_roles WHERE rolname='admin';")
                if cursor.fetchone() is None:
                    # Allow access to the postgres database only to the system users.
                    cursor.execute("REVOKE ALL PRIVILEGES ON DATABASE postgres FROM PUBLIC;")
                    cursor.execute("REVOKE CREATE ON SCHEMA public FROM PUBLIC;")
                    for user in self.system_users:
                        cursor.execute(
                            SQL("GRANT ALL PRIVILEGES ON DATABASE postgres TO {};").format(
                                Identifier(user)
                            )
                        )
                    self.create_user(
                        PERMISSIONS_GROUP_ADMIN,
                        extra_user_roles=[ROLE_READ, ROLE_DML],
                    )
                    cursor.execute("GRANT CONNECT ON DATABASE postgres TO admin;")
=======
                    cursor.execute(f"CREATE TABLESPACE temp LOCATION '{temp_location}';")
                    cursor.execute("GRANT CREATE ON TABLESPACE temp TO public;")

            # Allow access to the postgres database only to the system users.
            cursor.execute("REVOKE ALL PRIVILEGES ON DATABASE postgres FROM PUBLIC;")
            cursor.execute("REVOKE CREATE ON SCHEMA public FROM PUBLIC;")
            for user in self.system_users:
                cursor.execute(
                    SQL("GRANT ALL PRIVILEGES ON DATABASE postgres TO {};").format(
                        Identifier(user)
                    )
                )
>>>>>>> 59e6ff28
        except psycopg2.Error as e:
            logger.error(f"Failed to set up databases: {e}")
            raise PostgreSQLDatabasesSetupError() from e
        finally:
            if cursor is not None:
                cursor.close()
            if connection is not None:
                connection.close()

    def update_user_password(
        self, username: str, password: str, database_host: Optional[str] = None
    ) -> None:
        """Update a user password.

        Args:
            username: the user to update the password.
            password: the new password for the user.
            database_host: the host to connect to.

        Raises:
            PostgreSQLUpdateUserPasswordError if the password couldn't be changed.
        """
        connection = None
        try:
            with self._connect_to_database(
                database_host=database_host
            ) as connection, connection.cursor() as cursor:
                cursor.execute(SQL("BEGIN;"))
                cursor.execute(SQL("SET LOCAL log_statement = 'none';"))
                cursor.execute(
                    SQL("ALTER USER {} WITH ENCRYPTED PASSWORD '" + password + "';").format(
                        Identifier(username)
                    )
                )
                cursor.execute(SQL("COMMIT;"))
        except psycopg2.Error as e:
            logger.error(f"Failed to update user password: {e}")
            raise PostgreSQLUpdateUserPasswordError() from e
        finally:
            if connection is not None:
                connection.close()

    def is_restart_pending(self) -> bool:
        """Query pg_settings for pending restart."""
        connection = None
        try:
            with self._connect_to_database() as connection, connection.cursor() as cursor:
                cursor.execute("SELECT COUNT(*) FROM pg_settings WHERE pending_restart=True;")
                return cursor.fetchone()[0] > 0
        except psycopg2.OperationalError:
            logger.warning("Failed to connect to PostgreSQL.")
            return False
        except psycopg2.Error as e:
            logger.error(f"Failed to check if restart is pending: {e}")
            return False
        finally:
            if connection:
                connection.close()

    @staticmethod
    def build_postgresql_group_map(group_map: Optional[str]) -> List[Tuple]:
        """Build the PostgreSQL authorization group-map.

        Args:
            group_map: serialized group-map with the following format:
                <ldap_group_1>=<psql_group_1>,
                <ldap_group_2>=<psql_group_2>,
                ...

        Returns:
            List of LDAP group to PostgreSQL group tuples.
        """
        if group_map is None:
            return []

        group_mappings = group_map.split(",")
        group_mappings = (mapping.strip() for mapping in group_mappings)
        group_map_list = []

        for mapping in group_mappings:
            mapping_parts = mapping.split("=")
            if len(mapping_parts) != 2:
                raise ValueError("The group-map must contain value pairs split by commas")

            ldap_group = mapping_parts[0]
            psql_group = mapping_parts[1]

            if psql_group in ACCESS_GROUPS:
                logger.warning(f"Tried to assign LDAP users to forbidden group: {psql_group}")
                continue

            group_map_list.append((ldap_group, psql_group))

        return group_map_list

    @staticmethod
    def build_postgresql_parameters(
        config_options: dict, available_memory: int, limit_memory: Optional[int] = None
    ) -> Optional[dict]:
        """Builds the PostgreSQL parameters.

        Args:
            config_options: charm config options containing profile and PostgreSQL parameters.
            available_memory: available memory to use in calculation in bytes.
            limit_memory: (optional) limit memory to use in calculation in bytes.

        Returns:
            Dictionary with the PostgreSQL parameters.
        """
        if limit_memory:
            available_memory = min(available_memory, limit_memory)
        profile = config_options["profile"]
        logger.debug(f"Building PostgreSQL parameters for {profile=} and {available_memory=}")
        parameters = {}
        for config, value in config_options.items():
            # Filter config option not related to PostgreSQL parameters.
            if not config.startswith((
                "connection",
                "cpu",
                "durability",
                "instance",
                "logging",
                "memory",
                "optimizer",
                "request",
                "response",
                "session",
                "storage",
                "vacuum",
            )):
                continue
            parameter = "_".join(config.split("_")[1:])
            if parameter in ["date_style", "time_zone"]:
                parameter = "".join(x.capitalize() for x in parameter.split("_"))
            parameters[parameter] = value
        shared_buffers_max_value_in_mb = int(available_memory * 0.4 / 10**6)
        shared_buffers_max_value = int(shared_buffers_max_value_in_mb * 10**3 / 8)
        if parameters.get("shared_buffers", 0) > shared_buffers_max_value:
            raise Exception(
                f"Shared buffers config option should be at most 40% of the available memory, which is {shared_buffers_max_value_in_mb}MB"
            )
        if profile == "production":
            if "shared_buffers" in parameters:
                # Convert to bytes to use in the calculation.
                shared_buffers = parameters["shared_buffers"] * 8 * 10**3
            else:
                # Use 25% of the available memory for shared_buffers.
                # and the remaining as cache memory.
                shared_buffers = int(available_memory * 0.25)
                parameters["shared_buffers"] = f"{int(shared_buffers * 128 / 10**6)}"
            effective_cache_size = int(available_memory - shared_buffers)
            parameters.update({
                "effective_cache_size": f"{int(effective_cache_size / 10**6) * 128}"
            })
        return parameters

    def validate_date_style(self, date_style: str) -> bool:
        """Validate a date style against PostgreSQL.

        Returns:
            Whether the date style is valid.
        """
        try:
            with self._connect_to_database(
                database_host=self.current_host
            ) as connection, connection.cursor() as cursor:
                cursor.execute(
                    SQL(
                        "SET DateStyle to {};",
                    ).format(Identifier(date_style))
                )
            return True
        except psycopg2.Error:
            return False

    def validate_group_map(self, group_map: Optional[str]) -> bool:
        """Validate the PostgreSQL authorization group-map.

        Args:
            group_map: serialized group-map with the following format:
                <ldap_group_1>=<psql_group_1>,
                <ldap_group_2>=<psql_group_2>,
                ...

        Returns:
            Whether the group-map is valid.
        """
        if group_map is None:
            return True

        try:
            group_map = self.build_postgresql_group_map(group_map)
        except ValueError:
            return False

        for _, psql_group in group_map:
            with self._connect_to_database() as connection, connection.cursor() as cursor:
                query = SQL("SELECT TRUE FROM pg_roles WHERE rolname={};")
                query = query.format(Literal(psql_group))
                cursor.execute(query)

                if cursor.fetchone() is None:
                    return False

        return True<|MERGE_RESOLUTION|>--- conflicted
+++ resolved
@@ -877,7 +877,6 @@
                     "SELECT TRUE FROM pg_event_trigger WHERE evtname = 'update_pg_hba_on_create_schema';"
                 )
                 if cursor.fetchone() is None:
-<<<<<<< HEAD
                     cursor.execute("""
 CREATE OR REPLACE FUNCTION update_pg_hba()
     RETURNS event_trigger
@@ -948,36 +947,13 @@
     EXECUTE FUNCTION update_pg_hba();
                     """)
             with self._connect_to_database() as connection, connection.cursor() as cursor:
-                cursor.execute("SELECT TRUE FROM pg_roles WHERE rolname='admin';")
-                if cursor.fetchone() is None:
-                    # Allow access to the postgres database only to the system users.
-                    cursor.execute("REVOKE ALL PRIVILEGES ON DATABASE postgres FROM PUBLIC;")
-                    cursor.execute("REVOKE CREATE ON SCHEMA public FROM PUBLIC;")
-                    for user in self.system_users:
-                        cursor.execute(
-                            SQL("GRANT ALL PRIVILEGES ON DATABASE postgres TO {};").format(
-                                Identifier(user)
-                            )
+                cursor.execute("REVOKE ALL PRIVILEGES ON DATABASE postgres FROM PUBLIC;")
+                cursor.execute("REVOKE CREATE ON SCHEMA public FROM PUBLIC;")
+                for user in self.system_users:Add commentMore actions
+                    cursor.execute(
+                        SQL("GRANT ALL PRIVILEGES ON DATABASE postgres TO {};").format(
+                            Identifier(user)
                         )
-                    self.create_user(
-                        PERMISSIONS_GROUP_ADMIN,
-                        extra_user_roles=[ROLE_READ, ROLE_DML],
-                    )
-                    cursor.execute("GRANT CONNECT ON DATABASE postgres TO admin;")
-=======
-                    cursor.execute(f"CREATE TABLESPACE temp LOCATION '{temp_location}';")
-                    cursor.execute("GRANT CREATE ON TABLESPACE temp TO public;")
-
-            # Allow access to the postgres database only to the system users.
-            cursor.execute("REVOKE ALL PRIVILEGES ON DATABASE postgres FROM PUBLIC;")
-            cursor.execute("REVOKE CREATE ON SCHEMA public FROM PUBLIC;")
-            for user in self.system_users:
-                cursor.execute(
-                    SQL("GRANT ALL PRIVILEGES ON DATABASE postgres TO {};").format(
-                        Identifier(user)
-                    )
-                )
->>>>>>> 59e6ff28
         except psycopg2.Error as e:
             logger.error(f"Failed to set up databases: {e}")
             raise PostgreSQLDatabasesSetupError() from e
