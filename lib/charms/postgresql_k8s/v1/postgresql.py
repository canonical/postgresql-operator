--- conflicted
+++ resolved
@@ -398,21 +398,13 @@
                 )
                 connect_statements = []
                 if database:
-<<<<<<< HEAD
-                    if roles and not any(True for role in roles if role in [ROLE_STATS, ROLE_READ, ROLE_DML, ROLE_BACKUP, ROLE_DBA]):
-=======
                     if roles is not None and not any(True for role in roles if role in [ROLE_STATS, ROLE_READ, ROLE_DML, ROLE_BACKUP, ROLE_DBA]):
->>>>>>> e3a249bb
                         user_definition += f' IN ROLE "charmed_{database}_admin", "charmed_{database}_dml"'
                     else:
                         connect_statements.append(SQL("GRANT CONNECT ON DATABASE {} TO {};").format(
                             Identifier(database), Identifier(user)
                         ))
-<<<<<<< HEAD
-                if roles and any(True for role in roles if role in [ROLE_STATS, ROLE_READ, ROLE_DML, ROLE_BACKUP, ROLE_DBA, ROLE_ADMIN, ROLE_DATABASES_OWNER]):
-=======
                 if roles is not None and any(True for role in roles if role in [ROLE_STATS, ROLE_READ, ROLE_DML, ROLE_BACKUP, ROLE_DBA, ROLE_ADMIN, ROLE_DATABASES_OWNER]):
->>>>>>> e3a249bb
                     for system_database in ["postgres", "template1"]:
                         connect_statements.append(SQL("GRANT CONNECT ON DATABASE {} TO {};").format(
                             Identifier(system_database), Identifier(user)
