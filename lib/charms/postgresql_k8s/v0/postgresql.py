# Copyright 2022 Canonical Ltd.
#
# Licensed under the Apache License, Version 2.0 (the "License");
# you may not use this file except in compliance with the License.
# You may obtain a copy of the License at
#
# http://www.apache.org/licenses/LICENSE-2.0
#
# Unless required by applicable law or agreed to in writing, software
# distributed under the License is distributed on an "AS IS" BASIS,
# WITHOUT WARRANTIES OR CONDITIONS OF ANY KIND, either express or implied.
# See the License for the specific language governing permissions and
# limitations under the License.

"""PostgreSQL helper class.

The `postgresql` module provides methods for interacting with the PostgreSQL instance.

Any charm using this library should import the `psycopg2` or `psycopg2-binary` dependency.
"""

import logging
from collections import OrderedDict
from typing import Dict, List, Optional, Set, Tuple

import psycopg2
from ops.model import Relation
from psycopg2.sql import SQL, Composed, Identifier, Literal

# The unique Charmhub library identifier, never change it
LIBID = "24ee217a54e840a598ff21a079c3e678"

# Increment this major API version when introducing breaking changes
LIBAPI = 0

# Increment this PATCH version before using `charmcraft publish-lib` or reset
# to 0 if you are raising the major API version
LIBPATCH = 51

# Groups to distinguish HBA access
ACCESS_GROUP_IDENTITY = "identity_access"
ACCESS_GROUP_INTERNAL = "internal_access"
ACCESS_GROUP_RELATION = "relation_access"

# List of access groups to filter role assignments by
ACCESS_GROUPS = [
    ACCESS_GROUP_IDENTITY,
    ACCESS_GROUP_INTERNAL,
    ACCESS_GROUP_RELATION,
]

# Groups to distinguish database permissions
PERMISSIONS_GROUP_ADMIN = "admin"

INVALID_EXTRA_USER_ROLE_BLOCKING_MESSAGE = "invalid role(s) for extra user roles"

REQUIRED_PLUGINS = {
    "address_standardizer": ["postgis"],
    "address_standardizer_data_us": ["postgis"],
    "jsonb_plperl": ["plperl"],
    "postgis_raster": ["postgis"],
    "postgis_tiger_geocoder": ["postgis", "fuzzystrmatch"],
    "postgis_topology": ["postgis"],
}
DEPENDENCY_PLUGINS = set()
for dependencies in REQUIRED_PLUGINS.values():
    DEPENDENCY_PLUGINS |= set(dependencies)

logger = logging.getLogger(__name__)


class PostgreSQLAssignGroupError(Exception):
    """Exception raised when assigning to a group fails."""


class PostgreSQLCreateDatabaseError(Exception):
    """Exception raised when creating a database fails."""


class PostgreSQLCreateGroupError(Exception):
    """Exception raised when creating a group fails."""


class PostgreSQLCreateUserError(Exception):
    """Exception raised when creating a user fails."""

    def __init__(self, message: Optional[str] = None):
        super().__init__(message)
        self.message = message


class PostgreSQLDatabasesSetupError(Exception):
    """Exception raised when the databases setup fails."""


class PostgreSQLDeleteUserError(Exception):
    """Exception raised when deleting a user fails."""


class PostgreSQLEnableDisableExtensionError(Exception):
    """Exception raised when enabling/disabling an extension fails."""


class PostgreSQLGetLastArchivedWALError(Exception):
    """Exception raised when retrieving last archived WAL fails."""


class PostgreSQLGetCurrentTimelineError(Exception):
    """Exception raised when retrieving current timeline id for the PostgreSQL unit fails."""


class PostgreSQLGetPostgreSQLVersionError(Exception):
    """Exception raised when retrieving PostgreSQL version fails."""


class PostgreSQLListGroupsError(Exception):
    """Exception raised when retrieving PostgreSQL groups list fails."""


class PostgreSQLListUsersError(Exception):
    """Exception raised when retrieving PostgreSQL users list fails."""


class PostgreSQLUpdateUserPasswordError(Exception):
    """Exception raised when updating a user password fails."""


class PostgreSQLCreatePredefinedRolesError(Exception):
    """Exception raised when creating predefined roles."""

class PostgreSQLGrantDatabasePrivilegesToUserError(Exception):
    """Exception raised when granting database privileges to user."""


class PostgreSQL:
    """Class to encapsulate all operations related to interacting with PostgreSQL instance."""

    def __init__(
        self,
        primary_host: str,
        current_host: str,
        user: str,
        password: str,
        database: str,
        system_users: Optional[List[str]] = None,
    ):
        self.primary_host = primary_host
        self.current_host = current_host
        self.user = user
        self.password = password
        self.database = database
        self.system_users = system_users if system_users else []

    def _configure_pgaudit(self, enable: bool) -> None:
        connection = None
        try:
            connection = self._connect_to_database()
            connection.autocommit = True
            with connection.cursor() as cursor:
                if enable:
                    cursor.execute("ALTER SYSTEM SET pgaudit.log = 'ROLE,DDL,MISC,MISC_SET';")
                    cursor.execute("ALTER SYSTEM SET pgaudit.log_client TO off;")
                    cursor.execute("ALTER SYSTEM SET pgaudit.log_parameter TO off;")
                else:
                    cursor.execute("ALTER SYSTEM RESET pgaudit.log;")
                    cursor.execute("ALTER SYSTEM RESET pgaudit.log_client;")
                    cursor.execute("ALTER SYSTEM RESET pgaudit.log_parameter;")
                cursor.execute("SELECT pg_reload_conf();")
        finally:
            if connection is not None:
                connection.close()

    def _connect_to_database(
        self, database: Optional[str] = None, database_host: Optional[str] = None
    ) -> psycopg2.extensions.connection:
        """Creates a connection to the database.

        Args:
            database: database to connect to (defaults to the database
                provided when the object for this class was created).
            database_host: host to connect to instead of the primary host.

        Returns:
             psycopg2 connection object.
        """
        host = database_host if database_host is not None else self.primary_host
        connection = psycopg2.connect(
            f"dbname='{database if database else self.database}' user='{self.user}' host='{host}'"
            f"password='{self.password}' connect_timeout=1"
        )
        connection.autocommit = True
        return connection

<<<<<<< HEAD
    def create_database(self, database: str) -> bool:
=======
    def create_access_groups(self) -> None:
        """Create access groups to distinguish HBA authentication methods."""
        connection = None
        try:
            with self._connect_to_database() as connection, connection.cursor() as cursor:
                for group in ACCESS_GROUPS:
                    cursor.execute(
                        SQL("CREATE ROLE {} NOLOGIN;").format(
                            Identifier(group),
                        )
                    )
        except psycopg2.Error as e:
            logger.error(f"Failed to create access groups: {e}")
            raise PostgreSQLCreateGroupError() from e
        finally:
            if connection is not None:
                connection.close()

    def create_database(
        self,
        database: str,
        user: str,
        plugins: Optional[List[str]] = None,
        client_relations: Optional[List[Relation]] = None,
    ) -> None:
>>>>>>> d7e5a8ca
        """Creates a new database and grant privileges to a user on it.

        Args:
            database: database to be created

        Returns:
            boolean indicating whether a database was created
        """
        try:
            connection = self._connect_to_database()
            cursor = connection.cursor()

            cursor.execute(
                SQL("SELECT datname FROM pg_database WHERE datname={};").format(Literal(database))
            )

            if cursor.fetchone() is not None:
                return False

            cursor.execute(SQL("CREATE DATABASE {};").format(Identifier(database)))
            cursor.execute(SQL("CREATE ROLE {} NOSUPERUSER NOCREATEDB NOCREATEROLE NOLOGIN NOREPLICATION;").format(Identifier(f"{database}_owner")))
            cursor.execute(SQL("ALTER DATABASE {} OWNER TO {}").format(Identifier(database), Identifier(f"{database}_owner")))
            cursor.execute(SQL("CREATE ROLE {} NOSUPERUSER NOCREATEDB NOCREATEROLE NOLOGIN NOREPLICATION;").format(Identifier(f"{database}_admin")))
            cursor.execute(SQL("REVOKE ALL PRIVILEGES ON DATABASE {} FROM PUBLIC;").format(Identifier(database)))

            for user_to_grant_access in self.system_users:
                cursor.execute(
                    SQL("GRANT ALL PRIVILEGES ON DATABASE {} TO {};").format(
                        Identifier(database), Identifier(user_to_grant_access)
                    )
                )

            with self._connect_to_database(database=database) as database_connection, database_connection.cursor() as database_cursor:
                database_cursor.execute(SQL("""CREATE OR REPLACE FUNCTION {}() RETURNS TEXT AS $$
BEGIN
    -- Restricting search_path when using security definer IS recommended
    SET LOCAL search_path = public;
    RETURN set_user({});
END;
$$ LANGUAGE plpgsql security definer;
""").format(Identifier(f"set_user_{database}_owner"), Literal(f"{database}_owner")))
                database_cursor.execute(SQL("ALTER FUNCTION {} OWNER TO {};").format(Identifier(f"set_user_{database}_owner"), Identifier("charmed_dba")))
                database_cursor.execute(SQL("GRANT EXECUTE ON FUNCTION {} TO {};").format(Identifier(f"set_user_{database}_owner"), Identifier(f"{database}_admin")))

            return True
        except psycopg2.Error as e:
            logger.error(f"Failed to create database: {e}")
            raise PostgreSQLCreateDatabaseError() from e
<<<<<<< HEAD
        finally:
            cursor.close()
            connection.close()
=======

        # Enable preset extensions
        self.enable_disable_extensions(dict.fromkeys(plugins, True), database)
>>>>>>> d7e5a8ca

    def create_user(
        self,
        user: str,
        password: Optional[str] = None,
        roles: Optional[List[str]] = None,
    ) -> None:
        """Creates a database user.

        Args:
            user: user to be created.
            password: password to be assigned to the user.
            roles: roles to be assigned to the user.
        """
        createdb_enabled, createrole_enabled = False, False
        if "pgbouncer" in roles:
            createdb_enabled, createrole_enabled = True, True
            roles.remove("pgbouncer")

        if "admin" in roles:
            createdb_enabled = True
            roles.append("charmed_dml")
            roles.remove("admin")

        if "CREATEDB" in roles:
            createdb_enabled = True
            roles.remove("CREATEDB")

        if "CREATEROLE" in roles:
            createrole_enabled = True
            roles.remove("CREATEROLE")

        if "SUPERUSER" in roles:
            logger.warning("SUPERUSER privileges not allowed via extra-user-roles")
            roles.remove("SUPERUSER")

        try:
            existing_roles = self.list_roles()
            invalid_roles = [role for role in roles if role not in existing_roles]
            if invalid_roles:
                logger.error(f"Invalid roles: {', '.join(invalid_roles)}")
                raise PostgreSQLCreateUserError(INVALID_EXTRA_USER_ROLE_BLOCKING_MESSAGE)
            
            with self._connect_to_database() as connection, connection.cursor() as cursor:
                cursor.execute(
                    SQL("SELECT TRUE FROM pg_roles WHERE rolname={};").format(Literal(user))
                )
                if cursor.fetchone() is not None:
                    user_query = "ALTER ROLE {} "
                else:
                    user_query = "CREATE ROLE {} "
                user_query += f"WITH LOGIN {'CREATEDB' if createdb_enabled else ''} {'CREATEROLE' if createrole_enabled else ''} ENCRYPTED PASSWORD '{password}' {'IN ROLE ' if roles else ''}"
                if roles:
                    user_query += f"{', '.join(roles)}"

                cursor.execute(SQL("BEGIN;"))
                cursor.execute(SQL("SET LOCAL log_statement = 'none';"))
                cursor.execute(SQL(f"{user_query};").format(Identifier(user)))
                cursor.execute(SQL("COMMIT;"))
        except psycopg2.Error as e:
            logger.error(f"Failed to create user: {e}")
            raise PostgreSQLCreateUserError() from e
        
    def create_predefined_roles(self) -> None:
        """Create predefined roles."""
        role_to_queries = {
            "charmed_stats": [
                "CREATE ROLE charmed_stats NOSUPERUSER NOCREATEDB NOCREATEROLE NOREPLICATION NOLOGIN IN ROLE pg_monitor",
            ],
            "charmed_read": [
                "CREATE ROLE charmed_read NOSUPERUSER NOCREATEDB NOCREATEROLE NOREPLICATION NOLOGIN IN ROLE pg_read_all_data",
            ],
            "charmed_dml": [
                "CREATE ROLE charmed_dml NOSUPERUSER NOCREATEDB NOCREATEROLE NOREPLICATION NOLOGIN IN ROLE pg_write_all_data",
            ],
            "charmed_replica": [
                "CREATE ROLE charmed_replica NOSUPERUSER NOCREATEDB NOCREATEROLE NOLOGIN REPLICATION",
            ],
            "charmed_backup": [
                "CREATE ROLE charmed_backup NOSUPERUSER NOCREATEDB NOCREATEROLE NOREPLICATION NOLOGIN IN ROLE pg_checkpoint",
                "GRANT charmed_stats TO charmed_backup",
                "GRANT execute ON FUNCTION pg_backup_start TO charmed_backup",
                "GRANT execute ON FUNCTION pg_backup_stop TO charmed_backup",
                "GRANT execute ON FUNCTION pg_create_restore_point TO charmed_backup",
                "GRANT execute ON FUNCTION pg_switch_wal TO charmed_backup",
            ],
            "charmed_dba": [
                "CREATE ROLE charmed_dba NOSUPERUSER CREATEDB NOCREATEROLE NOLOGIN NOREPLICATION",
                "GRANT execute ON FUNCTION set_user(text) TO charmed_dba",
                "GRANT execute ON FUNCTION set_user(text, text) TO charmed_dba",
                "GRANT execute ON FUNCTION set_user_u(text) TO charmed_dba",
            ],
        }

        existing_roles = self.list_roles()

        try:
            with self._connect_to_database() as connection, connection.cursor() as cursor:
                for role, queries in role_to_queries.items():
                    if role in existing_roles:
                        logger.debug(f"Role {role} already exists")
                        continue

                    logger.info(f"Creating predefined role {role}")

                    for query in queries:
                        cursor.execute(SQL(query))

                # TODO: see if we need charmed_replica role at all
                # cursor.execute(SQL("ALTER ROLE replication NOREPLICATION;"))
                # cursor.execute(SQL("GRANT charmed_replica TO replication;"))
        except psycopg2.Error as e:
            logger.error(f"Failed to create predefined roles: {e}")
            raise PostgreSQLCreatePredefinedRolesError() from e

    def grant_database_privileges_to_user(self, user: str, database: str, privileges: list[str]) -> None:
        """Grant the specified priviliges on the provided database for the user."""
        try:
            with self._connect_to_database() as connection, connection.cursor() as cursor:
                cursor.execute(SQL("GRANT {} ON DATABASE {} TO {};").format(Identifier(", ".join(privileges)), Identifier(database), Identifier(user)))
        except psycopg2.Error as e:
            logger.error(f"Faield to grant privileges to user: {e}")
            raise PostgreSQLGrantDatabasePrivilegesToUserError() from e

    def delete_user(self, user: str) -> None:
        """Deletes a database user.

        Args:
            user: user to be deleted.
        """
        # First of all, check whether the user exists. Otherwise, do nothing.
        users = self.list_users()
        if user not in users:
            return

        roles = self.list_roles()

        try:
            with self._connect_to_database() as connection, connection.cursor() as cursor:
                cursor.execute(SQL("SELECT datname FROM pg_database WHERE datistemplate = false;"))
                databases = [row[0] for row in cursor.fetchall()]

            for database in databases:
                with self._connect_to_database(database) as connection, connection.cursor() as cursor:
                    inheriting_role = f"{database}_owner" if f"{database}_owner" in roles else self.user
                    cursor.execute(SQL("REASSIGN OWNED BY {} TO {};").format(Identifier(user), Identifier(inheriting_role)))
                    cursor.execute(SQL("DROP OWNED BY {};").format(Identifier(user)))

            # Delete the user.
            with self._connect_to_database() as connection, connection.cursor() as cursor:
                cursor.execute(SQL("DROP ROLE {};").format(Identifier(user)))
        except psycopg2.Error as e:
            logger.error(f"Failed to delete user: {e}")
            raise PostgreSQLDeleteUserError() from e

    def grant_internal_access_group_memberships(self) -> None:
        """Grant membership to the internal access-group to existing internal users."""
        connection = None
        try:
            with self._connect_to_database() as connection, connection.cursor() as cursor:
                for user in self.system_users:
                    cursor.execute(
                        SQL("GRANT {} TO {};").format(
                            Identifier(ACCESS_GROUP_INTERNAL),
                            Identifier(user),
                        )
                    )
        except psycopg2.Error as e:
            logger.error(f"Failed to grant internal access group memberships: {e}")
            raise PostgreSQLAssignGroupError() from e
        finally:
            if connection is not None:
                connection.close()

    def grant_relation_access_group_memberships(self) -> None:
        """Grant membership to the relation access-group to existing relation users."""
        rel_users = self.list_users_from_relation()
        if not rel_users:
            return

        connection = None
        try:
            with self._connect_to_database() as connection, connection.cursor() as cursor:
                rel_groups = SQL(",").join(Identifier(group) for group in [ACCESS_GROUP_RELATION])
                rel_users = SQL(",").join(Identifier(user) for user in rel_users)

                cursor.execute(
                    SQL("GRANT {groups} TO {users};").format(
                        groups=rel_groups,
                        users=rel_users,
                    )
                )
        except psycopg2.Error as e:
            logger.error(f"Failed to grant relation access group memberships: {e}")
            raise PostgreSQLAssignGroupError() from e
        finally:
            if connection is not None:
                connection.close()

    def enable_disable_extensions(
        self, extensions: Dict[str, bool], database: Optional[str] = None
    ) -> None:
        """Enables or disables a PostgreSQL extension.

        Args:
            extensions: the name of the extensions.
            database: optional database where to enable/disable the extension.

        Raises:
            PostgreSQLEnableDisableExtensionError if the operation fails.
        """
        connection = None
        try:
            if database is not None:
                databases = [database]
            else:
                # Retrieve all the databases.
                with self._connect_to_database() as connection, connection.cursor() as cursor:
                    # template0 is meant to be unmodifyable
                    cursor.execute("SELECT datname FROM pg_database WHERE datname <> 'template0';")
                    databases = {database[0] for database in cursor.fetchall()}

            ordered_extensions = OrderedDict()
            for plugin in DEPENDENCY_PLUGINS:
                ordered_extensions[plugin] = extensions.get(plugin, False)
            for extension, enable in extensions.items():
                ordered_extensions[extension] = enable

            self._configure_pgaudit(False)

            # Enable/disabled the extension in each database.
            for database in databases:
                with self._connect_to_database(
                    database=database
                ) as connection, connection.cursor() as cursor:
                    for extension, enable in ordered_extensions.items():
                        cursor.execute(
                            f"CREATE EXTENSION IF NOT EXISTS {extension};"
                            if enable
                            else f"DROP EXTENSION IF EXISTS {extension};"
                        )
            self._configure_pgaudit(ordered_extensions.get("pgaudit", False))
        except psycopg2.errors.UniqueViolation:
            pass
        except psycopg2.errors.DependentObjectsStillExist:
            raise
        except psycopg2.Error as e:
            raise PostgreSQLEnableDisableExtensionError() from e
        finally:
            if connection is not None:
                connection.close()

    def get_last_archived_wal(self) -> str:
        """Get the name of the last archived wal for the current PostgreSQL cluster."""
        try:
            with self._connect_to_database() as connection, connection.cursor() as cursor:
                cursor.execute("SELECT last_archived_wal FROM pg_stat_archiver;")
                return cursor.fetchone()[0]
        except psycopg2.Error as e:
            logger.error(f"Failed to get PostgreSQL last archived WAL: {e}")
            raise PostgreSQLGetLastArchivedWALError() from e

    def get_current_timeline(self) -> str:
        """Get the timeline id for the current PostgreSQL unit."""
        try:
            with self._connect_to_database() as connection, connection.cursor() as cursor:
                cursor.execute("SELECT timeline_id FROM pg_control_checkpoint();")
                return cursor.fetchone()[0]
        except psycopg2.Error as e:
            logger.error(f"Failed to get PostgreSQL current timeline id: {e}")
            raise PostgreSQLGetCurrentTimelineError() from e

    def get_postgresql_text_search_configs(self) -> Set[str]:
        """Returns the PostgreSQL available text search configs.

        Returns:
            Set of PostgreSQL text search configs.
        """
        with self._connect_to_database(
            database_host=self.current_host
        ) as connection, connection.cursor() as cursor:
            cursor.execute("SELECT CONCAT('pg_catalog.', cfgname) FROM pg_ts_config;")
            text_search_configs = cursor.fetchall()
            return {text_search_config[0] for text_search_config in text_search_configs}

    def get_postgresql_timezones(self) -> Set[str]:
        """Returns the PostgreSQL available timezones.

        Returns:
            Set of PostgreSQL timezones.
        """
        with self._connect_to_database(
            database_host=self.current_host
        ) as connection, connection.cursor() as cursor:
            cursor.execute("SELECT name FROM pg_timezone_names;")
            timezones = cursor.fetchall()
            return {timezone[0] for timezone in timezones}

    def get_postgresql_default_table_access_methods(self) -> Set[str]:
        """Returns the PostgreSQL available table access methods.

        Returns:
            Set of PostgreSQL table access methods.
        """
        with self._connect_to_database(
            database_host=self.current_host
        ) as connection, connection.cursor() as cursor:
            cursor.execute("SELECT amname FROM pg_am WHERE amtype = 't';")
            access_methods = cursor.fetchall()
            return {access_method[0] for access_method in access_methods}

    def get_postgresql_version(self, current_host=True) -> str:
        """Returns the PostgreSQL version.

        Returns:
            PostgreSQL version number.
        """
        host = self.current_host if current_host else None
        try:
            with self._connect_to_database(
                database_host=host
            ) as connection, connection.cursor() as cursor:
                cursor.execute("SELECT version();")
                # Split to get only the version number.
                return cursor.fetchone()[0].split(" ")[1]
        except psycopg2.Error as e:
            logger.error(f"Failed to get PostgreSQL version: {e}")
            raise PostgreSQLGetPostgreSQLVersionError() from e

    def is_tls_enabled(self, check_current_host: bool = False) -> bool:
        """Returns whether TLS is enabled.

        Args:
            check_current_host: whether to check the current host
                instead of the primary host.

        Returns:
            whether TLS is enabled.
        """
        try:
            with self._connect_to_database(
                database_host=self.current_host if check_current_host else None
            ) as connection, connection.cursor() as cursor:
                cursor.execute("SHOW ssl;")
                return "on" in cursor.fetchone()[0]
        except psycopg2.Error:
            # Connection errors happen when PostgreSQL has not started yet.
            return False

    def list_access_groups(self) -> Set[str]:
        """Returns the list of PostgreSQL database access groups.

        Returns:
            List of PostgreSQL database access groups.
        """
        connection = None
        try:
            with self._connect_to_database() as connection, connection.cursor() as cursor:
                cursor.execute(
                    "SELECT groname FROM pg_catalog.pg_group WHERE groname LIKE '%_access';"
                )
                access_groups = cursor.fetchall()
                return {group[0] for group in access_groups}
        except psycopg2.Error as e:
            logger.error(f"Failed to list PostgreSQL database access groups: {e}")
            raise PostgreSQLListGroupsError() from e
        finally:
            if connection is not None:
                connection.close()

    def list_users(self) -> Set[str]:
        """Returns the list of PostgreSQL database users.

        Returns:
            List of PostgreSQL database users.
        """
        connection = None
        try:
            with self._connect_to_database() as connection, connection.cursor() as cursor:
                cursor.execute("SELECT usename FROM pg_catalog.pg_user;")
                usernames = cursor.fetchall()
                return {username[0] for username in usernames}
        except psycopg2.Error as e:
            logger.error(f"Failed to list PostgreSQL database users: {e}")
            raise PostgreSQLListUsersError() from e
        finally:
            if connection is not None:
                connection.close()

    def list_users_from_relation(self) -> Set[str]:
        """Returns the list of PostgreSQL database users that were created by a relation.

        Returns:
            List of PostgreSQL database users.
        """
        connection = None
        try:
            with self._connect_to_database() as connection, connection.cursor() as cursor:
                cursor.execute(
                    "SELECT usename FROM pg_catalog.pg_user WHERE usename LIKE 'relation_id_%';"
                )
                usernames = cursor.fetchall()
                return {username[0] for username in usernames}
        except psycopg2.Error as e:
            logger.error(f"Failed to list PostgreSQL database users: {e}")
            raise PostgreSQLListUsersError() from e
        finally:
            if connection is not None:
                connection.close()

    def list_roles(self) -> Tuple[Set[str], Set[str]]:
        """Returns valid roles in the database.

        Returns:
            A set containing the existing roles in the database.
        """
        with self._connect_to_database() as connection, connection.cursor() as cursor:
            cursor.execute("SELECT rolname FROM pg_roles;")
            return {role[0] for role in cursor.fetchall() if role[0]}

    def set_up_database(self) -> None:
        """Set up postgres database with the right permissions."""
        connection = None
        try:
            with self._connect_to_database() as connection, connection.cursor() as cursor:
                cursor.execute("SELECT TRUE FROM pg_roles WHERE rolname='admin';")
                if cursor.fetchone() is not None:
                    return

                # Allow access to the postgres database only to the system users.
                cursor.execute("REVOKE ALL PRIVILEGES ON DATABASE postgres FROM PUBLIC;")
                cursor.execute("REVOKE CREATE ON SCHEMA public FROM PUBLIC;")
                for user in self.system_users:
                    cursor.execute(
                        SQL("GRANT ALL PRIVILEGES ON DATABASE postgres TO {};").format(
                            Identifier(user)
                        )
                    )
        except psycopg2.Error as e:
            logger.error(f"Failed to set up databases: {e}")
            raise PostgreSQLDatabasesSetupError() from e
        finally:
            if connection is not None:
                connection.close()

    def update_user_password(
        self, username: str, password: str, database_host: Optional[str] = None
    ) -> None:
        """Update a user password.

        Args:
            username: the user to update the password.
            password: the new password for the user.
            database_host: the host to connect to.

        Raises:
            PostgreSQLUpdateUserPasswordError if the password couldn't be changed.
        """
        connection = None
        try:
            with self._connect_to_database(
                database_host=database_host
            ) as connection, connection.cursor() as cursor:
                cursor.execute(SQL("BEGIN;"))
                cursor.execute(SQL("SET LOCAL log_statement = 'none';"))
                cursor.execute(
                    SQL("ALTER USER {} WITH ENCRYPTED PASSWORD '" + password + "';").format(
                        Identifier(username)
                    )
                )
                cursor.execute(SQL("COMMIT;"))
        except psycopg2.Error as e:
            logger.error(f"Failed to update user password: {e}")
            raise PostgreSQLUpdateUserPasswordError() from e
        finally:
            if connection is not None:
                connection.close()

    def is_restart_pending(self) -> bool:
        """Query pg_settings for pending restart."""
        connection = None
        try:
            with self._connect_to_database() as connection, connection.cursor() as cursor:
                cursor.execute("SELECT COUNT(*) FROM pg_settings WHERE pending_restart=True;")
                return cursor.fetchone()[0] > 0
        except psycopg2.OperationalError:
            logger.warning("Failed to connect to PostgreSQL.")
            return False
        except psycopg2.Error as e:
            logger.error(f"Failed to check if restart is pending: {e}")
            return False
        finally:
            if connection:
                connection.close()

    @staticmethod
    def build_postgresql_group_map(group_map: Optional[str]) -> List[Tuple]:
        """Build the PostgreSQL authorization group-map.

        Args:
            group_map: serialized group-map with the following format:
                <ldap_group_1>=<psql_group_1>,
                <ldap_group_2>=<psql_group_2>,
                ...

        Returns:
            List of LDAP group to PostgreSQL group tuples.
        """
        if group_map is None:
            return []

        group_mappings = group_map.split(",")
        group_mappings = (mapping.strip() for mapping in group_mappings)
        group_map_list = []

        for mapping in group_mappings:
            mapping_parts = mapping.split("=")
            if len(mapping_parts) != 2:
                raise ValueError("The group-map must contain value pairs split by commas")

            ldap_group = mapping_parts[0]
            psql_group = mapping_parts[1]

            if psql_group in [*ACCESS_GROUPS, PERMISSIONS_GROUP_ADMIN]:
                logger.warning(f"Tried to assign LDAP users to forbidden group: {psql_group}")
                continue

            group_map_list.append((ldap_group, psql_group))

        return group_map_list

    @staticmethod
    def build_postgresql_parameters(
        config_options: dict, available_memory: int, limit_memory: Optional[int] = None
    ) -> Optional[dict]:
        """Builds the PostgreSQL parameters.

        Args:
            config_options: charm config options containing profile and PostgreSQL parameters.
            available_memory: available memory to use in calculation in bytes.
            limit_memory: (optional) limit memory to use in calculation in bytes.

        Returns:
            Dictionary with the PostgreSQL parameters.
        """
        if limit_memory:
            available_memory = min(available_memory, limit_memory)
        profile = config_options["profile"]
        logger.debug(f"Building PostgreSQL parameters for {profile=} and {available_memory=}")
        parameters = {}
        for config, value in config_options.items():
            # Filter config option not related to PostgreSQL parameters.
            if not config.startswith((
                "connection",
                "cpu",
                "durability",
                "instance",
                "logging",
                "memory",
                "optimizer",
                "request",
                "response",
                "session",
                "storage",
                "vacuum",
            )):
                continue
            parameter = "_".join(config.split("_")[1:])
            if parameter in ["date_style", "time_zone"]:
                parameter = "".join(x.capitalize() for x in parameter.split("_"))
            parameters[parameter] = value
        shared_buffers_max_value_in_mb = int(available_memory * 0.4 / 10**6)
        shared_buffers_max_value = int(shared_buffers_max_value_in_mb * 10**3 / 8)
        if parameters.get("shared_buffers", 0) > shared_buffers_max_value:
            raise Exception(
                f"Shared buffers config option should be at most 40% of the available memory, which is {shared_buffers_max_value_in_mb}MB"
            )
        if profile == "production":
            if "shared_buffers" in parameters:
                # Convert to bytes to use in the calculation.
                shared_buffers = parameters["shared_buffers"] * 8 * 10**3
            else:
                # Use 25% of the available memory for shared_buffers.
                # and the remaining as cache memory.
                shared_buffers = int(available_memory * 0.25)
                parameters["shared_buffers"] = f"{int(shared_buffers * 128 / 10**6)}"
            effective_cache_size = int(available_memory - shared_buffers)
            parameters.update({
                "effective_cache_size": f"{int(effective_cache_size / 10**6) * 128}"
            })
        return parameters

    def validate_date_style(self, date_style: str) -> bool:
        """Validate a date style against PostgreSQL.

        Returns:
            Whether the date style is valid.
        """
        try:
            with self._connect_to_database(
                database_host=self.current_host
            ) as connection, connection.cursor() as cursor:
                cursor.execute(
                    SQL(
                        "SET DateStyle to {};",
                    ).format(Identifier(date_style))
                )
            return True
        except psycopg2.Error:
            return False

    def validate_group_map(self, group_map: Optional[str]) -> bool:
        """Validate the PostgreSQL authorization group-map.

        Args:
            group_map: serialized group-map with the following format:
                <ldap_group_1>=<psql_group_1>,
                <ldap_group_2>=<psql_group_2>,
                ...

        Returns:
            Whether the group-map is valid.
        """
        if group_map is None:
            return True

        try:
            group_map = self.build_postgresql_group_map(group_map)
        except ValueError:
            return False

        for _, psql_group in group_map:
            with self._connect_to_database() as connection, connection.cursor() as cursor:
                query = SQL("SELECT TRUE FROM pg_roles WHERE rolname={};")
                query = query.format(Literal(psql_group))
                cursor.execute(query)

                if cursor.fetchone() is None:
                    return False

        return True<|MERGE_RESOLUTION|>--- conflicted
+++ resolved
@@ -191,9 +191,6 @@
         connection.autocommit = True
         return connection
 
-<<<<<<< HEAD
-    def create_database(self, database: str) -> bool:
-=======
     def create_access_groups(self) -> None:
         """Create access groups to distinguish HBA authentication methods."""
         connection = None
@@ -212,14 +209,7 @@
             if connection is not None:
                 connection.close()
 
-    def create_database(
-        self,
-        database: str,
-        user: str,
-        plugins: Optional[List[str]] = None,
-        client_relations: Optional[List[Relation]] = None,
-    ) -> None:
->>>>>>> d7e5a8ca
+    def create_database(self, database: str) -> bool:
         """Creates a new database and grant privileges to a user on it.
 
         Args:
@@ -268,15 +258,9 @@
         except psycopg2.Error as e:
             logger.error(f"Failed to create database: {e}")
             raise PostgreSQLCreateDatabaseError() from e
-<<<<<<< HEAD
         finally:
             cursor.close()
             connection.close()
-=======
-
-        # Enable preset extensions
-        self.enable_disable_extensions(dict.fromkeys(plugins, True), database)
->>>>>>> d7e5a8ca
 
     def create_user(
         self,
