# Copyright 2022 Canonical Ltd.
#
# Licensed under the Apache License, Version 2.0 (the "License");
# you may not use this file except in compliance with the License.
# You may obtain a copy of the License at
#
# http://www.apache.org/licenses/LICENSE-2.0
#
# Unless required by applicable law or agreed to in writing, software
# distributed under the License is distributed on an "AS IS" BASIS,
# WITHOUT WARRANTIES OR CONDITIONS OF ANY KIND, either express or implied.
# See the License for the specific language governing permissions and
# limitations under the License.

"""PostgreSQL helper class.

The `postgresql` module provides methods for interacting with the PostgreSQL instance.

Any charm using this library should import the `psycopg2` or `psycopg2-binary` dependency.
"""

import logging
from collections import OrderedDict
from typing import Dict, List, Optional, Set, Tuple

import psycopg2
from ops.model import Relation
from psycopg2.sql import SQL, Composed, Identifier, Literal

# The unique Charmhub library identifier, never change it
LIBID = "24ee217a54e840a598ff21a079c3e678"

# Increment this major API version when introducing breaking changes
LIBAPI = 0

# Increment this PATCH version before using `charmcraft publish-lib` or reset
# to 0 if you are raising the major API version
<<<<<<< HEAD
LIBPATCH = 48
=======
LIBPATCH = 51
>>>>>>> 9fb223b5

# Groups to distinguish HBA access
ACCESS_GROUP_IDENTITY = "identity_access"
ACCESS_GROUP_INTERNAL = "internal_access"
ACCESS_GROUP_RELATION = "relation_access"

# List of access groups to filter role assignments by
ACCESS_GROUPS = [
    ACCESS_GROUP_IDENTITY,
    ACCESS_GROUP_INTERNAL,
    ACCESS_GROUP_RELATION,
]

# Groups to distinguish database permissions
PERMISSIONS_GROUP_ADMIN = "admin"

INVALID_EXTRA_USER_ROLE_BLOCKING_MESSAGE = "invalid role(s) for extra user roles"

REQUIRED_PLUGINS = {
    "address_standardizer": ["postgis"],
    "address_standardizer_data_us": ["postgis"],
    "jsonb_plperl": ["plperl"],
    "postgis_raster": ["postgis"],
    "postgis_tiger_geocoder": ["postgis", "fuzzystrmatch"],
    "postgis_topology": ["postgis"],
}
DEPENDENCY_PLUGINS = set()
for dependencies in REQUIRED_PLUGINS.values():
    DEPENDENCY_PLUGINS |= set(dependencies)

logger = logging.getLogger(__name__)


class PostgreSQLAssignGroupError(Exception):
    """Exception raised when assigning to a group fails."""


class PostgreSQLCreateDatabaseError(Exception):
    """Exception raised when creating a database fails."""


class PostgreSQLCreateGroupError(Exception):
    """Exception raised when creating a group fails."""


class PostgreSQLCreateUserError(Exception):
    """Exception raised when creating a user fails."""

    def __init__(self, message: Optional[str] = None):
        super().__init__(message)
        self.message = message


class PostgreSQLDatabasesSetupError(Exception):
    """Exception raised when the databases setup fails."""


class PostgreSQLDeleteUserError(Exception):
    """Exception raised when deleting a user fails."""


class PostgreSQLEnableDisableExtensionError(Exception):
    """Exception raised when enabling/disabling an extension fails."""


class PostgreSQLGetLastArchivedWALError(Exception):
    """Exception raised when retrieving last archived WAL fails."""


class PostgreSQLGetCurrentTimelineError(Exception):
    """Exception raised when retrieving current timeline id for the PostgreSQL unit fails."""


class PostgreSQLGetPostgreSQLVersionError(Exception):
    """Exception raised when retrieving PostgreSQL version fails."""


class PostgreSQLListGroupsError(Exception):
    """Exception raised when retrieving PostgreSQL groups list fails."""


class PostgreSQLListUsersError(Exception):
    """Exception raised when retrieving PostgreSQL users list fails."""


class PostgreSQLUpdateUserPasswordError(Exception):
    """Exception raised when updating a user password fails."""

class PostgreSQLDatabaseExistsError(Exception):
    """Exception raised during database existence check."""

class PostgreSQLTableExistsError(Exception):
    """Exception raised during table existence check."""

class PostgreSQLIsTableEmptyError(Exception):
    """Exception raised during table emptiness check."""

class PostgreSQLCreatePublicationError(Exception):
    """Exception raised when creating PostgreSQL publication."""

class PostgreSQLDropPublicationError(Exception):
    """Exception raised when dropping PostgreSQL publication."""

class PostgreSQLCreateSubscriptionError(Exception):
    """Exception raised when creating PostgreSQL subscription."""

class PostgreSQLSubscriptionExistsError(Exception):
    """Exception raised during subscription existence check."""

class PostgreSQLUpdateSubscriptionError(Exception):
    """Exception raised when updating PostgreSQL subscription."""

class PostgreSQLDropSubscriptionError(Exception):
    """Exception raised when dropping PostgreSQL subscription."""


class PostgreSQL:
    """Class to encapsulate all operations related to interacting with PostgreSQL instance."""

    def __init__(
        self,
        primary_host: str,
        current_host: str,
        user: str,
        password: str,
        database: str,
        system_users: Optional[List[str]] = None,
    ):
        self.primary_host = primary_host
        self.current_host = current_host
        self.user = user
        self.password = password
        self.database = database
        self.system_users = system_users if system_users else []

    def _configure_pgaudit(self, enable: bool) -> None:
        connection = None
        try:
            connection = self._connect_to_database()
            connection.autocommit = True
            with connection.cursor() as cursor:
                if enable:
                    cursor.execute("ALTER SYSTEM SET pgaudit.log = 'ROLE,DDL,MISC,MISC_SET';")
                    cursor.execute("ALTER SYSTEM SET pgaudit.log_client TO off;")
                    cursor.execute("ALTER SYSTEM SET pgaudit.log_parameter TO off;")
                else:
                    cursor.execute("ALTER SYSTEM RESET pgaudit.log;")
                    cursor.execute("ALTER SYSTEM RESET pgaudit.log_client;")
                    cursor.execute("ALTER SYSTEM RESET pgaudit.log_parameter;")
                cursor.execute("SELECT pg_reload_conf();")
        finally:
            if connection is not None:
                connection.close()

    def _connect_to_database(
        self, database: Optional[str] = None, database_host: Optional[str] = None
    ) -> psycopg2.extensions.connection:
        """Creates a connection to the database.

        Args:
            database: database to connect to (defaults to the database
                provided when the object for this class was created).
            database_host: host to connect to instead of the primary host.

        Returns:
             psycopg2 connection object.
        """
        host = database_host if database_host is not None else self.primary_host
        connection = psycopg2.connect(
            f"dbname='{database if database else self.database}' user='{self.user}' host='{host}'"
            f"password='{self.password}' connect_timeout=1"
        )
        connection.autocommit = True
        return connection

    def create_access_groups(self) -> None:
        """Create access groups to distinguish HBA authentication methods."""
        connection = None
        try:
            with self._connect_to_database() as connection, connection.cursor() as cursor:
                for group in ACCESS_GROUPS:
                    cursor.execute(
                        SQL("CREATE ROLE {} NOLOGIN;").format(
                            Identifier(group),
                        )
                    )
        except psycopg2.Error as e:
            logger.error(f"Failed to create access groups: {e}")
            raise PostgreSQLCreateGroupError() from e
        finally:
            if connection is not None:
                connection.close()

    def create_database(
        self,
        database: str,
        user: str,
        plugins: Optional[List[str]] = None,
        client_relations: Optional[List[Relation]] = None,
    ) -> None:
        """Creates a new database and grant privileges to a user on it.

        Args:
            database: database to be created.
            user: user that will have access to the database.
            plugins: extensions to enable in the new database.
            client_relations: current established client relations.
        """
        plugins = plugins if plugins else []
        client_relations = client_relations if client_relations else []
        try:
            connection = self._connect_to_database()
            cursor = connection.cursor()
            cursor.execute(
                SQL("SELECT datname FROM pg_database WHERE datname={};").format(Literal(database))
            )
            if cursor.fetchone() is None:
                cursor.execute(SQL("CREATE DATABASE {};").format(Identifier(database)))
            cursor.execute(
                SQL("REVOKE ALL PRIVILEGES ON DATABASE {} FROM PUBLIC;").format(
                    Identifier(database)
                )
            )
            for user_to_grant_access in [user, PERMISSIONS_GROUP_ADMIN, *self.system_users]:
                cursor.execute(
                    SQL("GRANT ALL PRIVILEGES ON DATABASE {} TO {};").format(
                        Identifier(database), Identifier(user_to_grant_access)
                    )
                )
            relations_accessing_this_database = 0
            for relation in client_relations:
                for data in relation.data.values():
                    if data.get("database") == database:
                        relations_accessing_this_database += 1
            with self._connect_to_database(database=database) as conn, conn.cursor() as curs:
                curs.execute(
                    "SELECT schema_name FROM information_schema.schemata WHERE schema_name NOT LIKE 'pg_%' and schema_name <> 'information_schema';"
                )
                schemas = [row[0] for row in curs.fetchall()]
                statements = self._generate_database_privileges_statements(
                    relations_accessing_this_database, schemas, user
                )
                for statement in statements:
                    curs.execute(statement)
        except psycopg2.Error as e:
            logger.error(f"Failed to create database: {e}")
            raise PostgreSQLCreateDatabaseError() from e

        # Enable preset extensions
        self.enable_disable_extensions(dict.fromkeys(plugins, True), database)

    def create_user(
        self,
        user: str,
        password: Optional[str] = None,
        admin: bool = False,
        extra_user_roles: Optional[List[str]] = None,
    ) -> None:
        """Creates a database user.

        Args:
            user: user to be created.
            password: password to be assigned to the user.
            admin: whether the user should have additional admin privileges.
            extra_user_roles: additional privileges and/or roles to be assigned to the user.
        """
        try:
            # Separate roles and privileges from the provided extra user roles.
            admin_role = False
            roles = privileges = None
            if extra_user_roles:
                admin_role = PERMISSIONS_GROUP_ADMIN in extra_user_roles
                valid_privileges, valid_roles = self.list_valid_privileges_and_roles()
                roles = [
                    role
                    for role in extra_user_roles
                    if role in valid_roles and role != PERMISSIONS_GROUP_ADMIN
                ]
                privileges = {
                    extra_user_role
                    for extra_user_role in extra_user_roles
                    if extra_user_role not in roles and extra_user_role != PERMISSIONS_GROUP_ADMIN
                }
                invalid_privileges = [
                    privilege for privilege in privileges if privilege not in valid_privileges
                ]
                if len(invalid_privileges) > 0:
                    logger.error(f"Invalid extra user roles: {', '.join(privileges)}")
                    raise PostgreSQLCreateUserError(INVALID_EXTRA_USER_ROLE_BLOCKING_MESSAGE)

            with self._connect_to_database() as connection, connection.cursor() as cursor:
                # Create or update the user.
                cursor.execute(
                    SQL("SELECT TRUE FROM pg_roles WHERE rolname={};").format(Literal(user))
                )
                if cursor.fetchone() is not None:
                    user_definition = "ALTER ROLE {}"
                else:
                    user_definition = "CREATE ROLE {}"
                user_definition += f"WITH {'NOLOGIN' if user == 'admin' else 'LOGIN'}{' SUPERUSER' if admin else ''} ENCRYPTED PASSWORD '{password}'{'IN ROLE admin CREATEDB' if admin_role else ''}"
                if privileges:
                    user_definition += f" {' '.join(privileges)}"
                cursor.execute(SQL("BEGIN;"))
                cursor.execute(SQL("SET LOCAL log_statement = 'none';"))
                cursor.execute(SQL(f"{user_definition};").format(Identifier(user)))
                cursor.execute(SQL("COMMIT;"))

                # Add extra user roles to the new user.
                if roles:
                    for role in roles:
                        cursor.execute(
                            SQL("GRANT {} TO {};").format(Identifier(role), Identifier(user))
                        )
        except psycopg2.Error as e:
            logger.error(f"Failed to create user: {e}")
            raise PostgreSQLCreateUserError() from e

    def delete_user(self, user: str) -> None:
        """Deletes a database user.

        Args:
            user: user to be deleted.
        """
        # First of all, check whether the user exists. Otherwise, do nothing.
        users = self.list_users()
        if user not in users:
            return

        # List all databases.
        try:
            with self._connect_to_database() as connection, connection.cursor() as cursor:
                cursor.execute("SELECT datname FROM pg_database WHERE datistemplate = false;")
                databases = [row[0] for row in cursor.fetchall()]

            # Existing objects need to be reassigned in each database
            # before the user can be deleted.
            for database in databases:
                with self._connect_to_database(
                    database
                ) as connection, connection.cursor() as cursor:
                    cursor.execute(
                        SQL("REASSIGN OWNED BY {} TO {};").format(
                            Identifier(user), Identifier(self.user)
                        )
                    )
                    cursor.execute(SQL("DROP OWNED BY {};").format(Identifier(user)))

            # Delete the user.
            with self._connect_to_database() as connection, connection.cursor() as cursor:
                cursor.execute(SQL("DROP ROLE {};").format(Identifier(user)))
        except psycopg2.Error as e:
            logger.error(f"Failed to delete user: {e}")
            raise PostgreSQLDeleteUserError() from e

    def grant_internal_access_group_memberships(self) -> None:
        """Grant membership to the internal access-group to existing internal users."""
        connection = None
        try:
            with self._connect_to_database() as connection, connection.cursor() as cursor:
                for user in self.system_users:
                    cursor.execute(
                        SQL("GRANT {} TO {};").format(
                            Identifier(ACCESS_GROUP_INTERNAL),
                            Identifier(user),
                        )
                    )
        except psycopg2.Error as e:
            logger.error(f"Failed to grant internal access group memberships: {e}")
            raise PostgreSQLAssignGroupError() from e
        finally:
            if connection is not None:
                connection.close()

    def grant_relation_access_group_memberships(self) -> None:
        """Grant membership to the relation access-group to existing relation users."""
        rel_users = self.list_users_from_relation()
        if not rel_users:
            return

        connection = None
        try:
            with self._connect_to_database() as connection, connection.cursor() as cursor:
                rel_groups = SQL(",").join(Identifier(group) for group in [ACCESS_GROUP_RELATION])
                rel_users = SQL(",").join(Identifier(user) for user in rel_users)

                cursor.execute(
                    SQL("GRANT {groups} TO {users};").format(
                        groups=rel_groups,
                        users=rel_users,
                    )
                )
        except psycopg2.Error as e:
            logger.error(f"Failed to grant relation access group memberships: {e}")
            raise PostgreSQLAssignGroupError() from e
        finally:
            if connection is not None:
                connection.close()

    def enable_disable_extensions(
        self, extensions: Dict[str, bool], database: Optional[str] = None
    ) -> None:
        """Enables or disables a PostgreSQL extension.

        Args:
            extensions: the name of the extensions.
            database: optional database where to enable/disable the extension.

        Raises:
            PostgreSQLEnableDisableExtensionError if the operation fails.
        """
        connection = None
        try:
            if database is not None:
                databases = [database]
            else:
                # Retrieve all the databases.
                with self._connect_to_database() as connection, connection.cursor() as cursor:
                    cursor.execute("SELECT datname FROM pg_database WHERE NOT datistemplate;")
                    databases = {database[0] for database in cursor.fetchall()}

            ordered_extensions = OrderedDict()
            for plugin in DEPENDENCY_PLUGINS:
                ordered_extensions[plugin] = extensions.get(plugin, False)
            for extension, enable in extensions.items():
                ordered_extensions[extension] = enable

            self._configure_pgaudit(False)

            # Enable/disabled the extension in each database.
            for database in databases:
                with self._connect_to_database(
                    database=database
                ) as connection, connection.cursor() as cursor:
                    for extension, enable in ordered_extensions.items():
                        cursor.execute(
                            f"CREATE EXTENSION IF NOT EXISTS {extension};"
                            if enable
                            else f"DROP EXTENSION IF EXISTS {extension};"
                        )
            self._configure_pgaudit(ordered_extensions.get("pgaudit", False))
        except psycopg2.errors.UniqueViolation:
            pass
        except psycopg2.errors.DependentObjectsStillExist:
            raise
        except psycopg2.Error as e:
            raise PostgreSQLEnableDisableExtensionError() from e
        finally:
            if connection is not None:
                connection.close()

    def _generate_database_privileges_statements(
        self, relations_accessing_this_database: int, schemas: List[str], user: str
    ) -> List[Composed]:
        """Generates a list of databases privileges statements."""
        statements = []
        if relations_accessing_this_database == 1:
            statements.append(
                SQL(
                    """DO $$
DECLARE r RECORD;
BEGIN
  FOR r IN (SELECT statement FROM (SELECT 1 AS index,'ALTER TABLE '|| schemaname || '."' || tablename ||'" OWNER TO {};' AS statement
FROM pg_tables WHERE NOT schemaname IN ('pg_catalog', 'information_schema')
UNION SELECT 2 AS index,'ALTER SEQUENCE '|| sequence_schema || '."' || sequence_name ||'" OWNER TO {};' AS statement
FROM information_schema.sequences WHERE NOT sequence_schema IN ('pg_catalog', 'information_schema')
UNION SELECT 3 AS index,'ALTER FUNCTION '|| nsp.nspname || '."' || p.proname ||'"('||pg_get_function_identity_arguments(p.oid)||') OWNER TO {};' AS statement
FROM pg_proc p JOIN pg_namespace nsp ON p.pronamespace = nsp.oid WHERE NOT nsp.nspname IN ('pg_catalog', 'information_schema') AND p.prokind = 'f'
UNION SELECT 4 AS index,'ALTER PROCEDURE '|| nsp.nspname || '."' || p.proname ||'"('||pg_get_function_identity_arguments(p.oid)||') OWNER TO {};' AS statement
FROM pg_proc p JOIN pg_namespace nsp ON p.pronamespace = nsp.oid WHERE NOT nsp.nspname IN ('pg_catalog', 'information_schema') AND p.prokind = 'p'
UNION SELECT 5 AS index,'ALTER AGGREGATE '|| nsp.nspname || '."' || p.proname ||'"('||pg_get_function_identity_arguments(p.oid)||') OWNER TO {};' AS statement
FROM pg_proc p JOIN pg_namespace nsp ON p.pronamespace = nsp.oid WHERE NOT nsp.nspname IN ('pg_catalog', 'information_schema') AND p.prokind = 'a'
UNION SELECT 6 AS index,'ALTER VIEW '|| schemaname || '."' || viewname ||'" OWNER TO {};' AS statement
FROM pg_catalog.pg_views WHERE NOT schemaname IN ('pg_catalog', 'information_schema')) AS statements ORDER BY index) LOOP
      EXECUTE format(r.statement);
  END LOOP;
END; $$;"""
                ).format(
                    Identifier(user),
                    Identifier(user),
                    Identifier(user),
                    Identifier(user),
                    Identifier(user),
                    Identifier(user),
                )
            )
            statements.append(
                SQL(
                    "UPDATE pg_catalog.pg_largeobject_metadata\n"
                    "SET lomowner = (SELECT oid FROM pg_roles WHERE rolname = {})\n"
                    "WHERE lomowner = (SELECT oid FROM pg_roles WHERE rolname = {});"
                ).format(Literal(user), Literal(self.user))
            )
            for schema in schemas:
                statements.append(
                    SQL("ALTER SCHEMA {} OWNER TO {};").format(
                        Identifier(schema), Identifier(user)
                    )
                )
        else:
            for schema in schemas:
                schema = Identifier(schema)
                statements.extend([
                    SQL("GRANT ALL PRIVILEGES ON ALL TABLES IN SCHEMA {} TO {};").format(
                        schema, Identifier(user)
                    ),
                    SQL("GRANT ALL PRIVILEGES ON ALL SEQUENCES IN SCHEMA {} TO {};").format(
                        schema, Identifier(user)
                    ),
                    SQL("GRANT ALL PRIVILEGES ON ALL FUNCTIONS IN SCHEMA {} TO {};").format(
                        schema, Identifier(user)
                    ),
                    SQL("GRANT USAGE ON SCHEMA {} TO {};").format(schema, Identifier(user)),
                    SQL("GRANT CREATE ON SCHEMA {} TO {};").format(schema, Identifier(user)),
                ])
        return statements

    def get_last_archived_wal(self) -> str:
        """Get the name of the last archived wal for the current PostgreSQL cluster."""
        try:
            with self._connect_to_database() as connection, connection.cursor() as cursor:
                cursor.execute("SELECT last_archived_wal FROM pg_stat_archiver;")
                return cursor.fetchone()[0]
        except psycopg2.Error as e:
            logger.error(f"Failed to get PostgreSQL last archived WAL: {e}")
            raise PostgreSQLGetLastArchivedWALError() from e

    def get_current_timeline(self) -> str:
        """Get the timeline id for the current PostgreSQL unit."""
        try:
            with self._connect_to_database() as connection, connection.cursor() as cursor:
                cursor.execute("SELECT timeline_id FROM pg_control_checkpoint();")
                return cursor.fetchone()[0]
        except psycopg2.Error as e:
            logger.error(f"Failed to get PostgreSQL current timeline id: {e}")
            raise PostgreSQLGetCurrentTimelineError() from e

    def get_postgresql_text_search_configs(self) -> Set[str]:
        """Returns the PostgreSQL available text search configs.

        Returns:
            Set of PostgreSQL text search configs.
        """
        with self._connect_to_database(
            database_host=self.current_host
        ) as connection, connection.cursor() as cursor:
            cursor.execute("SELECT CONCAT('pg_catalog.', cfgname) FROM pg_ts_config;")
            text_search_configs = cursor.fetchall()
            return {text_search_config[0] for text_search_config in text_search_configs}

    def get_postgresql_timezones(self) -> Set[str]:
        """Returns the PostgreSQL available timezones.

        Returns:
            Set of PostgreSQL timezones.
        """
        with self._connect_to_database(
            database_host=self.current_host
        ) as connection, connection.cursor() as cursor:
            cursor.execute("SELECT name FROM pg_timezone_names;")
            timezones = cursor.fetchall()
            return {timezone[0] for timezone in timezones}

    def get_postgresql_default_table_access_methods(self) -> Set[str]:
        """Returns the PostgreSQL available table access methods.

        Returns:
            Set of PostgreSQL table access methods.
        """
        with self._connect_to_database(
            database_host=self.current_host
        ) as connection, connection.cursor() as cursor:
            cursor.execute("SELECT amname FROM pg_am WHERE amtype = 't';")
            access_methods = cursor.fetchall()
            return {access_method[0] for access_method in access_methods}

    def get_postgresql_version(self, current_host=True) -> str:
        """Returns the PostgreSQL version.

        Returns:
            PostgreSQL version number.
        """
        host = self.current_host if current_host else None
        try:
            with self._connect_to_database(
                database_host=host
            ) as connection, connection.cursor() as cursor:
                cursor.execute("SELECT version();")
                # Split to get only the version number.
                return cursor.fetchone()[0].split(" ")[1]
        except psycopg2.Error as e:
            logger.error(f"Failed to get PostgreSQL version: {e}")
            raise PostgreSQLGetPostgreSQLVersionError() from e

    def is_tls_enabled(self, check_current_host: bool = False) -> bool:
        """Returns whether TLS is enabled.

        Args:
            check_current_host: whether to check the current host
                instead of the primary host.

        Returns:
            whether TLS is enabled.
        """
        try:
            with self._connect_to_database(
                database_host=self.current_host if check_current_host else None
            ) as connection, connection.cursor() as cursor:
                cursor.execute("SHOW ssl;")
                return "on" in cursor.fetchone()[0]
        except psycopg2.Error:
            # Connection errors happen when PostgreSQL has not started yet.
            return False

    def list_access_groups(self) -> Set[str]:
        """Returns the list of PostgreSQL database access groups.

        Returns:
            List of PostgreSQL database access groups.
        """
<<<<<<< HEAD
=======
        connection = None
>>>>>>> 9fb223b5
        try:
            with self._connect_to_database() as connection, connection.cursor() as cursor:
                cursor.execute(
                    "SELECT groname FROM pg_catalog.pg_group WHERE groname LIKE '%_access';"
                )
                access_groups = cursor.fetchall()
                return {group[0] for group in access_groups}
        except psycopg2.Error as e:
            logger.error(f"Failed to list PostgreSQL database access groups: {e}")
            raise PostgreSQLListGroupsError() from e
        finally:
            if connection is not None:
                connection.close()

    def list_users(self) -> Set[str]:
        """Returns the list of PostgreSQL database users.

        Returns:
            List of PostgreSQL database users.
        """
        connection = None
        try:
            with self._connect_to_database() as connection, connection.cursor() as cursor:
                cursor.execute("SELECT usename FROM pg_catalog.pg_user;")
                usernames = cursor.fetchall()
                return {username[0] for username in usernames}
        except psycopg2.Error as e:
            logger.error(f"Failed to list PostgreSQL database users: {e}")
            raise PostgreSQLListUsersError() from e
        finally:
            if connection is not None:
                connection.close()

    def list_users_from_relation(self) -> Set[str]:
        """Returns the list of PostgreSQL database users that were created by a relation.

        Returns:
            List of PostgreSQL database users.
        """
<<<<<<< HEAD
=======
        connection = None
>>>>>>> 9fb223b5
        try:
            with self._connect_to_database() as connection, connection.cursor() as cursor:
                cursor.execute(
                    "SELECT usename FROM pg_catalog.pg_user WHERE usename LIKE 'relation_id_%';"
                )
                usernames = cursor.fetchall()
                return {username[0] for username in usernames}
        except psycopg2.Error as e:
            logger.error(f"Failed to list PostgreSQL database users: {e}")
            raise PostgreSQLListUsersError() from e
        finally:
            if connection is not None:
                connection.close()

    def list_valid_privileges_and_roles(self) -> Tuple[Set[str], Set[str]]:
        """Returns two sets with valid privileges and roles.

        Returns:
            Tuple containing two sets: the first with valid privileges
                and the second with valid roles.
        """
        with self._connect_to_database() as connection, connection.cursor() as cursor:
            cursor.execute("SELECT rolname FROM pg_roles;")
            return {
                "createdb",
                "createrole",
                "superuser",
            }, {role[0] for role in cursor.fetchall() if role[0]}

    def set_up_database(self) -> None:
        """Set up postgres database with the right permissions."""
        connection = None
        try:
            with self._connect_to_database() as connection, connection.cursor() as cursor:
                cursor.execute("SELECT TRUE FROM pg_roles WHERE rolname='admin';")
                if cursor.fetchone() is not None:
                    return

                # Allow access to the postgres database only to the system users.
                cursor.execute("REVOKE ALL PRIVILEGES ON DATABASE postgres FROM PUBLIC;")
                cursor.execute("REVOKE CREATE ON SCHEMA public FROM PUBLIC;")
                for user in self.system_users:
                    cursor.execute(
                        SQL("GRANT ALL PRIVILEGES ON DATABASE postgres TO {};").format(
                            Identifier(user)
                        )
                    )
                self.create_user(
                    PERMISSIONS_GROUP_ADMIN,
                    extra_user_roles=["pg_read_all_data", "pg_write_all_data"],
                )
                cursor.execute("GRANT CONNECT ON DATABASE postgres TO admin;")
        except psycopg2.Error as e:
            logger.error(f"Failed to set up databases: {e}")
            raise PostgreSQLDatabasesSetupError() from e
        finally:
            if connection is not None:
                connection.close()

    def update_user_password(
        self, username: str, password: str, database_host: Optional[str] = None
    ) -> None:
        """Update a user password.

        Args:
            username: the user to update the password.
            password: the new password for the user.
            database_host: the host to connect to.

        Raises:
            PostgreSQLUpdateUserPasswordError if the password couldn't be changed.
        """
        connection = None
        try:
            with self._connect_to_database(
                database_host=database_host
            ) as connection, connection.cursor() as cursor:
                cursor.execute(SQL("BEGIN;"))
                cursor.execute(SQL("SET LOCAL log_statement = 'none';"))
                cursor.execute(
                    SQL("ALTER USER {} WITH ENCRYPTED PASSWORD '" + password + "';").format(
                        Identifier(username)
                    )
                )
                cursor.execute(SQL("COMMIT;"))
        except psycopg2.Error as e:
            logger.error(f"Failed to update user password: {e}")
            raise PostgreSQLUpdateUserPasswordError() from e
        finally:
            if connection is not None:
                connection.close()

    def is_restart_pending(self) -> bool:
        """Query pg_settings for pending restart."""
        connection = None
        try:
            with self._connect_to_database() as connection, connection.cursor() as cursor:
                cursor.execute("SELECT COUNT(*) FROM pg_settings WHERE pending_restart=True;")
                return cursor.fetchone()[0] > 0
        except psycopg2.OperationalError:
            logger.warning("Failed to connect to PostgreSQL.")
            return False
        except psycopg2.Error as e:
            logger.error(f"Failed to check if restart is pending: {e}")
            return False
        finally:
            if connection:
                connection.close()

    def database_exists(self, db: str) -> bool:
        """Check whether specified database exists."""
        try:
            with self._connect_to_database() as connection, connection.cursor() as cursor:
                cursor.execute(
                    SQL("SELECT datname FROM pg_database WHERE datname={};").format(Literal(db))
                )
                return cursor.fetchone() is not None
        except psycopg2.Error as e:
            logger.error(f"Failed to check Postgresql database existence: {e}")
            raise PostgreSQLDatabaseExistsError() from e

    def table_exists(self, db: str, schema: str, table: str) -> bool:
        """Check whether specified table in database exists."""
        try:
            with self._connect_to_database(database=db) as connection, connection.cursor() as cursor:
                cursor.execute(
                    SQL("SELECT tablename FROM pg_tables WHERE schemaname={} AND tablename={};").format(Literal(schema), Literal(table))
                )
                return cursor.fetchone() is not None
        except psycopg2.Error as e:
            logger.error(f"Failed to check Postgresql table existence: {e}")
            raise PostgreSQLTableExistsError() from e

    def is_table_empty(self, db: str, schema: str, table: str) -> bool:
        """Check whether table is empty."""
        try:
            with self._connect_to_database(database=db) as connection, connection.cursor() as cursor:
                cursor.execute(
                    SQL("SELECT COUNT(1) FROM {};").format(Identifier(schema, table))
                )
                return cursor.fetchone()[0] == 0
        except psycopg2.Error as e:
            logger.error(f"Failed to check whether table is empty: {e}")
            raise PostgreSQLIsTableEmptyError() from e

    def create_publication(self, db: str, name: str, schematables: list[str]) -> None:
        """Create PostgreSQL publication."""
        try:
            with self._connect_to_database(database=db) as connection, connection.cursor() as cursor:
                cursor.execute(
                    SQL("CREATE PUBLICATION {} FOR TABLE {};").format(
                        Identifier(name),
                        SQL(",").join(Identifier(schematable.split(".")[0], schematable.split(".")[1]) for schematable in schematables)
                    )
                )
        except psycopg2.Error as e:
            logger.error(f"Failed to create Postgresql publication: {e}")
            raise PostgreSQLCreatePublicationError() from e

    def drop_publication(self, db: str, publication: str) -> None:
        """Drop PostgreSQL publication."""
        try:
            with self._connect_to_database(database=db) as connection, connection.cursor() as cursor:
                cursor.execute(
                    SQL("DROP PUBLICATION IF EXISTS {};").format(
                        Identifier(publication),
                    )
                )
        except psycopg2.Error as e:
            logger.error(f"Failed to drop Postgresql publication: {e}")
            raise PostgreSQLDropPublicationError() from e

    def create_subscription(self, subscription: str, host: str, db: str, user: str, password: str, replication_slot: str) -> None:
        """Create PostgreSQL subscription."""
        try:
            with self._connect_to_database(database=db) as connection, connection.cursor() as cursor:
                cursor.execute(
                    SQL("CREATE SUBSCRIPTION {} CONNECTION {} PUBLICATION {} WITH (copy_data=true,create_slot=false,enabled=true,slot_name={});").format(
                        Identifier(subscription),
                        Literal(f"host={host} dbname={db} user={user} password={password}"),
                        Identifier(subscription),
                        Identifier(replication_slot)
                    )
                )
        except psycopg2.Error as e:
            logger.error(f"Failed to create Postgresql subscription: {e}")
            raise PostgreSQLCreateSubscriptionError() from e

    def subscription_exists(self, db: str, subscription: str) -> bool:
        """Check whether specified subscription in database exists."""
        try:
            with self._connect_to_database(database=db) as connection, connection.cursor() as cursor:
                cursor.execute(
                    SQL("SELECT subname FROM pg_subscription WHERE subname={};").format(Literal(subscription))
                )
                return cursor.fetchone() is not None
        except psycopg2.Error as e:
            logger.error(f"Failed to check Postgresql subscription existence: {e}")
            raise PostgreSQLSubscriptionExistsError() from e

    def update_subscription(self, db: str, subscription: str, host: str, user: str, password: str):
        """Update PostgreSQL subscription connection details."""
        try:
            with self._connect_to_database(database=db) as connection, connection.cursor() as cursor:
                cursor.execute(
                    SQL("ALTER SUBSCRIPTION {} CONNECTION {}").format(
                        Identifier(subscription),
                        Literal(f"host={host} dbname={db} user={user} password={password}"),
                    )
                )
        except psycopg2.Error as e:
            logger.error(f"Failed to update Postgresql subscription: {e}")
            raise PostgreSQLUpdateSubscriptionError() from e

    def drop_subscription(self, db: str, subscription: str) -> None:
        """Drop PostgreSQL subscription."""
        try:
            with self._connect_to_database(database=db) as connection, connection.cursor() as cursor:
                cursor.execute(
                    SQL("ALTER SUBSCRIPTION {} DISABLE;").format(
                        Identifier(subscription),
                    )
                )
                cursor.execute(
                    SQL("ALTER SUBSCRIPTION {} SET (slot_name=NONE);").format(
                        Identifier(subscription),
                    )
                )
                cursor.execute(
                    SQL("DROP SUBSCRIPTION {};").format(
                        Identifier(subscription),
                    )
                )
        except psycopg2.Error as e:
            logger.error(f"Failed to drop Postgresql subscription: {e}")
            raise PostgreSQLDropSubscriptionError() from e

    @staticmethod
    def build_postgresql_group_map(group_map: Optional[str]) -> List[Tuple]:
        """Build the PostgreSQL authorization group-map.

        Args:
            group_map: serialized group-map with the following format:
                <ldap_group_1>=<psql_group_1>,
                <ldap_group_2>=<psql_group_2>,
                ...

        Returns:
            List of LDAP group to PostgreSQL group tuples.
        """
        if group_map is None:
            return []

        group_mappings = group_map.split(",")
        group_mappings = (mapping.strip() for mapping in group_mappings)
        group_map_list = []

        for mapping in group_mappings:
            mapping_parts = mapping.split("=")
            if len(mapping_parts) != 2:
                raise ValueError("The group-map must contain value pairs split by commas")

            ldap_group = mapping_parts[0]
            psql_group = mapping_parts[1]

            if psql_group in [*ACCESS_GROUPS, PERMISSIONS_GROUP_ADMIN]:
                logger.warning(f"Tried to assign LDAP users to forbidden group: {psql_group}")
                continue

            group_map_list.append((ldap_group, psql_group))

        return group_map_list

    @staticmethod
    def build_postgresql_parameters(
        config_options: dict, available_memory: int, limit_memory: Optional[int] = None
    ) -> Optional[dict]:
        """Builds the PostgreSQL parameters.

        Args:
            config_options: charm config options containing profile and PostgreSQL parameters.
            available_memory: available memory to use in calculation in bytes.
            limit_memory: (optional) limit memory to use in calculation in bytes.

        Returns:
            Dictionary with the PostgreSQL parameters.
        """
        if limit_memory:
            available_memory = min(available_memory, limit_memory)
        profile = config_options["profile"]
        logger.debug(f"Building PostgreSQL parameters for {profile=} and {available_memory=}")
        parameters = {}
        for config, value in config_options.items():
            # Filter config option not related to PostgreSQL parameters.
            if not config.startswith((
                "connection",
                "cpu",
                "durability",
                "instance",
                "logging",
                "memory",
                "optimizer",
                "request",
                "response",
                "session",
                "storage",
                "vacuum",
            )):
                continue
            parameter = "_".join(config.split("_")[1:])
            if parameter in ["date_style", "time_zone"]:
                parameter = "".join(x.capitalize() for x in parameter.split("_"))
            parameters[parameter] = value
        shared_buffers_max_value_in_mb = int(available_memory * 0.4 / 10**6)
        shared_buffers_max_value = int(shared_buffers_max_value_in_mb * 10**3 / 8)
        if parameters.get("shared_buffers", 0) > shared_buffers_max_value:
            raise Exception(
                f"Shared buffers config option should be at most 40% of the available memory, which is {shared_buffers_max_value_in_mb}MB"
            )
        if profile == "production":
            if "shared_buffers" in parameters:
                # Convert to bytes to use in the calculation.
                shared_buffers = parameters["shared_buffers"] * 8 * 10**3
            else:
                # Use 25% of the available memory for shared_buffers.
                # and the remaining as cache memory.
                shared_buffers = int(available_memory * 0.25)
                parameters["shared_buffers"] = f"{int(shared_buffers * 128 / 10**6)}"
            effective_cache_size = int(available_memory - shared_buffers)
            parameters.update({
                "effective_cache_size": f"{int(effective_cache_size / 10**6) * 128}"
            })
        return parameters

    def validate_date_style(self, date_style: str) -> bool:
        """Validate a date style against PostgreSQL.

        Returns:
            Whether the date style is valid.
        """
        try:
            with self._connect_to_database(
                database_host=self.current_host
            ) as connection, connection.cursor() as cursor:
                cursor.execute(
                    SQL(
                        "SET DateStyle to {};",
                    ).format(Identifier(date_style))
                )
            return True
        except psycopg2.Error:
            return False

    def validate_group_map(self, group_map: Optional[str]) -> bool:
        """Validate the PostgreSQL authorization group-map.

        Args:
            group_map: serialized group-map with the following format:
                <ldap_group_1>=<psql_group_1>,
                <ldap_group_2>=<psql_group_2>,
                ...

        Returns:
            Whether the group-map is valid.
        """
        if group_map is None:
            return True

        try:
            group_map = self.build_postgresql_group_map(group_map)
        except ValueError:
            return False

        for _, psql_group in group_map:
            with self._connect_to_database() as connection, connection.cursor() as cursor:
                query = SQL("SELECT TRUE FROM pg_roles WHERE rolname={};")
                query = query.format(Literal(psql_group))
                cursor.execute(query)

                if cursor.fetchone() is None:
                    return False

        return True<|MERGE_RESOLUTION|>--- conflicted
+++ resolved
@@ -35,11 +35,7 @@
 
 # Increment this PATCH version before using `charmcraft publish-lib` or reset
 # to 0 if you are raising the major API version
-<<<<<<< HEAD
-LIBPATCH = 48
-=======
-LIBPATCH = 51
->>>>>>> 9fb223b5
+LIBPATCH = 52
 
 # Groups to distinguish HBA access
 ACCESS_GROUP_IDENTITY = "identity_access"
@@ -659,10 +655,7 @@
         Returns:
             List of PostgreSQL database access groups.
         """
-<<<<<<< HEAD
-=======
         connection = None
->>>>>>> 9fb223b5
         try:
             with self._connect_to_database() as connection, connection.cursor() as cursor:
                 cursor.execute(
@@ -702,10 +695,7 @@
         Returns:
             List of PostgreSQL database users.
         """
-<<<<<<< HEAD
-=======
         connection = None
->>>>>>> 9fb223b5
         try:
             with self._connect_to_database() as connection, connection.cursor() as cursor:
                 cursor.execute(
