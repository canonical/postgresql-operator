--- conflicted
+++ resolved
@@ -35,11 +35,7 @@
 
 # Increment this PATCH version before using `charmcraft publish-lib` or reset
 # to 0 if you are raising the major API version
-<<<<<<< HEAD
 LIBPATCH = 52
-=======
-LIBPATCH = 53
->>>>>>> d165940f
 
 # Groups to distinguish HBA access
 ACCESS_GROUP_IDENTITY = "identity_access"
@@ -676,13 +672,9 @@
         try:
             with self._connect_to_database() as connection, connection.cursor() as cursor:
                 cursor.execute(
-<<<<<<< HEAD
-                    "SELECT usename FROM pg_catalog.pg_user WHERE usename LIKE 'relation_id_%';"
-=======
                     "SELECT usename "
                     "FROM pg_catalog.pg_user "
                     "WHERE usename LIKE 'relation_id_%' OR usename LIKE 'relation-%';"
->>>>>>> d165940f
                 )
                 usernames = cursor.fetchall()
                 return {username[0] for username in usernames}
