--- conflicted
+++ resolved
@@ -6,12 +6,6 @@
 
 [snap.revisions]
 # amd64
-<<<<<<< HEAD
-x86_64 = "227"
+x86_64 = "234"
 # arm64
-aarch64 = "228"
-=======
-x86_64 = "232"
-# arm64
-aarch64 = "231"
->>>>>>> 6d769e7c
+aarch64 = "233"