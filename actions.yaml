--- conflicted
+++ resolved
@@ -4,7 +4,6 @@
 get-primary:
   description: Get the unit which is the primary/leader in the replication.
 get-password:
-<<<<<<< HEAD
   description: Change the system user's password, which is used by charm.
     It is for internal charm users and SHOULD NOT be used by applications.
   params:
@@ -20,7 +19,6 @@
       type: string
       description: The username, the default value 'operator'.
         Possible values - operator, replication.
-=======
-  description: Get the operator user password used by charm.
-    It is internal charm user, SHOULD NOT be used by applications.
->>>>>>> c84f4a6d
+    password:
+      type: string
+      description: The password will be auto-generated if this option is not specified.