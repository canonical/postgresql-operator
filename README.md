# Charmed PostgreSQL VM Operator
[![CharmHub Badge](https://charmhub.io/postgresql/badge.svg)](https://charmhub.io/postgresql)
[![Release](https://github.com/canonical/postgresql-operator/actions/workflows/release.yaml/badge.svg)](https://github.com/canonical/postgresql-operator/actions/workflows/release.yaml)
[![Tests](https://github.com/canonical/postgresql-operator/actions/workflows/ci.yaml/badge.svg?branch=main)](https://github.com/canonical/postgresql-operator/actions/workflows/ci.yaml?query=branch%3Amain)
[![codecov](https://codecov.io/gh/canonical/postgresql-operator/graph/badge.svg?token=4V2mu7aWmu)](https://codecov.io/gh/canonical/postgresql-operator)


This repository contains a charmed operator for deploying [PostgreSQL](https://www.postgresql.org/about/) on virtual machines via the [Juju orchestration engine](https://juju.is/).

To learn more about how to deploy and operate Charmed PostgreSQL, see the [official documentation](https://canonical-charmed-postgresql.readthedocs-hosted.com/).

## Overview

<<<<<<< HEAD
## README contents

* [Basic usage](#basic-usage): Deploy and scale Charmerd PostgreSQL
* [Integrations](#integrations-relations): Supported interfaces for integrations
* [Contributing](#contributing)
* [Licensing and trademark](#licensing-and-trademark)
=======
This operator provides a PostgreSQL database with replication enabled: one primary instance and one (or more) hot standby replicas. The Operator in this repository is a Python script which wraps PostgreSQL versions distributed by Ubuntu Jammy series and adding [Patroni](https://github.com/zalando/patroni) on top of it, providing lifecycle management and handling events (install, configure, integrate, remove, etc).
>>>>>>> 2296dcad
  
## Basic usage

### Deployment

Bootstrap a [lxd controller](https://juju.is/docs/olm/lxd#heading--create-a-controller) and create a new Juju model:

```shell
juju add-model sample-model
```

To deploy a single unit of PostgreSQL using its [default configuration](config.yaml), run the following command:

```shell
juju deploy postgresql --channel 16/stable
```

It is customary to use PostgreSQL with replication to ensure high availability. A replica is equivalent to a juju unit.

To deploy PostgreSQL with multiple replicas, specify the number of desired units with the `-n` option:

```shell
juju deploy postgresql --channel 16/stable -n <number_of_units>
```

To add replicas to an existing deployment, see the [Add replicas](#add-replicas) section.

>[!TIP]
>It is generally recommended to have an odd number of units to avoid a "[split-brain](https://en.wikipedia.org/wiki/Split-brain_(computing))" scenario

### Primary replica

To retrieve the primary replica, use the action `get-primary` on any of the units running PostgreSQL.

```shell
juju run postgresql/leader get-primary
```

Similarly, the primary replica is displayed as a status message in `juju status`. Note that this hook gets called at regular time intervals, so the primary may be outdated if the status hook has not been called recently.

### Replication

#### Add replicas

To add more replicas one can use the `juju add-unit` functionality i.e.

```shell
juju add-unit postgresql -n <number_of_units_to_add>
```

The implementation of `add-unit` allows the operator to add more than one unit, but functions internally by adding one replica at a time. This is done to avoid multiple replicas syncing from the primary at the same time.

#### Remove replicas

To scale down the number of replicas the `juju remove-unit` functionality may be used i.e.

```shell
juju remove-unit postgresql <name_of_unit_1> <name_of_unit_2>
```

The implementation of `remove-unit` allows the operator to remove more than one unit. The functionality of `remove-unit` functions by removing one replica at a time to avoid downtime.

### Password rotation

#### Charm users

To rotate the password of users internal to the Charmed PostgreSQL operator, use the `set-password` action as follows:

```shell
juju run postgresql/leader set-password username=<user> password=<password>
```

>[!NOTE]
>Currently, internal users are `operator`, `replication`, `backup` and `rewind`. These users should not be used outside the operator.

#### Integrated (related) application users

To rotate the passwords of users created for integrated applications, the integration to Charmed PostgreSQL should be removed and re-created. This process will generate a new user and password for the application (and remove the old user).

## Integrations (Relations)

Supported [integrations](https://juju.is/docs/olm/relations):

#### New `postgresql_client` interface

Current charm relies on [Data Platform libraries](https://charmhub.io/data-platform-libs). Your
application should define an interface in `metadata.yaml`:

```yaml
requires:
  database:
    interface: postgresql_client
```

Please read the usage documentation of the
[data_interfaces](https://charmhub.io/data-platform-libs/libraries/data_interfaces) library for
more information about how to enable a PostgreSQL interface in your application.

Relations to new applications are supported via the `postgresql_client` interface. To create a
relation to another application:

juju `v2.x`:

```shell
juju relate postgresql <application_name>
```

juju `v3.x`:

```shell
juju integrate postgresql <application_name>
```

To remove a relation:
```shell
juju remove-relation postgresql <application_name>
```

#### Legacy `pgsql` interface

We have also added support for the two database legacy relations from the [original version](https://launchpad.net/postgresql-charm) of the charm via the `pgsql` interface. Please note that these relations will be deprecated.
 ```shell
juju relate postgresql:db mailman3-core
juju relate postgresql:db-admin landscape-server
```

#### `tls-certificates` interface

The Charmed PostgreSQL Operator also supports TLS encryption on internal and external connections. Below is an example of enabling TLS with the [self-signed certificates charm](https://charmhub.io/self-signed-certificates).

```shell
# Deploy the self-signed certificates TLS operator. 
juju deploy self-signed-certificates --config ca-common-name="Example CA"

# Enable TLS via relation.
juju integrate postgresql self-signed-certificates

# Disable TLS by removing relation.
juju remove-relation postgresql self-signed-certificates
```

>[!WARNING]
>The TLS settings shown here are for self-signed-certificates, which are not recommended for production clusters. See the guide [Security with X.509 certificates](https://charmhub.io/topics/security-with-x-509-certificates) for an overview of available certificates charms.

## Security

Security issues in the Charmed PostgreSQL Operator can be reported through [private security reports](https://github.com/canonical/postgresql-operator/security/advisories/new) on GitHub.
For more information, see the [Security policy](SECURITY.md).

## Contributing

* For best practices on how to write and contribute to charms, see the [Juju SDK docs](https://juju.is/docs/sdk/how-to)
* For more specific developer guidance for contributions to Charmed PostgreSQL, see the file [CONTRIBUTING.md](CONTRIBUTING.md)
* Report security issues for the Charmed PostgreSQL Operator through [LaunchPad](https://wiki.ubuntu.com/DebuggingSecurity#How%20to%20File).
* Report technical issues, bug reports and feature requests through the [GitHub Issues tab](https://github.com/canonical/postgresql-operator/issues).

## Licensing and trademark

The Charmed PostgreSQL Operator is distributed under the [Apache Software License, version 2.0](https://github.com/canonical/postgresql-operator/blob/main/LICENSE). It installs, operates and depends on [PostgreSQL](https://www.postgresql.org/ftp/source/), which is licensed under the [PostgreSQL License](https://www.postgresql.org/about/licence/), a liberal Open Source license similar to the BSD or MIT licenses.

PostgreSQL is a trademark or registered trademark of PostgreSQL Global Development Group. Other trademarks are property of their respective owners.<|MERGE_RESOLUTION|>--- conflicted
+++ resolved
@@ -11,16 +11,7 @@
 
 ## Overview
 
-<<<<<<< HEAD
-## README contents
-
-* [Basic usage](#basic-usage): Deploy and scale Charmerd PostgreSQL
-* [Integrations](#integrations-relations): Supported interfaces for integrations
-* [Contributing](#contributing)
-* [Licensing and trademark](#licensing-and-trademark)
-=======
 This operator provides a PostgreSQL database with replication enabled: one primary instance and one (or more) hot standby replicas. The Operator in this repository is a Python script which wraps PostgreSQL versions distributed by Ubuntu Jammy series and adding [Patroni](https://github.com/zalando/patroni) on top of it, providing lifecycle management and handling events (install, configure, integrate, remove, etc).
->>>>>>> 2296dcad
   
 ## Basic usage
 
