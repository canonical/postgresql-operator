--- conflicted
+++ resolved
@@ -70,11 +70,8 @@
 deps =
     pytest
     juju==2.9.11 # juju 3.0.0 has issues with retrieving action results
-<<<<<<< HEAD
     landscape-api-py3
     mailmanclient
-=======
->>>>>>> 9522f758
     pytest-operator
     psycopg2-binary
     requests
