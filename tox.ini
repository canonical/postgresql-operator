# Copyright 2021 Canonical Ltd.
# See LICENSE file for licensing details.

[tox]
skipsdist=True
skip_missing_interpreters = True
envlist = lint, unit

[vars]
src_path = {toxinidir}/src/
tst_path = {toxinidir}/tests/
;lib_path = {toxinidir}/lib/charms/operator_name_with_underscores
all_path = {[vars]src_path} {[vars]tst_path} 

[testenv]
setenv =
  PYTHONPATH = {toxinidir}:{toxinidir}/lib:{[vars]src_path}
  PYTHONBREAKPOINT=ipdb.set_trace
  PY_COLORS=1
passenv =
  PYTHONPATH
  CHARM_BUILD_DIR
  MODEL_SETTINGS

[testenv:fmt]
description = Apply coding style standards to code
deps =
    black
    isort
commands =
    isort {[vars]all_path}
    black {[vars]all_path}

[testenv:lint]
description = Check code against coding style standards
deps =
    black
<<<<<<< HEAD
    flake8==4.0.1
=======
    flake8==4.0.1 # flake8 version 5.0.0 & 5.0.1 has issues with flake8.options.config
>>>>>>> 5c6f2c30
    flake8-docstrings
    flake8-copyright
    flake8-builtins
    pyproject-flake8
    pep8-naming
    isort
    codespell
commands =
    codespell {toxinidir}/*.yaml {toxinidir}/*.ini {toxinidir}/*.md \
      {toxinidir}/*.toml {toxinidir}/*.txt {toxinidir}/.github
    # pflake8 wrapper supports config from pyproject.toml
    pflake8 {[vars]all_path}
    isort --check-only --diff {[vars]all_path}
    black --check --diff {[vars]all_path}

[testenv:unit]
description = Run unit tests
deps =
    psycopg2-binary
    pytest
    coverage[toml]
    jinja2
    -r{toxinidir}/requirements.txt
commands =
    coverage run --source={[vars]src_path} \
        -m pytest --ignore={[vars]tst_path}integration -v --tb native -s {posargs}
    coverage report
    coverage xml

[testenv:integration]
description = Run integration tests
deps =
    pytest
    juju==2.9.11 # juju 3.0.0 has issues with retrieving action results
    mailmanclient
    pytest-operator
    psycopg2-binary
    requests
    -r{toxinidir}/requirements.txt
commands =
    # Download patroni resource to use in the charm deployment.
    sh -c 'stat patroni.tar.gz > /dev/null 2>&1 || curl "https://github.com/zalando/patroni/archive/refs/tags/v2.1.3.tar.gz" -L -s > patroni.tar.gz'
    pytest -v --tb native --ignore={[vars]tst_path}unit --log-cli-level=INFO -s {posargs}
    # Remove the downloaded resource.
    sh -c 'rm -f patroni.tar.gz'
whitelist_externals =
    sh<|MERGE_RESOLUTION|>--- conflicted
+++ resolved
@@ -35,11 +35,7 @@
 description = Check code against coding style standards
 deps =
     black
-<<<<<<< HEAD
-    flake8==4.0.1
-=======
     flake8==4.0.1 # flake8 version 5.0.0 & 5.0.1 has issues with flake8.options.config
->>>>>>> 5c6f2c30
     flake8-docstrings
     flake8-copyright
     flake8-builtins
